#include <stan/analyze/mcmc/split_rank_normalized_ess.hpp>
#include <stan/io/stan_csv_reader.hpp>
#include <gtest/gtest.h>
#include <fstream>
#include <sstream>
#include <string>
#include <cmath>

class RankNormalizedEss : public testing::Test {
 public:
  void SetUp() {
    chains_lp.resize(1000, 4);
    chains_theta.resize(1000, 4);
    chains_divergent.resize(1000, 4);
    for (size_t i = 0; i < 4; ++i) {
      std::stringstream fname;
      fname << "src/test/unit/analyze/mcmc/test_csv_files/bern" << (i + 1)
            << ".csv";
      std::ifstream bern_stream(fname.str(), std::ifstream::in);
      stan::io::stan_csv bern_csv
          = stan::io::stan_csv_reader::parse(bern_stream, &out);
      bern_stream.close();
      chains_lp.col(i) = bern_csv.samples.col(0);
      chains_theta.col(i) = bern_csv.samples.col(7);
      chains_divergent.col(i) = bern_csv.samples.col(5);
    }
  }

  void TearDown() {}

  std::stringstream out;
  Eigen::MatrixXd chains_lp;
  Eigen::MatrixXd chains_theta;
  Eigen::MatrixXd chains_divergent;
};

TEST_F(RankNormalizedEss, test_bulk_tail_ess) {
  double ess_lp_bulk_expect = 1512.7684;
  double ess_lp_tail_expect = 1591.9707;

  double ess_theta_bulk_expect = 1407.5124;
  double ess_theta_tail_expect = 1291.7131;

  auto ess_lp = stan::analyze::split_rank_normalized_ess(chains_lp);
  auto ess_theta = stan::analyze::split_rank_normalized_ess(chains_theta);

  EXPECT_NEAR(ess_lp_bulk_expect, ess_lp.first, 0.001);
  EXPECT_NEAR(ess_lp_tail_expect, ess_lp.second, 0.001);

  EXPECT_NEAR(ess_theta_bulk_expect, ess_theta.first, 0.001);
  EXPECT_NEAR(ess_theta_tail_expect, ess_theta.second, 0.001);
}

TEST_F(RankNormalizedEss, const_fail) {
  auto ess = stan::analyze::split_rank_normalized_ess(chains_divergent);
  EXPECT_TRUE(std::isnan(ess.first));
  EXPECT_TRUE(std::isnan(ess.second));
}

TEST_F(RankNormalizedEss, inf_fail) {
  chains_theta(0, 0) = std::numeric_limits<double>::infinity();
  auto ess = stan::analyze::split_rank_normalized_ess(chains_theta);
  EXPECT_TRUE(std::isnan(ess.first));
  EXPECT_TRUE(std::isnan(ess.second));
}

TEST_F(RankNormalizedEss, short_chains_fail) {
<<<<<<< HEAD
  chains_theta.resize(3, 4);
  auto ess = stan::analyze::split_rank_normalized_ess(chains_theta);
  EXPECT_TRUE(std::isnan(ess.first));
  EXPECT_TRUE(std::isnan(ess.second));
}
=======
  std::stringstream out;
  std::ifstream eight_schools_5iters_1_stream, eight_schools_5iters_2_stream;
  stan::io::stan_csv eight_schools_5iters_1, eight_schools_5iters_2;
  eight_schools_5iters_1_stream.open(
      "src/test/unit/mcmc/test_csv_files/eight_schools_5iters_1.csv",
      std::ifstream::in);
  eight_schools_5iters_1
      = stan::io::stan_csv_reader::parse(eight_schools_5iters_1_stream, &out);
  eight_schools_5iters_1_stream.close();
  eight_schools_5iters_2_stream.open(
      "src/test/unit/mcmc/test_csv_files/eight_schools_5iters_2.csv",
      std::ifstream::in);
  eight_schools_5iters_2
      = stan::io::stan_csv_reader::parse(eight_schools_5iters_2_stream, &out);
  eight_schools_5iters_2_stream.close();

  Eigen::MatrixXd chains(eight_schools_5iters_1.samples.rows(), 2);
  for (size_t i = 0; i < 10; ++i) {
    chains.col(0) = eight_schools_5iters_1.samples.col(i + 7);
    chains.col(1) = eight_schools_5iters_2.samples.col(i + 7);
    auto ess = stan::analyze::split_rank_normalized_ess(chains);
    EXPECT_TRUE(std::isnan(ess.first));
    EXPECT_TRUE(std::isnan(ess.second));
  }
}
>>>>>>> 5448680c
<|MERGE_RESOLUTION|>--- conflicted
+++ resolved
@@ -65,36 +65,8 @@
 }
 
 TEST_F(RankNormalizedEss, short_chains_fail) {
-<<<<<<< HEAD
   chains_theta.resize(3, 4);
   auto ess = stan::analyze::split_rank_normalized_ess(chains_theta);
   EXPECT_TRUE(std::isnan(ess.first));
   EXPECT_TRUE(std::isnan(ess.second));
-}
-=======
-  std::stringstream out;
-  std::ifstream eight_schools_5iters_1_stream, eight_schools_5iters_2_stream;
-  stan::io::stan_csv eight_schools_5iters_1, eight_schools_5iters_2;
-  eight_schools_5iters_1_stream.open(
-      "src/test/unit/mcmc/test_csv_files/eight_schools_5iters_1.csv",
-      std::ifstream::in);
-  eight_schools_5iters_1
-      = stan::io::stan_csv_reader::parse(eight_schools_5iters_1_stream, &out);
-  eight_schools_5iters_1_stream.close();
-  eight_schools_5iters_2_stream.open(
-      "src/test/unit/mcmc/test_csv_files/eight_schools_5iters_2.csv",
-      std::ifstream::in);
-  eight_schools_5iters_2
-      = stan::io::stan_csv_reader::parse(eight_schools_5iters_2_stream, &out);
-  eight_schools_5iters_2_stream.close();
-
-  Eigen::MatrixXd chains(eight_schools_5iters_1.samples.rows(), 2);
-  for (size_t i = 0; i < 10; ++i) {
-    chains.col(0) = eight_schools_5iters_1.samples.col(i + 7);
-    chains.col(1) = eight_schools_5iters_2.samples.col(i + 7);
-    auto ess = stan::analyze::split_rank_normalized_ess(chains);
-    EXPECT_TRUE(std::isnan(ess.first));
-    EXPECT_TRUE(std::isnan(ess.second));
-  }
-}
->>>>>>> 5448680c
+}