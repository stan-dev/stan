#include <string>
#include <boost/random/additive_combine.hpp>

#include <stan/io/dump.hpp>

#include <test/unit/mcmc/hmc/mock_hmc.hpp>
#include <stan/mcmc/hmc/hamiltonians/unit_e_metric.hpp>

#include <test/test-models/good/mcmc/hmc/hamiltonians/funnel.hpp>
#include <test/unit/util.hpp>
#include <gtest/gtest.h>

typedef boost::ecuyer1988 rng_t;

TEST(McmcUnitEMetric, sample_p) {
  rng_t base_rng(0);
  
  Eigen::VectorXd q(2);
  q(0) = 5;
  q(1) = 1;

  stan::mcmc::mock_model model(q.size());
  stan::mcmc::unit_e_metric<stan::mcmc::mock_model, rng_t>
    metric(model);
  stan::mcmc::unit_e_point z(q.size());
  
  int n_samples = 1000;
  double m = 0;
  double m2 = 0;
  
  for (int i = 0; i < n_samples; ++i) {
    metric.sample_p(z, base_rng);
    double T = metric.T(z);
    
    double delta = T - m;
    m += delta / static_cast<double>(i + 1);
    m2 += delta * (T - m);
  }
  
  double var = m2 / (n_samples + 1.0);
  
  // Mean within 5sigma of expected value (d / 2)
  EXPECT_EQ(true, fabs(m   - 0.5 * q.size()) < 5.0 * sqrt(var));
  
  // Variance within 10% of expected value (d / 2)
  EXPECT_EQ(true, fabs(var - 0.5 * q.size()) < 0.1 * q.size());
  
  EXPECT_EQ("", metric.info().str());
  EXPECT_EQ("", metric.err().str());
}

TEST(McmcUnitEMetric, gradients) {
  
  rng_t base_rng(0);
  
  Eigen::VectorXd q = Eigen::VectorXd::Ones(11);
  
  stan::mcmc::unit_e_point z(q.size());
  z.q = q;
  z.p.setOnes();
  
  std::fstream data_stream(std::string("").c_str(), std::fstream::in);
  stan::io::dump data_var_context(data_stream);
  data_stream.close();
  
  std::stringstream model_output;
  funnel_model_namespace::funnel_model model(data_var_context, &model_output);
  
  stan::mcmc::unit_e_metric<funnel_model_namespace::funnel_model, rng_t>
      metric(model);
  
  double epsilon = 1e-6;

  metric.update(z);
  
  Eigen::VectorXd g1 = metric.dtau_dq(z);
  
  for (int i = 0; i < z.q.size(); ++i) {
    
    double delta = 0;
    
    z.q(i) += epsilon;
    metric.update(z);
    delta += metric.tau(z);
    
    z.q(i) -= 2 * epsilon;
    metric.update(z);
    delta -= metric.tau(z);
    
    z.q(i) += epsilon;
    metric.update(z);
    
    delta /= 2 * epsilon;
    
    EXPECT_NEAR(delta, g1(i), epsilon);
    
  }
  
  Eigen::VectorXd g2 = metric.dtau_dp(z);
  
  for (int i = 0; i < z.q.size(); ++i) {
    
    double delta = 0;
    
    z.p(i) += epsilon;
    delta += metric.tau(z);
    
    z.p(i) -= 2 * epsilon;
    delta -= metric.tau(z);
    
    z.p(i) += epsilon;
    
    delta /= 2 * epsilon;
    
    EXPECT_NEAR(delta, g2(i), epsilon);
    
  }
  
  Eigen::VectorXd g3 = metric.dphi_dq(z);
  
  for (int i = 0; i < z.q.size(); ++i) {
    
    double delta = 0;
    
    z.q(i) += epsilon;
    metric.update(z);
    delta += metric.phi(z);
    
    z.q(i) -= 2 * epsilon;
    metric.update(z);
    delta -= metric.phi(z);
    
    z.q(i) += epsilon;
    metric.update(z);
    
    delta /= 2 * epsilon;
    
    EXPECT_NEAR(delta, g3(i), epsilon);
    
  }


  EXPECT_EQ("", model_output.str());
<<<<<<< HEAD
  EXPECT_EQ("", metric.info().str());
  EXPECT_EQ("", metric.err().str());
=======
  EXPECT_EQ("", metric_output.str());
}

TEST(McmcUnitEMetric, streams) {
  stan::test::capture_std_streams();
  rng_t base_rng(0);
  
  Eigen::VectorXd q(2);
  q(0) = 5;
  q(1) = 1;
  stan::mcmc::mock_model model(q.size());

  // for use in Google Test macros below
  typedef stan::mcmc::unit_e_metric<stan::mcmc::mock_model, rng_t> unit_e;

  EXPECT_NO_THROW(unit_e metric(model, 0));

  std::stringstream out;
  EXPECT_NO_THROW(unit_e metric(model, &out));
  EXPECT_EQ("", out.str());
  
  stan::test::reset_std_streams();
  EXPECT_EQ("", stan::test::cout_ss.str());
  EXPECT_EQ("", stan::test::cerr_ss.str());
>>>>>>> 8cc7c697
}<|MERGE_RESOLUTION|>--- conflicted
+++ resolved
@@ -14,7 +14,7 @@
 
 TEST(McmcUnitEMetric, sample_p) {
   rng_t base_rng(0);
-  
+
   Eigen::VectorXd q(2);
   q(0) = 5;
   q(1) = 1;
@@ -23,135 +23,132 @@
   stan::mcmc::unit_e_metric<stan::mcmc::mock_model, rng_t>
     metric(model);
   stan::mcmc::unit_e_point z(q.size());
-  
+
   int n_samples = 1000;
   double m = 0;
   double m2 = 0;
-  
+
   for (int i = 0; i < n_samples; ++i) {
     metric.sample_p(z, base_rng);
     double T = metric.T(z);
-    
+
     double delta = T - m;
     m += delta / static_cast<double>(i + 1);
     m2 += delta * (T - m);
   }
-  
+
   double var = m2 / (n_samples + 1.0);
-  
+
   // Mean within 5sigma of expected value (d / 2)
   EXPECT_EQ(true, fabs(m   - 0.5 * q.size()) < 5.0 * sqrt(var));
-  
+
   // Variance within 10% of expected value (d / 2)
   EXPECT_EQ(true, fabs(var - 0.5 * q.size()) < 0.1 * q.size());
-  
+
   EXPECT_EQ("", metric.info().str());
   EXPECT_EQ("", metric.err().str());
 }
 
 TEST(McmcUnitEMetric, gradients) {
-  
+
   rng_t base_rng(0);
-  
+
   Eigen::VectorXd q = Eigen::VectorXd::Ones(11);
-  
+
   stan::mcmc::unit_e_point z(q.size());
   z.q = q;
   z.p.setOnes();
-  
+
   std::fstream data_stream(std::string("").c_str(), std::fstream::in);
   stan::io::dump data_var_context(data_stream);
   data_stream.close();
-  
+
   std::stringstream model_output;
   funnel_model_namespace::funnel_model model(data_var_context, &model_output);
-  
+
   stan::mcmc::unit_e_metric<funnel_model_namespace::funnel_model, rng_t>
       metric(model);
-  
+
   double epsilon = 1e-6;
 
   metric.update(z);
-  
+
   Eigen::VectorXd g1 = metric.dtau_dq(z);
-  
+
   for (int i = 0; i < z.q.size(); ++i) {
-    
+
     double delta = 0;
-    
+
     z.q(i) += epsilon;
     metric.update(z);
     delta += metric.tau(z);
-    
+
     z.q(i) -= 2 * epsilon;
     metric.update(z);
     delta -= metric.tau(z);
-    
+
     z.q(i) += epsilon;
     metric.update(z);
-    
+
     delta /= 2 * epsilon;
-    
+
     EXPECT_NEAR(delta, g1(i), epsilon);
-    
+
   }
-  
+
   Eigen::VectorXd g2 = metric.dtau_dp(z);
-  
+
   for (int i = 0; i < z.q.size(); ++i) {
-    
+
     double delta = 0;
-    
+
     z.p(i) += epsilon;
     delta += metric.tau(z);
-    
+
     z.p(i) -= 2 * epsilon;
     delta -= metric.tau(z);
-    
+
     z.p(i) += epsilon;
-    
+
     delta /= 2 * epsilon;
-    
+
     EXPECT_NEAR(delta, g2(i), epsilon);
-    
+
   }
-  
+
   Eigen::VectorXd g3 = metric.dphi_dq(z);
-  
+
   for (int i = 0; i < z.q.size(); ++i) {
-    
+
     double delta = 0;
-    
+
     z.q(i) += epsilon;
     metric.update(z);
     delta += metric.phi(z);
-    
+
     z.q(i) -= 2 * epsilon;
     metric.update(z);
     delta -= metric.phi(z);
-    
+
     z.q(i) += epsilon;
     metric.update(z);
-    
+
     delta /= 2 * epsilon;
-    
+
     EXPECT_NEAR(delta, g3(i), epsilon);
-    
+
   }
 
 
   EXPECT_EQ("", model_output.str());
-<<<<<<< HEAD
   EXPECT_EQ("", metric.info().str());
   EXPECT_EQ("", metric.err().str());
-=======
-  EXPECT_EQ("", metric_output.str());
 }
 
 TEST(McmcUnitEMetric, streams) {
   stan::test::capture_std_streams();
   rng_t base_rng(0);
-  
+
   Eigen::VectorXd q(2);
   q(0) = 5;
   q(1) = 1;
@@ -160,14 +157,9 @@
   // for use in Google Test macros below
   typedef stan::mcmc::unit_e_metric<stan::mcmc::mock_model, rng_t> unit_e;
 
-  EXPECT_NO_THROW(unit_e metric(model, 0));
+  EXPECT_NO_THROW(unit_e metric(model));
 
-  std::stringstream out;
-  EXPECT_NO_THROW(unit_e metric(model, &out));
-  EXPECT_EQ("", out.str());
-  
   stan::test::reset_std_streams();
   EXPECT_EQ("", stan::test::cout_ss.str());
   EXPECT_EQ("", stan::test::cerr_ss.str());
->>>>>>> 8cc7c697
 }