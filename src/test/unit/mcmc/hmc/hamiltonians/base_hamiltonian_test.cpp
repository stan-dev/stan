#include <test/unit/mcmc/hmc/mock_hmc.hpp>
#include <test/test-models/good/mcmc/hmc/hamiltonians/funnel.hpp>
#include <stan/interface_callbacks/writer/stream_writer.hpp>
#include <boost/random/additive_combine.hpp>
#include <test/unit/util.hpp>
#include <gtest/gtest.h>

typedef boost::ecuyer1988 rng_t;

TEST(BaseHamiltonian, update) {

  std::fstream data_stream(std::string("").c_str(), std::fstream::in);
  stan::io::dump data_var_context(data_stream);
  data_stream.close();
  
  std::stringstream model_output;

  funnel_model_namespace::funnel_model model(data_var_context, &model_output);
  
<<<<<<< HEAD
  stan::mcmc::mock_hamiltonian<funnel_model_namespace::funnel_model, rng_t>
      metric(model);
  
=======
  stan::mcmc::mock_hamiltonian<funnel_model_namespace::funnel_model, rng_t> metric(model);
>>>>>>> 6796c997
  stan::mcmc::ps_point z(11);
  z.q.setOnes();
  stan::interface_callbacks::writer::stream_writer writer(metric_output);
  
  metric.update(z, writer);

  EXPECT_FLOAT_EQ(10.73223197, z.V);

  EXPECT_FLOAT_EQ(8.757758279, z.g(0));
  for (int i = 1; i < z.q.size(); ++i)
    EXPECT_FLOAT_EQ(0.1353352832, z.g(i));

  EXPECT_EQ("", model_output.str());
  EXPECT_EQ("", metric.info().str());
  EXPECT_EQ("", metric.err().str());
}

TEST(BaseHamiltonian, streams) {
  stan::test::capture_std_streams();
  
  std::fstream data_stream(std::string("").c_str(), std::fstream::in);
  stan::io::dump data_var_context(data_stream);
  data_stream.close();

  EXPECT_NO_THROW(funnel_model_namespace::funnel_model model(data_var_context, 0));

  std::stringstream output;
  EXPECT_NO_THROW(funnel_model_namespace::funnel_model model(data_var_context, &output));
  EXPECT_EQ("", output.str());
  
  stan::test::reset_std_streams();
  EXPECT_EQ("", stan::test::cout_ss.str());
  EXPECT_EQ("", stan::test::cerr_ss.str());
}<|MERGE_RESOLUTION|>--- conflicted
+++ resolved
@@ -13,17 +13,11 @@
   stan::io::dump data_var_context(data_stream);
   data_stream.close();
   
-  std::stringstream model_output;
+  std::stringstream model_output, metric_output;
 
   funnel_model_namespace::funnel_model model(data_var_context, &model_output);
   
-<<<<<<< HEAD
-  stan::mcmc::mock_hamiltonian<funnel_model_namespace::funnel_model, rng_t>
-      metric(model);
-  
-=======
   stan::mcmc::mock_hamiltonian<funnel_model_namespace::funnel_model, rng_t> metric(model);
->>>>>>> 6796c997
   stan::mcmc::ps_point z(11);
   z.q.setOnes();
   stan::interface_callbacks::writer::stream_writer writer(metric_output);
@@ -37,8 +31,7 @@
     EXPECT_FLOAT_EQ(0.1353352832, z.g(i));
 
   EXPECT_EQ("", model_output.str());
-  EXPECT_EQ("", metric.info().str());
-  EXPECT_EQ("", metric.err().str());
+  EXPECT_EQ("", metric_output.str());
 }
 
 TEST(BaseHamiltonian, streams) {
