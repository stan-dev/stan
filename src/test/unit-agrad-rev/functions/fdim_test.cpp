--- conflicted
+++ resolved
@@ -2,12 +2,9 @@
 #include <test/unit/agrad/util.hpp>
 #include <gtest/gtest.h>
 #include <stan/agrad/rev.hpp>
-<<<<<<< HEAD
 #include <stan/math/functions/fdim.hpp>
 #include <test/unit-agrad-rev/nan_util.hpp>
 #include <stan/meta/traits.hpp>
-=======
->>>>>>> 4d3a03c2
 
 TEST(AgradRev,fdim_vv) {
   using stan::agrad::fdim;
@@ -114,10 +111,9 @@
 
   AVAR infinityavar = std::numeric_limits<AVAR>::infinity();
   double infinitydouble = std::numeric_limits<double>::infinity();
-<<<<<<< HEAD
-  EXPECT_FLOAT_EQ(0.0, stan::math::fdim(infinitydouble,infinityavar).val());
-  EXPECT_FLOAT_EQ(std::numeric_limits<double>::infinity(), stan::math::fdim(infinitydouble,b).val());
-  EXPECT_FLOAT_EQ(0.0, stan::math::fdim(a,infinityavar).val());
+  EXPECT_FLOAT_EQ(0.0, fdim(infinitydouble,infinityavar).val());
+  EXPECT_FLOAT_EQ(std::numeric_limits<double>::infinity(), fdim(infinitydouble,b).val());
+  EXPECT_FLOAT_EQ(0.0, fdim(a,infinityavar).val());
 }  
 
 struct fdim_fun {
@@ -133,36 +129,4 @@
 TEST(AgradRev, fdim_nan) {
   fdim_fun fdim_;
   test_nan(fdim_,3.0,5.0,false, false);
-=======
-  EXPECT_FLOAT_EQ(0.0, fdim(infinitydouble,infinityavar).val());
-  EXPECT_FLOAT_EQ(std::numeric_limits<double>::infinity(), fdim(infinitydouble,b).val());
-  EXPECT_FLOAT_EQ(0.0, fdim(a,infinityavar).val());
-}  
-
-TEST(AgradRev, fdim_nan) {
-  double nan = std::numeric_limits<double>::quiet_NaN();
-  stan::agrad::var nan_v = std::numeric_limits<double>::quiet_NaN();
-  double a = 3.0;
-  stan::agrad::var a_v = 3.0;
-
-  EXPECT_PRED1(boost::math::isnan<double>,
-               stan::agrad::fdim(a_v, nan_v).val());
-  EXPECT_PRED1(boost::math::isnan<double>,
-               stan::agrad::fdim(a, nan_v).val());
-  EXPECT_PRED1(boost::math::isnan<double>,
-               stan::agrad::fdim(a_v, nan).val());
-  EXPECT_PRED1(boost::math::isnan<double>,
-               stan::agrad::fdim(nan_v, a).val());
-  EXPECT_PRED1(boost::math::isnan<double>,
-               stan::agrad::fdim(nan, a_v).val());
-  EXPECT_PRED1(boost::math::isnan<double>,
-               stan::agrad::fdim(nan_v, a_v).val());
-  EXPECT_PRED1(boost::math::isnan<double>,
-               stan::agrad::fdim(nan_v, nan_v).val());
-  EXPECT_PRED1(boost::math::isnan<double>,
-               stan::agrad::fdim(nan_v, nan).val());
-  EXPECT_PRED1(boost::math::isnan<double>,
-               stan::agrad::fdim(nan, nan_v).val());
-
->>>>>>> 4d3a03c2
-}+}
