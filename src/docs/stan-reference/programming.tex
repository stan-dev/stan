--- conflicted
+++ resolved
@@ -1313,12 +1313,8 @@
 
 \subsection{Translated and Scaled Simplex}
 
-<<<<<<< HEAD
 An alternative approach that's less efficient, but amenable to a
-=======
-An alternative approach that's less efficient, but amenable to 
->>>>>>> 37587133
-a symmetric prior, is to offset and scale a simplex.
+symmetric prior, is to offset and scale a simplex.
 %
 \begin{stancode}
 parameters {
@@ -1375,7 +1371,7 @@
 
 \begin{stancode}
 data {
-  int<lower=2> K;
+g  int<lower=2> K;
   int<lower=0> N;
   int<lower=1> D;
   int<lower=1,upper=K> y[N];
