--- conflicted
+++ resolved
@@ -37,13 +37,8 @@
 \begin{quote}
 \begin{Verbatim}[fontsize=\small]
 exp(y) ~ normal(0,1);
-<<<<<<< HEAD
-lp__ <- lp__ + y;  // log Jacobian of exp(y)
-                   // inverse transform
-=======
 // adjust for change of vars: y = log | d/dy exp(y) |
-increment_log_prob(y); 
->>>>>>> d27d766a
+increment_log_prob(y);
 \end{Verbatim}
 \end{quote}
 %
@@ -118,13 +113,8 @@
 \code{z}, use the following statement.
 %
 \begin{quote}
-<<<<<<< HEAD
-\begin{Verbatim}[fontsize=\small]
-print("y=", y, " log probability=", lp__);
-=======
-\begin{Verbatim}
+\begin{Verbatim}[fontsize=\small]
 print("y=", y, " z=", z);
->>>>>>> d27d766a
 \end{Verbatim}
 \end{quote}
 %
@@ -4142,13 +4132,8 @@
 i.e., $-\infty$, for values outside of $(-1,1)$.
 %
 \begin{quote}
-<<<<<<< HEAD
-\begin{Verbatim}[fontsize=\small]
-    lp__ <- log(fmax(0.0,1 - fabs(y)));
-=======
-\begin{Verbatim}
-    increment_log_prob(log(fmax(0.0,1 - fabs(y))));
->>>>>>> d27d766a
+\begin{Verbatim}[fontsize=\small]
+increment_log_prob(log(fmax(0.0,1 - fabs(y))));
 \end{Verbatim}
 \end{quote}
 %
@@ -4176,13 +4161,8 @@
 variate.
 %
 \begin{quote}
-<<<<<<< HEAD
-\begin{Verbatim}[fontsize=\small]
-lp__ <- lp__ + log(lambda) - y * lambda;
-=======
-\begin{Verbatim}
+\begin{Verbatim}[fontsize=\small]
 increment_log_prob(log(lambda) - y * lambda);
->>>>>>> d27d766a
 \end{Verbatim}
 \end{quote}
 %
