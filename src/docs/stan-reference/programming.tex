\part{Programming Techniques}\label{programming-techniques.part}


\chapter{Reparameterization \& Change of Variables}\label{change-of-variables.chapter}

\noindent
As with BUGS, Stan supports a direct encoding of reparameterizations.
Stan also supports changes of variables by directly incrementing the
log probability accumulator with the log Jacobian of the transform.

\section{Theoretical and Practical Background}

A Bayesian posterior is technically a probability \emph{measure},
which is a parameterization-invariant, abstract mathematical object.%
%
\footnote{This is in contrast to (penalized) maximum likelihood
  estimates, which are not parameterization invariant.}
%
Stan's modeling language, on the other hand, defines a probability
\emph{density}, which is a non-unique, parameterization-dependent
function in $\reals^N \rightarrow \reals^{+}$.  In practice, this
means a given model can be represented different ways in Stan, and
different representations have different computational performances.

As pointed out by \cite{Gelman:2004} in a paper discussing the
relation between parameterizations and Bayesian modeling, a change of
parameterization often carries with it suggestions of how the model
might change, because we tend to use certain natural classes of prior
distributions.  Thus, it's not \emph{just}\ that we have a fixed
distribution that we want to sample from, with reparameterizations
being computational aids.  In addition, once we reparameterize and add
prior information, the model itself typically changes, often in useful
ways.%
%
\footnote{Gelman's handy statistical lexicon
  (\url{http://andrewgelman.com/2009/05/24/handy_statistic/}) calls
  this \emph{The Pinocchio Principle}, ``A model that is created
  solely for computational reasons can take on a life of its own.''
  This principle is also related to what Gelman calls \emph{The Folk
    Theorem}, ``When you have computational problems, often there's a
  problem with your model.''}




\section{Reparameterizations}

Reparameterizations may be implemented directly using the transformed
parameters block or just in the model block.

\subsection{Beta and Dirichlet Priors}

The beta and Dirichlet distributions may both be reparameterized from
a vector of counts to use a mean and total count.

\subsubsection{Beta Distribution}

For example, the Beta distribution is parameterized by two positive
count parameters $\alpha, \beta > 0$.  The following example
illustrates a hierarchical Stan model with a vector of parameters
\code{theta} are drawn i.i.d.\ for a Beta distribution whose
parameters are themselves drawn from a hyperprior distribution.
%
\begin{stancode}
parameters {
  real<lower = 0> alpha;
  real<lower = 0> beta;
  ...
model {
  alpha ~ ...
  beta ~ ...
  for (n in 1:N)
    theta[n] ~ beta(alpha, beta);
  ...
\end{stancode}

It is often more natural to specify hyperpriors in terms of
transformed parameters.  In the case of the Beta, the obvious choice
for reparameterization is in terms of a mean parameter
\[
\phi = \alpha / (\alpha + \beta)
\]
and total count parameter
\[
\lambda = \alpha + \beta.
\]
Following \citep[Chapter 5]{GelmanEtAl:2013}, the mean
gets a uniform prior and the count parameter a Pareto prior with
$p(\lambda) \propto \lambda^{-2.5}$.
%
\begin{stancode}
parameters {
  real<lower=0,upper=1> phi;
  real<lower=0.1> lambda;
  ...
transformed parameters {
  real<lower=0> alpha;
  real<lower=0> beta;
  ...
  alpha = lambda * phi;
  beta = lambda * (1 - phi);
  ...
model {
  phi ~ beta(1, 1); // uniform on phi, could drop
  lambda ~ pareto(0.1, 1.5);
  for (n in 1:N)
    theta[n] ~ beta(alpha, beta);
  ...
\end{stancode}
%
The new parameters, \code{phi} and \code{lambda}, are declared in the
parameters block and the parameters for the Beta distribution,
\code{alpha} and \code{beta}, are declared and defined in the
transformed parameters block.  And If their values are not of interest,
they could instead be defined as local variables in the model as
follows.
%
\begin{stancode}
model {
  real alpha;
  real beta;
  alpha = lambda * phi;
  beta = lambda * (1 - phi);
...
  for (n in 1:N)
    theta[n] ~ beta(alpha, beta);
...
}
\end{stancode}
%
With vectorization, this could be expressed more compactly and
efficiently as follows.
\begin{stancode}
model {
  theta ~ beta(lambda * phi, lambda * (1 - phi));
...
}
\end{stancode}
%
If the variables \code{alpha} and \code{beta} are of interest, they
can be defined in the transformed parameter block and then used in the
model.


\subsubsection{Jacobians not Necessary}

Because the transformed parameters are being used, rather than given a
distribution, there is no need to apply a Jacobian adjustment for the
transform.  For example, in the beta distribution example,
\code{alpha} and \code{beta} have the correct posterior distribution.

\subsubsection{Dirichlet Priors}

The same thing can be done with a Dirichlet, replacing the mean for
the Beta, which is a probability value, with a simplex.  Assume there
are $K > 0$ dimensions being considered ($K=1$ is trivial and $K=2$
reduces to the beta distribution case).  The traditional prior is
%
\begin{stancode}
parameters {
  vector[K] alpha;
  simplex[K] theta[N];
  ...
model {
  alpha ~ ...;
  for (n in 1:N)
    theta[n] ~ dirichlet(alpha);
}
\end{stancode}
%
This provides essentially $K$ degrees of freedom, one for each
dimension of \code{alpha}, and it is not obvious how to specify a
reasonable prior for \code{alpha}.

An alternative coding is to use the mean, which is a simplex, and a
total count.
%
\begin{stancode}
parameters {
  simplex[K] phi;
  real<lower=0> kappa;
  simplex[K] theta[N];
  ...
transformed parameters {
  vector[K] alpha = kappa * theta;
  ...
}
model {
  phi ~ ...;
  kappa ~ ...;
  for (n in 1:N)
    theta[n] ~ dirichlet(alpha);
\end{stancode}
%
Now it is much easier to formulate priors, because \code{phi} is the
expected value of \code{theta} and \code{kappa} (minus \code{K}) is
the strength of the prior mean measured in number of prior observations.

\subsection{Transforming Unconstrained Priors: Probit and Logit}

If the variable $u$ has a  distribution, then
$\mbox{logit}(u)$ is distributed as $\distro{Logistic}(0, 1)$.  This
is because inverse logit is the cumulative distribution function (cdf)
for the logistic distribution, so that the logit function itself is
the inverse cdf and thus maps a uniform draw in $(0, 1)$ to a
logistically-distributed quantity.

Things work the same way for the probit case: if $u$ has a
$\distro{Uniform}(0, 1)$ distribution, then $\Phi^{-1}(u)$ has a
$\distro{Normal}(0, 1)$ distribution.  The other way around, if $v$
has a $\distro{Normal}(0, 1)$ distribution, then $\Phi(v)$ has a
$\distro{Uniform}(0, 1)$ distribution.

In order to use the probit and logistic as priors on variables
constrained to $(0, 1)$, create an unconstrained variable and
transform it appropriately.  For comparison, the following Stan
program fragment declares a $(0, 1)$-constrained parameter
\code{theta} and gives it a beta prior, then uses it as a parameter in
a distribution (here using \code{foo} as a placeholder).
%
\begin{stancode}
parameters {
  real<lower = 0, upper = 1> theta;
...
model {
  theta ~ beta(a, b);
  ...
  y ~ foo(theta);
...
\end{stancode}
%
If the variables \code{a} and \code{b} are one, then this imposes
a uniform distribution \code{theta}.  If \code{a} and \code{b} are
both less than one, then the density on \code{theta} has a U shape,
whereas if they are both greater than one, the density of \code{theta}
has an inverted-U or more bell-like shape.

Roughly the same result can be achieved with unbounded parameters that
are probit or inverse-logit-transformed.  For example,
%
\begin{stancode}
parameters {
  real theta_raw;
...
transformed parameters {
  real<lower = 0, upper = 1> theta = inv_logit(theta_raw);
...
model {
  theta_unc ~ logistic(mu, sigma);
  ...
  y ~ foo(theta);
...
\end{stancode}
%
In this model, an unconstrained parameter \code{theta\_raw} gets a
logistic prior, and then the transformed parameter \code{theta} is
defined to be the inverse logit of \code{theta\_raw}.  In this
parameterization, \code{inv\_logit(mu)} is the mean of the implied
prior on \code{theta}.  The prior distribution on \code{theta} will be
flat if \code{sigma} is one and \code{mu} is zero, and will be
U-shaped if \code{sigma} is larger than one and bell shaped if
\code{sigma} is less than one.

When moving from a variable in $(0, 1)$ to a simplex, the same trick
may be performed using the softmax function, which is a multinomial
generalization of the inverse logit function.  First, consider a
simplex parameter with a Dirichlet prior.
%
\begin{stancode}
parameters {
  simplex[K] theta;
...
model {
  theta ~ dirichlet(a);
  ...
  y ~ foo(theta);
\end{stancode}
%
Now \code{a} is a vector with \code{K} rows, but it has the same shape
properties as the pair \code{a} and \code{b} for a beta; the beta
distribution is just the distribution of the first component of a
Dirichlet with parameter vector $[a b]^{\top}$.  To formulate an
unconstrained prior, the exact same strategy works as for the beta.
%
\begin{stancode}
parameters {
  vector[K] theta_raw;
...
transformed parameters {
  simplex[K] theta = softmax(theta_raw);
...
model {
  theta_raw ~ multi_normal_cholesky(mu, L_Sigma);
\end{stancode}
%
The multivariate normal is used for convenience and efficiency with
its Cholesky-factor parameterization.  Now the mean is controlled by
\code{softmax(mu)}, but we have additional control of covariance
through \code{L\_Sigma} at the expense of having on the order of $K^2$
parameters in the prior rather than order $K$.  If no covariance is
desired, the number of parameters can be reduced back to $K$ using a
vectorized normal distribution as follows.
%
\begin{stancode}
  theta_raw ~ normal(mu, sigma);
\end{stancode}
%
where either or both of \code{mu} and \code{sigma} can be vectors.

\section{Changes of Variables}

Changes of variables are applied when the transformation of a
parameter is characterized by a distribution.  The standard textbook
example is the lognormal distribution, which is the distribution of a
variable $y > 0$ whose logarithm $\log y$ has a normal distribution.
Note that the distribution is being assigned to $\log y$.

The change of variables requires an adjustment to the probability to
account for the distortion caused by the transform.  For this to work,
univariate changes of variables must be monotonic and differentiable
everywhere in their support.

For univariate changes of variables, the resulting probability must be
scaled by the absolute derivative of the transform (see
\refsection{change-of-variables} for more precise definitions of
univariate changes of variables).

In the case of log normals, if $y$'s logarithm is normal with mean
$\mu$ and deviation $\sigma$, then the distribution of $y$ is given by
\[
p(y)
\ = \
\distro{Normal}(\log y| \mu, \sigma) \  \left| \frac{d}{dy} \log y \right|
\ = \
\distro{Normal}(\log y| \mu, \sigma) \frac{1}{y}.
\]
Stan works on the log scale to prevent underflow, where
\[
\log p(y)
=
\log \distro{Normal}(\log y| \mu, \sigma)
- \log y.
\]

In Stan, the change of variables can be applied in the sampling
statement.  To adjust for the curvature, the log probability
accumulator is incremented with the log absolute derivative of the
transform.  The lognormal distribution can thus be implemented
directly in Stan as follows.%
%
\footnote{This example is for illustrative purposes only; the
  recommended way to implement the lognormal distribution in Stan is
  with the built-in \code{lognormal} probability function (see \refsection{lognormal}).}
%
\begin{stancode}
parameters {
  real<lower=0> y;
  ...
model {
  log(y) ~ normal(mu, sigma);
  target += -log(y);
  ...
\end{stancode}
%
It is important, as always, to declare appropriate constraints on
parameters;  here \code{y} is constrained to be positive.

It would be slightly more efficient to define a local variable for the
logarithm, as follows.
%
\begin{stancode}
model {
  real log_y;
  log_y = log(y);
  log_y ~ normal(mu, sigma);
  target += -log_y;
  ...
\end{stancode}
%

If \code{y} were declared as data instead of as a parameter, then the
adjustment can be ignored because the data will be constant and Stan
only requires the log probability up to a constant.

\subsection{Change of Variables vs.\ Transformations}

This section illustrates the difference between a change of variables
and a simple variable transformation.  A transformation samples a
parameter, then transforms it, whereas a change of variables
transforms a parameter, then samples it.  Only the latter requires a
Jacobian adjustment.

Note that it does not matter whether the probability function is
expressed using a sampling statement, such as
%
\begin{stancode}
log(y) ~ normal(mu, sigma);
\end{stancode}
%
or as an increment to the log probability function, as in
%
\begin{stancode}
target += normal_lpmf(log(y) | mu, sigma);
\end{stancode}

\subsubsection{Gamma and Inverse Gamma Distribution}\label{jacobian-adjustment.section}

Like the log normal, the inverse gamma distribution is a distribution
of variables whose inverse has a gamma distribution.  This section
contrasts two approaches, first with a transform, then with a change
of variables.

The transform based approach to sampling \code{y\_inv} with an inverse
gamma distribution can be coded as follows.
%
\begin{stancode}
parameters {
  real<lower=0> y;
}
transformed parameters {
  real<lower=0> y_inv;
  y_inv = 1 / y;
}
model {
  y ~ gamma(2,4);
}
\end{stancode}
%
The change-of-variables approach to sampling \code{y\_inv} with an
inverse gamma distribution can be coded as follows.
%
\begin{stancode}
parameters {
  real<lower=0> y_inv;
}
transformed parameters {
  real<lower=0> y;
  y = 1 / y_inv;  // change variables
}
model {
  y ~ gamma(2,4);
  target +=  -2 * log(y_inv);  //  Jacobian adjustment;
}
\end{stancode}
%
The Jacobian adjustment is the log of the absolute derivative of the
transform, which in this case is
%
\[
\log \left| \frac{d}{du} \left( \frac{1}{u} \right) \right|
\ = \
\log | - u^{-2} |
\ = \
\log u^{-2}
\ = \
 -2 \log u.
\]


\subsection{Multivariate Changes of Variables}

In the case of a multivariate transform, the log of the Jacobian of
the transform must be added to the log probability accumulator (see
the subsection of \refsection{change-of-variables} on multivariate
changes of variables for more precise definitions of multivariate
transforms and Jacobians).  In Stan, this can be coded as follows in
the general case where the Jacobian is not a full matrix.
%
\begin{stancode}
parameters {
  vector[K] u;      // multivariate parameter
   ...
transformed parameters {
  vector[K] v;     // transformed parameter
  matrix[K, K] J;   // Jacobian matrix of transform
  ... compute v as a function of u ...
  ... compute J[m, n] = d.v[m] / d.u[n] ...
  target += log(fabs(determinant(J)));
  ...
model {
  v ~ ...;
  ...
\end{stancode}
%
Of course, if the Jacobian is known analytically, it will be more
efficient to apply it directly than to call the determinant function,
which is neither efficient nor particularly stable numerically.

In many cases, the Jacobian matrix will be triangular, so that only
the diagonal elements will be required for the determinant
calculation.  Triangular Jacobians arise when each element \code{v[k]}
of the transformed parameter vector only depends on elements
\code{u[1]}, \ldots, \code{u[k]} of the parameter vector.  For
triangular matrices, the determinant is the product of the diagonal
elements, so the transformed parameters block of the above model can
be simplified and made more efficient by recoding as follows.
%
\begin{stancode}
transformed parameters {
  ...
  vector[K] J_diag;  // diagonals of Jacobian matrix
  ...
  ... compute J[k, k] = d.v[k] / d.u[k] ...
  target += sum(log(J_diag));
  ...
\end{stancode}


\section{Vectors with Varying Bounds}

Stan only allows a single lower and upper bound to be declared in the
constraints for a container data type.  But suppose we have a vector
of parameters and a vector of lower bounds?  Then the transforms and
Jacobians (all of which are described in
\refchapter{variable-transforms}) have to be calculated in Stan.

\subsection{Varying Lower Bounds}

For example, suppose there is a vector parameter $\alpha$ with a
vector $L$ of lower bounds.  The simplest way to deal with this if $L$
is a constant is to shift a lower-bounded parameter.
%
\begin{stancode}
data {
  int N;
  vector[N] L;  // lower bounds
  ...
parameters {
  vector<lower=0>[N] alpha_raw;
  ...
transformed parameters {
  vector[N] alpha = L + alpha_raw;
  ...
\end{stancode}
%
The Jacobian for adding a constant is one, so its log drops out of the
log density.

Even if the lower bound is a parameter rather than data, there is no
Jacobian required, because the transform from $(L, \alpha_{\mathrm
  raw})$ to $(L + \alpha_{\mathrm raw}, \alpha_{\mathrm raw}$ produces
a Jacobian derivative matrix with a unit determinant.

It's also possible implement the transform by directly transforming
an unconstrained parameter and accounting for the Jacobian.
%
\begin{stancode}
data {
  int N;
  vector[N] L;  // lower bounds
  ...
parameters {
  vector[N] alpha_raw;
  ...
transformed parameters {
  vector[N] alpha;
  alpha = L + exp(my_vec_raw);
  ...
model {
  target += sum(alpha_raw);  // log Jacobian
  ...
\end{stancode}
%
The adjustment in the the log Jacobian determinant of the transform
mapping $\alpha_{\mathrm{raw}}$ to $\alpha = L +
\exp(\alpha_{\mathrm{raw}})$.  The details are simple in this case
because the Jacobian is diagonal; see
\refsection{lower-bound-transform} for details.  Here $L$ can even be
a vector containing parameters that don't depend on
$\alpha_{\mathrm{raw}}$; if the bounds do depend on
$\alpha_{\mathrm{raw}}$ then a revised Jacobian needs to be calculated
taking into account the dependencies.

\subsection{Varying Upper and Lower Bounds}

Suppose there are lower and upper bounds that vary by parameter.
These can be applied to shift and rescale a parameter constrained to
$(0, 1)$.
%
\begin{stancode}
data {
  int N;
  vector[N] L;  // lower bounds
  vector[N] U;  // upper bounds
  ...
parameters {
  vector<lower=0, upper=1>[N] alpha_raw;
  ...
transformed parameters {
  vector[N] alpha = L + (U - L) .* alpha_raw;
\end{stancode}
%
The expression \code{U - L} is multiplied by \code{alpha\_raw}
elementwise to produce a vector of variables in $(0, U-L)$, then
adding $L$ results in a variable ranging between $(L, U)$.

In this case, it is important that $L$ and $U$ are constants,
otherwise a Jacobian would be required when multiplying by $U - L$.



\chapter{Custom Probability Functions}%
\label{custom-probability-functions.chapter}

\noindent
Custom distributions may also be implemented directly within Stan's
programming language.  The only thing that is needed is to increment
the total log probability.  The rest of the chapter provides two
examples.

\section{Examples}

\subsection{Triangle Distribution}

A simple example is the triangle distribution,
whose density is shaped like an isosceles triangle with corners at
specified bounds and height determined by the constraint that a
density integrate to 1.  If $\alpha \in \reals$ and $\beta \in \reals$
are the bounds, with $\alpha < \beta$, then $y \in (\alpha,\beta)$ has
a density defined as follows.
\[
\distro{Triangle}(y | \alpha,\beta)
=
\frac{2}{\beta - \alpha}
\
\left(
1 -
\left|
y - \frac{\alpha + \beta}{\beta - \alpha}
\right|
\right)
\]
%
If $\alpha = -1$, $\beta = 1$, and $y \in (-1,1)$, this reduces to
\[
\distro{Triangle}(y|-1,1) = 1 - |y|.
\]
Consider the following Stan implementation of
$\distro{Triangle}(-1,1)$ for sampling.%
%
\footnote{The program is available in the Stan example model repository;
see \url{http://mc-stan.org/documentation}.}
%
\begin{stancode}
parameters {
  real<lower=-1,upper=1> y;
}
model {
  target += log1m(fabs(y));
}
\end{stancode}
%
The single scalar parameter \code{y} is declared as lying in the
interval \code{(-1,1)}.  The total log probability is
incremented with the joint log probability of all parameters, i.e.,
$\log \distro{Triangle}(y|-1,1)$.  This value is coded in Stan as
\code{log1m(fabs(y))}.  The function \code{log1m} is is defined so
that \code{log1m(x)} has the same value as \code{log(1.0-x)}, but the
computation is faster, more accurate, and more stable.

The constrained type \code{real<lower=-1,upper=1>} declared for \code{y} is
critical for correct sampling behavior.  If the constraint on \code{y}
is removed from the program, say by declaring \code{y} as having the
unconstrained scalar type \code{real}, the program would compile, but
it would produce arithmetic exceptions at run time when the sampler
explored values of \code{y} outside of $(-1,1)$.

Now suppose the log probability function were extended to all of
$\reals$ as follows by defining the probability to be \code{log(0.0)},
i.e., $-\infty$, for values outside of $(-1,1)$.
%
\begin{stancode}
target += log(fmax(0.0,1 - fabs(y)));
\end{stancode}
%
With the constraint on \code{y} in place, this is just a less
efficient, slower, and less arithmetically stable version of the
original program.  But if the constraint on \code{y} is removed,
the model will compile and run without arithmetic errors, but will not
sample properly.%
%
\footnote{The problem is the (extremely!) light tails of the triangle
  distribution.  The standard \HMC and \NUTS samplers can't get into the
  corners of the triangle properly.  Because the Stan code declares
  \code{y} to be of type \code{real<lower=-1,upper=1>}, the inverse logit
  transform is applied to the unconstrained variable and its log
  absolute derivative added to the log probability.  The resulting
  distribution on the logit-transformed \code{y} is well behaved.  See
  \refchapter{variable-transforms} for more information on the
  transforms used by Stan.}

\subsection{Exponential Distribution}

If Stan didn't happen to include the exponential distribution, it
could be coded directly using the following assignment statement,
where \code{lambda} is the inverse scale and \code{y} the sampled
variate.
%
\begin{stancode}
target += log(lambda) - y * lambda;
\end{stancode}
%
This encoding will work for any \code{lambda} and \code{y}; they can
be parameters, data, or one of each, or even local variables.

The assignment statement in the previous paragraph generates
\Cpp code that is very similar to that generated by the following
sampling statement.
%
\begin{stancode}
y ~ exponential(lambda);
\end{stancode}
%
There are two notable differences.  First, the sampling statement will
check the inputs to make sure both \code{lambda} is positive and
\code{y} is non-negative (which includes checking that neither is the
special not-a-number value).

The second difference is that if \code{lambda} is not a parameter,
transformed parameter, or local model variable, the sampling statement
is clever enough to drop the \code{log(lambda)} term.  This results in
the same posterior because Stan only needs the log probability up to
an additive constant.  If \code{lambda} and \code{y} are both
constants, the sampling statement will drop both terms (but still
check for out-of-domain errors on the inputs).


\chapter{User-Defined Functions}\label{functions-programming.chapter}

\noindent
This chapter explains functions from a user perspective with examples;
see \refchapter{functions} for the full specification.  User-defined
functions allow computations to be encapsulated into a single named
unit and invoked elsewhere by name.  Similarly, functions allow
complex procedures to be broken down into more understandable
components.  Writing modular code using descriptively named functions
is easier to understand than a monolithic program, even if the latter
is heavily commented.%
%
\footnote{The main problem with comments is that they can be
  misleading, either due to misunderstandings on the programmer's part
  or because the program's behavior is modified after the comment is
  written.  The program always behaves the way the code is written,
  which is why refactoring complex code into understandable units is
  preferable to simply adding comments.}

\section{Basic Functions}\label{basic-functions.section}

Here's an example of a skeletal Stan program with a user-defined
relative difference function employed in the generated quantities
block to compute a relative differences between two parameters.
%
\begin{stancode}
functions {
  real relative_diff(real x, real y) {
    real abs_diff;
    real avg_scale;
    abs_diff = fabs(x - y);
    avg_scale = (fabs(x) + fabs(y)) / 2;
    return abs_diff / avg_scale;
  }
}
...
generated quantities {
  real rdiff;
  rdiff = relative_diff(alpha, beta);
}
\end{stancode}
%
The function is named \code{relative\_diff}, and is declared to have
two real-valued arguments and return a real-valued result.   It is
used the same way a built-in function would be used in the generated
quantities block.

\subsection{User-Defined Functions Block}

All functions are defined in their own block, which is labeled
\code{functions} and must appear before all other program blocks.  The
user-defined functions block is optional.

\subsection{Function Bodies}

The body (the part between the curly braces) contains ordinary Stan
code, including local variables.  The new function is used in the
generated quantities block just as any of Stan's built-in functions
would be used.

\subsection{Return Statements}

Return statements, such as the one on the last line of the definition
of \code{relative\_diff} above, are only allowed in the bodies of
function definitions.  Return statements may appear anywhere in a
function, but functions with non-void return types must end in a
return statement; see \refsection{function-returns} for details on how
this is enforced.

\subsection{Reject Statements}

The Stan reject statement provides a mechanism to report errors or
problematic values encountered during program execution.  It accepts
any number of quoted string literals or Stan expressions as arguments.
This statement is typically embedded in a conditional statement in
order to detect bad or illegal outcomes of some processing step.

\subsubsection{Catching errors}

Rejection is used to flag errors that arise in inputs or in program
state.  It is far better to fail early with a localized informative
error message than to run into problems much further downstream (as in
rejecting a state or failing to compute a derivative).

The most common errors that are coded is to test that all of the
arguments to a function are legal.  The following function takes a
square root of its input, so requires non-negative inputs; it is coded
to guard against illegal inputs.
%
\begin{stancode}
real dbl_sqrt(real x) {
  if (!(x >= 0))
    reject("dblsqrt(x): x must be positive; found x = ", x);
  return 2 * sqrt(x);
}
\end{stancode}
%
The negation of the positive test is important, because it also
catches the case where \code{x} is a not-a-number value.  If the
condition had been coded as \code{(x~<~0)} it would not catch the
not-a-number case, though it could be written as
\code{(x~<~0~||~is\_nan(x))}.  The positive infinite case is allowed
through, but could also be checked with the \Verb/is_inf(x)/ function.
The square root function does not itself reject, but some downstream
consumer of \code{dbl\_sqrt(-2)} would be likely to raise an error, at
which point the origin of the illegal input requires detective work.
Or even worse, as Matt Simpson pointed out in the GitHub comments, the
function could go into an infinite loop if it starts with an infinite
value and tries to reduce it by arithmetic, likely consuming all
available memory and crashing an interface.  Much better to catch
errors early and report on their origin.

The effect of rejection depends on the program block in which the
rejection is executed.  In transformed data, rejections cause the
program to fail to load.  In transformed parameters or in the model
block, rejections cause the current state to be rejected in the
Metropolis sense.%
%
\footnote{Just because this makes it possible to code a rejection
  sampler does not make it a good idea.  Rejections break
  differentiability and the smooth exploration of the posterior.  In
  Hamiltonian Monte Carlo, it can cause the sampler to be reduced to a
  diffusive random walk.}
%
In generated quantities, rejections cause execution to halt because
there is no way to recover and generate the remaining parameters, so
extra care should be taken in calling functions in the generated
quantities block.  See Section~\refsection{reject-statements} for full
details about the reject statement.

\subsection{Type Declarations for Functions}

\begin{figure}
\begin{center}
\begin{tabular}{l|l|l}
{\it Functions:} & {\it Locals Variables:} & {\it Nonlocal Variables:} \\
{\it Undimensioned} & {\it Unconstrained} & {\it Constrained} \\
\hline \hline
\code{int}
& \code{int}
& \code{int<lower=L>}
\\
& &  \code{int<upper=U>}
\\
& &  \code{int<lower=L,upper=U>}
%
\\ \hline
%
\code{real}
& \code{real}
& \code{real<lower=L>}
\\
& &  \code{real<upper=U>}
\\
& & \code{real<lower=L,upper=U>}
%
\\ \hline
%
\code{vector}
&
\code{vector[N]}
& \code{vector<lower=L>[N]}
\\
& &  \code{vector<upper=U>[N]}
\\
& &  \code{vector<lower=L,upper=U>[N]}
\\[4pt]
& & \code{simplex[N]}
\\
& & \code{ordered[N]}
\\
& & \code{positive\_ordered[N]}
\\
& & \code{unit\_vector[N]}
%
\\ \hline
%
\code{row\_vector}
& \code{row\_vector[M]}
& \code{row\_vector<lower=L>[M]}
\\
& &  \code{row\_vector<upper=U>[M]}
\\
& &  \code{row\_vector<lower=L,upper=U>[M]}
%
\\ \hline
%
\code{matrix}
& \code{matrix[M,~N]}
& \code{matrix<lower=L>[M,~N]}
\\
& &  \code{matrix<upper=U>[M,~N]}
\\
& &  \code{matrix<lower=L,upper=U>[M,~N]}
\\[4pt]
& & \code{cov\_matrix[K]}
\\
& & \code{corr\_matrix[K]}
\\
& & \code{cholesky\_factor\_cov[K]}
\\
& & \code{cholesky\_factor\_corr[K]}
\end{tabular}
\end{center}
\caption{\small\it The leftmost column is a list of the unconstrained
  and undimensioned basic types; these are used as function return
  types and argument types.  The middle column is of unconstrained
  types with dimensions; these are used as local variable types.  The
  rightmost column lists the corresponding constrained types.  An
  expression of any righthand column type may be assigned to its
  corresponding lefthand column basic type.  At runtime, dimensions
  are checked for consistency for all variables; containers of any
  sizes may be assigned to function arguments.  The constrained matrix
  types \code{cov\_matrix[K]}, \code{corr\_matrix[K]},
  \code{cholesky\_factor\_cov[K]}, and
  \code{cholesky\_factor\_corr[K]} are only assignable to matrices of
  dimensions \code{matrix[K,~K]} types. Stan also allows arrays of any
  of these types, with slightly different declarations for function
  arguments and return types and variables.
}\label{constrained-types.figure}
\end{figure}

Function argument and return types are not declared with their sizes.
They also may not contain any constraints;  see
\reffigure{constrained-types} for a list.

Unlike type declarations for variables, function type declarations for
matrix and vector types are not declared with their sizes.  Like local
variable declarations, function argument type declarations may not be
declared with constraints (either lower or upper bounds or structured
constraints like forming a simplex or correlation matrix).

For example, here's a function to compute the entropy of a categorical
distribution with simplex parameter \code{theta}.
%
\begin{stancode}
real entropy(vector theta) {
  return sum(theta .* log(theta));
}
\end{stancode}
%
Although \code{theta} must be a simplex, only the type \code{vector}
is used.%
%
\footnote{A range of built-in validation routines is coming to Stan soon!
Alternatively, the \code{reject} statement can be used to check
constraints on the simplex.}
%
Upper or lower bounds on values or constrained types are not allowed
as return types or argument types in function declarations.

\subsection{Array Types for Function Declarations}

Array arguments have their own syntax, which follows that used in this
manual for function signatures.  For example, a function that operates
on a two-dimensional array to produce a one-dimensional array might be
declared as follows.
%
\begin{stancode}
real[] baz(real[,] x);
\end{stancode}
%
The notation \code{[\,]} is used for one-dimensional arrays (as in the
return above), \code{[\,,\,]} for two-dimensional arrays,
\code{[\,,\,,\,]} for three-dimensional arrays, and so on.

Functions support arrays of any type, including matrix and vector
types.  As with other types, no constraints are allowed.


\section{Functions as Statements}

In some cases, it makes sense to have functions that do not return a
value.  For example, a routine to print the lower-triangular portion
of a matrix can be defined as follows.
%
\begin{stancode}
functions {
  void pretty_print_tri_lower(matrix x) {
    if (rows(x) == 0) {
      print("empty matrix");
      return;
    }
    print("rows=", rows(x), " cols=", cols(x));
    for (m in 1:rows(x))
      for (n in 1:m)
        print("[", m, ",", n, "]=", x[m, n]);
  }
}
\end{stancode}
%
The special symbol \code{void} is used as the return type.  This is
not a type itself in that there are no values of type \code{void}; it
merely indicates the lack of a value.  As such, return statements for
void functions are not allowed to have arguments, as in the return
statement in the body of the previous example.

Void functions applied to appropriately typed arguments may be used on
their own as statements.  For example, the pretty-print function
defined above may be applied to a covariance matrix being defined in
the transformed parameters block.
%
\begin{stancode}
transformed parameters {
  cov_matrix[K] Sigma;
  ... code to set Sigma ...
  pretty_print_tri_lower(Sigma);
  ...
\end{stancode}


\section{Functions Accessing the Log Probability  Accumulator}

Functions whose names end in \code{\_lp} are allowed to use sampling
statements and \code{target~+=} statements; other
functions are not.  Because of this access, their use is restricted to
the transformed parameters and model blocks.

Here is an example of a function to assign standard normal priors to a
vector of coefficients, along with a center and scale, and return the
translated and scaled coefficients; see
\refsection{reparameterization} for more information on centering.
%
\begin{stancode}
functions {
  vector center_lp(vector beta_raw, real mu, real sigma) {
    beta_raw ~ normal(0, 1);
    sigma ~ cauchy(0, 5);
    mu ~ cauchy(0, 2.5);
    return sigma * beta_raw + mu;
  }
  ...
}
parameters {
  vector[K] beta_raw;
  real mu_beta;
  real<lower=0> sigma_beta;
  ...
transformed parameters {
  vector[K] beta;
  ...
  beta = center_lp(beta_raw, mu_beta, sigma_beta);
  ...
\end{stancode}


\section{Functions Acting as Random Number Generators}

A user-specified function can be declared to act as a (pseudo) random
number generator (PRNG) by giving it a name that ends in \code{\_rng}.
Giving a function a name that ends in \code{\_rng} allows it to access
built-in functions and user-defined functions that end in
\code{\_rng}, which includes all the built-in PRNG functions.  Only
functions ending in \code{\_rng} are able access the built-in PRNG
functions.  The use of functions ending in \code{\_rng} must therefore
be restricted to transformed data and generated quantities blocks like
other PRNG functions; they may also be used in the bodies of other
user-defined functions ending in \code{\_rng}.

For example, the following function generates an $N \times K$ data
matrix, the first column of which is filled with 1 values for the
intercept and the remaining entries of which have values drawn
from a unit normal PRNG.
%
\begin{stancode}
matrix predictors_rng(int N, int K) {
  matrix[N, K] x;
  for (n in 1:N) {
    x[n, 1] = 1.0;  // intercept
    for (k in 2:K)
      x[n, k] = normal_rng(0, 1);
  }
  return x;
}
\end{stancode}
%
The following function defines a simulator for regression outcomes
based on a data matrix \code{x}, coefficients \code{beta}, and noise
scale \code{sigma}.
%
\begin{stancode}
vector regression_rng(vector beta, matrix x, real sigma) {
  vector[rows(x)] y;
  vector[rows(x)] mu;
  mu = x * beta;
  for (n in 1:rows(x))
    y[n] = normal_rng(mu[n], sigma);
  return y;
}
\end{stancode}
%
These might be used in a generated quantity block to simulate some
fake data from a fitted regression model as follows.
%
\begin{stancode}
parameters {
  vector[K] beta;
  real<lower=0> sigma;
  ...
generated quantities {
  matrix[N_sim, K] x_sim;
  vector[N_sim] y_sim;
  x_sim = predictors_rng(N_sim, K);
  y_sim = regression_rng(beta, x_sim, sigma);
}
\end{stancode}
%
A more sophisticated simulation might fit a multivariate normal to the
predictors \code{x} and use the resulting parameters to generate
multivariate normal draws for \code{x\_sim}.

\section{User-Defined Probability Functions}

Probability functions are distinguished in Stan by names ending in
\code{\_lpdf} for density functions and \code{\_lpmf} for mass
functions; in both cases, they must have \code{real} return types.

Suppose a model uses several unit normal distributions, for which
there is not a specific overloaded density nor defaults in Stan.  So
rather than writing out the location of 0 and scale of 1 for all of
them, a new density function may be defined and reused.
%
\begin{stancode}
functions {
  real unit_normal_lpdf(real y) {
    return normal_lpdf(y | 0, 1);
  }
}
...
model {
  alpha ~ unit_normal();
  beta ~ unit_normal();
  ...
}
\end{stancode}
%
The ability to use the \code{unit\_normal} function as a density is
keyed off its name ending in \code{\_lpdf} (names ending in
\code{\_lpmf} for probability mass functions work the same way).

In general, if \code{foo\_lpdf} is defined to consume $N + 1$
arguments, then
%
\begin{stancode}
y ~ foo(theta1, ..., thetaN);
\end{stancode}
%
can be used as shorthand for
%
\begin{stancode}
target += foo_lpdf(y | theta1, ..., thetaN);
\end{stancode}
%
As with the built-in functions, the suffix \code{\_lpdf} is dropped and
the first argument moves to the left of the sampling symbol (\Verb|~|)
in the sampling statement.

Functions ending in \code{\_lpmf} (for probability mass functions),
behave exactly the same way.  The difference is that the first
argument of a density function (\code{\_lpdf}) must be continuous (not
an integer or integer array), whereas the first argument of a mass
function (\code{\_lpmf}) must be discrete (integer or integer array).


\section{Overloading Functions}

Stan does not permit overloading user-defined functions.  This means
that it is not possible to define two different functions with the
same name, even if they have different signatures.


\section{Documenting Functions}\label{documenting-functions.section}

Functions will ideally be documented at their interface level.  The
Stan style guide for function documentation follows the same format as
used by the Doxygen (\Cpp) and Javadoc (Java) automatic documentation
systems.  Such specifications indicate the variables and their types
and the return value, prefaced with some descriptive text.

For example, here's some documentation for the prediction matrix
generator.
%
\begin{stancode}
/**
 * Return a data matrix of specified size with rows
 * corresponding to items and the first column filled
 * with the value 1 to represent the intercept and the
 * remaining columns randomly filled with unit-normal draws.
 *
 * @param N Number of rows corresponding to data items
 * @param K Number of predictors, counting the intercept, per
 *          item.
 * @return Simulated predictor matrix.
 */
matrix predictors_rng(int N, int K) {
  ...
\end{stancode}
%
The comment begins with \code{/**}, ends with \code{*/}, and has an
asterisk (\code{*}) on each line.  It uses \code{@param} followed by
the argument's identifier to document a function argument.  The tag
\code{@return} is used to indicate the return value.  Stan does not
(yet) have an automatic documentation generator like Javadoc or
Doxygen, so this just looks like a big comment starting with \code{/*}
and ending with \code{*/} to the Stan parser.

For functions that raise exceptions, exceptions can be documented using
\code{@throws}.%
%
\footnote{As of Stan 2.9.0, the only way a user-defined
producer will raise an exception is if a function it calls (including
sampling statements) raises an exception via the reject statement.}
%
For example,
%
\begin{stancode}
 ...
 * @param theta
 * @throws If any of the entries of theta is negative.
 */
real entropy(vector theta) {
  ...
\end{stancode}
%
Usually an exception type would be provided, but these are not exposed
as part of the Stan language, so there is no need to document them.


\section{Summary of Function Types}

Functions may have a void or non-void return type and they may or may
not have one of the special suffixes, \code{\_lpdf}, \code{\_lpmf},
\code{\_lp}, or \code{\_rng}.

\subsection{Void vs. Non-Void Return}

Only functions declared to return \code{void} may be used as
statements.  These are also the only functions that use \code{return}
statements with no arguments.

Only functions declared to return non-\code{void} values may be used
as expressions.  These functions require \code{return} statements with
arguments of a type that matches the declared return type.

\subsection{Suffixed or Non-Suffixed}

Only functions ending in \code{\_lpmf} or \code{\_lpdf} and with
return type \code{real} may be used as probability functions in
sampling statements.

Only functions ending in \code{\_lp} may access the log probability
accumulator through sampling statements or \code{target~+=}
statements.  Such functions may only be used in the transformed
parameters or model blocks.

Only functions ending in \code{\_rng} may access the built-in
pseudo-random number generators.  Such functions may only be used in
the generated quantities block or transformed data block, or in the
bodies of other user-defined functions ending in \code{\_rng}.


\section{Recursive Functions}

Stan supports recursive function definitions, which can be useful for
some applications.  For instance, consider the matrix power operation,
$A^n$, which is defined for a square matrix $A$ and positive integer
$n$ by
\[
A^n
=
\begin{cases}
\ \mbox{I} & \mbox{if } n = 0, \mbox{ and}
\\[3pt]
\ A \, A^{n-1} & \mbox{if } n > 0.
\end{cases}
\]
%
where $\mbox{I}$ is the identity matrix.  This definition can be
directly translated to a recursive function definition.
%
\begin{stancode}
  matrix matrix_pow(matrix a, int n);

  matrix matrix_pow(matrix a, int n) {
    if (n == 0)
      return diag_matrix(rep_vector(1, rows(a)));
    else
      return a *  matrix_pow(a, n - 1);
  }
\end{stancode}
%
The forward declaration of the function signature before it is defined
is necessary so that the embedded use of \code{matrix\_pow} is
well-defined when it is encountered.  It would be more efficient to
not allow the recursion to go all the way to the base case, adding the
following conditional clause.
%
\begin{stancode}
    else if (n == 1)
      return a;
\end{stancode}



\chapter{Problematic Posteriors}\label{problematic-posteriors.chapter}%
\noindent
Mathematically speaking, with a proper posterior, one can do Bayesian
inference and that's that. There is not even a need to require a
finite variance or even a finite mean---all that's needed is a finite
integral.  Nevertheless, modeling is a tricky business and even
experienced modelers sometimes code models that lead to improper
priors.  Furthermore, some posteriors are mathematically sound, but
ill-behaved in practice.  This chapter discusses issues in models that
create problematic posterior inferences, either in general for
Bayesian inference or in practice for Stan.


\section{Collinearity of Predictors in Regressions}\label{collinearity.section}

This section discusses problems related to the classical notion of
identifiability, which lead to ridges in the posterior density and
wreak havoc with both sampling and inference.

\subsection{Examples of Collinearity}

\subsubsection{Redundant Intercepts}

The first example of collinearity is an artificial example involving
redundant intercept parameters.%
%
\footnote{This example was raised by Richard McElreath on the Stan
  users group in a query about the difference in behavior between
  Gibbs sampling as used in BUGS and JAGS and the Hamiltonian Monte
  Carlo (HMC) and no-U-turn samplers (NUTS) used by Stan.}
%
Suppose there are observations $y_n$ for $n \in 1{:}N$,
two intercept parameters $\lambda_1$ and
$\lambda_2$, a scale parameter $\sigma > 0$, and the sampling distribution
%
\[
y_n \sim \distro{Normal}(\lambda_1 + \lambda_2, \sigma).
\]
%
For any constant $q$, the sampling density for $y$ does not change if
we add $q$ to $\lambda_1$ and subtract it from $\lambda_2$, i.e.,
%
\[
p(y | \lambda_1, \lambda_2,\sigma)
=
p(y | \lambda_1 + q, \lambda_2 - q, \sigma).
\]
%
The consequence is that an improper uniform prior $p(\mu,\sigma)
\propto 1$ leads to an improper posterior.  This impropriety arises
because the neighborhoods around $\lambda_1 + q, \lambda_1 - q$ have
the same mass no matter what $q$ is.  Therefore, a sampler would need
to spend as much time in the neighborhood of $\lambda_1=1000000000$
and $\lambda_2=-1000000000$ as it does in the neighborhood of
$\lambda_1=0$ and $\lambda_2=0$, and so on for ever more far-ranging
values.

The marginal posterior $p(\lambda_1,\lambda_2|y)$ for this model is
thus improper.%
%
\footnote{The marginal posterior $p(\sigma|y)$ for $\sigma$ is proper
  here as long as there are at least two distinct data points.}
%
The impropriety shows up visually as a ridge in the posterior density,
as illustrated in the left-hand figure of
\reffigure{non-identifiable-density}.  The ridge for this model is
along the line where $\lambda_2 = \lambda_1 + c$ for some constant
$c$.

Contrast this model with a simple regression with a single intercept
parameter $\mu$ and sampling distribution
\[
y_n \sim \distro{Normal}(\mu,\sigma).
\]
Even with an improper prior, the posterior is proper as long as there
are at least two data points $y_n$ with distinct values.


\subsubsection{Ability and Difficulty in IRT Models}

Consider an item-response theory model for students $j \in 1{:}J$ with
abilities $\alpha_j$ and test items $i \in 1{:}I$ with difficulties
$\beta_i$.  The observed data is an $I \times J$ array with entries
$y_{i, j} \in \{ 0, 1 \}$ coded such that $y_{i, j} = 1$ indicates that
student $j$ answered question $i$ correctly.  The sampling
distribution for the data is
%
\[
y_{i, j} \sim \distro{Bernoulli}(\mbox{logit}^{-1}(\alpha_j - \beta_i)).
\]
%
For any constant $c$, the probability of $y$ is unchanged by adding a
constant $c$ to all the abilities and subtracting it from all the
difficulties, i.e.,
%
\[
p(y | \alpha, \beta)
=
p(y | \alpha + c, \beta - c).
\]
%
This leads to a multivariate version of the ridge displayed by the
regression with two intercepts discussed above.

\subsubsection{General Collinear Regression Predictors}

The general form of the collinearity problem arises when predictors
for a regression are collinear.  For example, consider a linear
regression sampling distribution
\[
y_n \sim \distro{Normal}(x_n \beta, \sigma)
\]
for an $N$-dimensional observation vector $y$, an $N \times K$ predictor
matrix $x$, and a $K$-dimensional coefficient vector $\beta$.

Now suppose that column $k$ of the predictor matrix is a multiple of
column $k'$, i.e., there is some constant $c$ such that $x_{n,k} = c
\, x_{n,k'}$ for all $n$.  In this case, the coefficients $\beta_k$
and $\beta_{k'}$ can covary without changing the predictions, so that
for any $d \neq 0$,
%
\[
p(y | \ldots, \beta_k, \ldots, \beta_{k'}, \ldots, \sigma)
=
p(y | \ldots, d  \beta_k, \ldots, \frac{d}{c} \, \beta_{k'}, \ldots,
\sigma).
\]

Even if columns of the predictor matrix are not exactly collinear as
discussed above, they cause similar problems for inference if they are
nearly collinear.


\subsubsection{Multiplicative Issues with Discrimination in IRT}

Consider adding a discrimination parameter $\delta_i$ for each
question in an IRT model, with data sampling model
\[
y_{i, j} \sim \distro{Bernoulli}(\mbox{logit}^{-1}(\delta_i(\alpha_j - \beta_i))).
\]
For any constant $c \neq 0$, multiplying $\delta$ by $c$ and dividing
$\alpha$ and $\beta$ by $c$ produces the same likelihood,
\[
p(y|\delta,\alpha,\beta)
= p(y|c \delta, \, \frac{1}{c}\alpha, \, \frac{1}{c}\beta).
\]
If $c < 0$, this switches the signs of every component in $\alpha$,
$\beta$, and $\delta$ without changing the density.


\subsubsection{Softmax with $K$ vs. $K-1$ Parameters}

In order to parameterize a $K$-simplex (i.e., a $K$-vector with
non-negative values that sum to one), only $K - 1$ parameters are
necessary because the $K$th is just one minus the sum of the first $K
- 1$ parameters, so that if $\theta$ is a $K$-simplex,
%
\[
\theta_K = 1 - \sum_{k=1}^{K-1} \theta_k.
\]
%
The softmax function (see \refsection{softmax}) maps a $K$-vector
$\alpha$ of linear predictors to a $K$-simplex $\theta =
\mbox{softmax}(\alpha)$ by defining
%
\[
\theta_k = \frac{\exp(\alpha_k)}{\sum_{k'=1}^K \exp(\alpha_k')}.
\]
%
The softmax function is many-to-one, which leads to a lack of
identifiability of the unconstrained parameters $\alpha$.  In
particular, adding or subtracting a constant from each $\alpha_k$
produces the same simplex $\theta$.



\subsection{Mitigating the Invariances}

All of the examples discussed in the previous section allow
translation or scaling of parameters while leaving the data
probability density invariant.  These problems can be mitigated in
several ways.

\subsubsection{Removing Redundant Parameters or Predictors}

In the case of the multiple intercepts, $\lambda_1$ and $\lambda_2$,
the simplest solution is to remove the redundant intercept, resulting
in a model with a single intercept parameter $\mu$ and sampling
distribution $y_n \sim \distro{Normal}(\mu, \sigma)$.  The same
solution works for solving the problem with collinearity---just remove
one of the columns of the predictor matrix $x$.

\subsubsection{Pinning Parameters}

The IRT model without a discrimination parameter can be fixed by
pinning one of its parameters to a fixed value, typically 0.  For
example, the first student ability $\alpha_1$ can be fixed to 0.  Now
all other student ability parameters can be interpreted as being
relative to student 1.  Similarly, the difficulty parameters are
interpretable relative to student 1's ability to answer them.

This solution is not sufficient to deal with the multiplicative
invariance introduced by the question discrimination parameters
$\delta_i$.  To solve this problem, one of the difficulty parameters,
say $\delta_1$, must also be constrained.  Because it's a
multiplicative and not an additive invariance, it must be constrained
to a non-zero value, with 1 being a convenient choice.  Now all of the
discrimination parameters may be interpreted relative to item 1's
discrimination.

The many-to-one nature of $\mbox{softmax}(\alpha)$ is typically
mitigated by pinning a component of $\alpha$, for instance fixing
$\alpha_K = 0$.  The resulting mapping is one-to-one from $K-1$
unconstrained parameters to a $K$-simplex.  This is roughly how
simplex-constrained parameters are defined in Stan; see
\refsection{simplex-transform} for a precise definition.  The Stan
code for creating a simplex from a $K-1$-vector can be written as
%
\begin{stancode}
vector softmax_id(vector alpha) {
  vector[num_elements(alpha) + 1] alphac1;
  for (k in 1:num_elements(alpha))
    alphac1[k] = alpha[k];
  alpha[num_elements(alphac)] = 0;
  return softmax(alphac);
}
\end{stancode}




\subsubsection{Adding Priors}

So far, the models have been discussed as if the priors on the
parameters were improper uniform priors.

A more general Bayesian solution to these invariance problems is to
impose proper priors on the parameters.  This approach can be used to
solve problems arising from either additive or multiplicative
invariance.

For example, normal priors on the multiple intercepts,
\[
\lambda_1, \lambda_2 \sim \distro{Normal}(0,\tau),
\]
with a constant scale $\tau$, ensure that the posterior mode is
located at a point where $\lambda_1 = \lambda_2$, because this
minimizes $\log \distro{Normal}(\lambda_1|0,\tau) + \log
\distro{Normal}(\lambda_2|0,\tau)$.%
%
\footnote{A Laplace prior (or an L1 regularizer for penalized maximum
  likelihood estimation) is not sufficient to remove this additive
  invariance.  It provides shrinkage, but does not in and of itself
  identify the parameters because adding a constant to $\lambda_1$ and
  subtracting it from $\lambda_2$ results in the same value for the
  prior density.}
%
\begin{figure}
\includegraphics[height=1.45in]{img/non-identified.png}%
\includegraphics[height=1.45in]{img/non-identified-plus-prior.png}%
\includegraphics[height=1.45in]{img/one-param-identified.png}
\vspace*{-.1in}
\caption{\small\it Posteriors for two intercept parameterization
  without prior, two intercept parameterization with unit normal
  prior, and one intercept reparameterization without prior.  For all
  three cases, the posterior is plotted for 100 data points drawn from
  a unit normal. Left) The two intercept parameterization leads to an
  improper prior with a ridge extending infinitely to the northwest
  and southeast.  Middle) Adding a unit normal prior for the
  intercepts results in a proper posterior.  Right) The single
  intercept parameterization with no prior also has a proper posterior.}%
\label{non-identifiable-density.figure}
\end{figure}
%
The addition of a prior to the two intercepts model is shown in the
middle plot in \reffigure{non-identifiable-density}.  The plot on
the right of \reffigure{non-identifiable-density} shows the result of
reparameterizing to a single intercept.

An alternative strategy for identifying a $K$-simplex parameterization
$\theta = \mbox{softmax}(\alpha)$ in terms of an unconstrained
$K$-vector $\alpha$ is to place a prior on the components of $\alpha$
with a fixed location (that is, specifically avoid hierarchical priors
with varying location).  Unlike the approaching of pinning $\alpha_K =
0$, the prior-based approach models the $K$ outcomes symmetrically
rather than modeling $K-1$ outcomes relative to the $K$-th.  The
pinned parameterization, on the other hand, is usually more efficient
statistically because it does not have the extra degree of (prior
constrained) wiggle room.


\subsubsection{Vague, Strongly Informative, and Weakly Informative Priors}

Care must be used when adding a prior to resolve invariances.  If the
prior is taken to be too broad (i.e., too vague), the resolution is in
theory only, and samplers will still struggle.

Ideally, a realistic prior will be formulated based on substantive
knowledge of the problem being modeled.  Such a prior can be chosen to
have the appropriate strength based on prior knowledge.  A strongly
informative prior makes sense if there is strong prior information.

When there is not strong prior information, a weakly informative prior
strikes the proper balance between controlling computational inference
without dominating the data in the posterior.  In most problems, the
modeler will have at least some notion of the expected scale of the
estimates and be able to choose a prior for identification purposes
that does not dominate the data, but provides sufficient computational
control on the posterior.

Priors can also be used in the same way to control the additive
invariance of the IRT model.  A typical approach is to place a strong
prior on student ability parameters $\alpha$ to control scale simply
to control the additive invariance of the basic IRT model and the
multiplicative invariance of the model extended with a item
discrimination parameters; such a prior does not add any prior
knowledge to the problem.  Then a prior on item difficulty can be
chosen that is either informative or weakly informative based on prior
knowledge of the problem.


\section{Label Switching in Mixture Models}\label{label-switching-problematic.section}

Where collinearity in regression models can lead to infinitely many
posterior maxima, swapping components in a mixture model leads to
finitely many posterior maxima.

\subsection{Mixture Models}

Consider a normal mixture model with two location parameters $\mu_1$
and $\mu_2$, a shared scale $\sigma > 0$, a mixture ratio $\theta \in
[0,1]$, and likelihood
\[
p(y|\theta,\mu_1,\mu_2,\sigma)
= \prod_{n=1}^N \big( \theta \, \distro{Normal}(y_n|\mu_1,\sigma)
                       + (1 - \theta) \, \distro{Normal}(y_n|\mu_2,\sigma) \big).
\]
The issue here is exchangeability of the mixture components, because
\[
p(\theta,\mu_1,\mu_2,\sigma|y) = p((1-\theta),\mu_2,\mu_1,\sigma|y).
\]
The problem is exacerbated as the number of mixture components $K$
grows, as in clustering models, leading to $K!$ identical posterior
maxima.

\subsection{Convergence Monitoring and Effective Sample Size}

The analysis of posterior convergence and effective sample size is
also difficult for mixture models.  For example, the $\hat{R}$
convergence statistic reported by Stan and the computation of
effective sample size are both compromised by label switching.  The
problem is that the posterior mean, a key ingredient in these
computations, is affected by label switching, resulting in a posterior
mean for $\mu_1$ that is equal to that of $\mu_2$, and a posterior
mean for $\theta$ that is always 1/2, no matter what the data is.

\subsection{Some Inferences are Invariant}

In some sense, the index (or label) of a mixture component is
irrelevant.  Posterior predictive inferences can still be carried out
without identifying mixture components.  For example, the log
probability of a new observation does not depend on the identities of
the mixture components.  The only sound Bayesian inferences in such
models are those that are invariant to label switching.  Posterior
means for the parameters are meaningless because they are not
invariant to label switching; for example, the posterior mean for
$\theta$ in the two component mixture model will always be 1/2.

\subsection{Highly Multimodal Posteriors}

Theoretically, this should not present a problem for inference because
all of the integrals involved in posterior predictive inference will
be well behaved. The problem in practice is computation.

Being able to carry out such invariant inferences in practice is an
altogether different matter.  It is almost always intractable to find
even a single posterior mode, much less balance the exploration of the
neighborhoods of multiple local maxima according to the probability
masses. In Gibbs sampling, it is unlikely for $\mu_1$
to move to a new mode when sampled conditioned on the current values
of $\mu_2$ and $\theta$. For HMC and NUTS, the problem is that the
sampler gets stuck in one of the two ``bowls'' around the modes and
cannot gather enough energy from random momentum assignment to move
from one mode to another.

Even with a proper posterior, all known sampling and inference
techniques are notoriously ineffective when the number of modes grows
super-exponentially as it does for mixture models with increasing
numbers of components.

\subsection{Hacks as Fixes}

Several hacks (i.e., ``tricks'') have been suggested and employed to
deal with the problems posed by label switching in practice.

\subsubsection{Parameter Ordering Constraints}

One common strategy is to impose a constraint on the parameters that
identifies the components.  For instance, we might consider
constraining $\mu_1 < \mu_2$ in the two-component normal mixture model
discussed above.  A problem that can arise from such an approach is
when there is substantial probability mass for the opposite ordering
$\mu_1 > \mu_2$.  In these cases, the posteriors are affected by
the constraint and true posterior uncertainty in $\mu_1$ and $\mu_2$
is not captured by the model with the constraint.  In addition,
standard approaches to posterior inference for event probabilities is
compromised.  For instance, attempting to use $M$ posterior samples to
estimate $\mbox{Pr}[\mu_1 > \mu_2]$, will fail, because the estimator
\[
\mbox{Pr}[\mu_1 > \mu_2]
\approx
\sum_{m=1}^M \mbox{I}(\mu_1^{(m)} > \mu_2^{(m)})
\]
will result in an estimate of 0 because the posterior respects the
constraint in the model.

\subsubsection{Initialization around a Single Mode}

Another common approach is to run a single chain or to initialize the
parameters near realistic values.%
%
\footnote{Tempering methods may be viewed as automated ways to carry
  out such a search for modes, though most MCMC tempering methods
  continue to search for modes on an ongoing basis; see
  \citep{SwendsenWang:1986, Neal:1996b}.}
%
This can work better than the hard constraint approach if reasonable
initial values can be found and the labels do not switch within a
Markov chain.  The result is that all chains are glued to a
neighborhood of a particular mode in the posterior.

\section{Component Collapsing in Mixture Models}

It is possible for two mixture components in a mixture model to
collapse to the same values during sampling or optimization.  For
example, a mixture of $K$ normals might devolve to have $\mu_i =
\mu_j$ and $\sigma_i = \sigma_j$ for $i \neq j$.

This will typically happen early in sampling due to initialization in
MCMC or optimization or arise from random movement during MCMC.  Once
the parameters match for a given draw $(m)$, it can become hard to
escape because there can be a trough of low-density mass between the
current parameter values and the ones without collapsed components.

It may help to use a smaller step size during warmup, a stronger prior
on each mixture component's membership responsibility.  A more extreme
measure is to include additional mixture components to deal with the
possibility that some of them may collapse.

In general, it is very difficult to recover exactly the right $K$
mixture components in a mixture model as $K$ increases beyond one
(yes, even a two-component mixture can have this problem).


\section{Posteriors with Unbounded Densities}

In some cases, the posterior density grows without bounds as
parameters approach certain poles or boundaries.  In such, there
are no posterior modes and numerical stability issues can arise as
sampled parameters approach constraint boundaries.

\subsection{Mixture Models with Varying Scales}

One such example is a binary mixture model with scales varying by
component, $\sigma_1$ and $\sigma_2$ for locations $\mu_1$ and
$\mu_2$. In this situation, the density grows without bound as
$\sigma_1 \rightarrow 0$ and $\mu_1 \rightarrow y_n$ for some $n$;
that is, one of the mixture components concentrates all of its mass
around a single data item $y_n$.

\subsection{Beta-Binomial Models with Skewed Data and Weak Priors}

Another example of unbounded densities arises with a posterior such as
$\distro{Beta}(\phi|0.5,0.5)$, which can arise if very ``weak'' beta
priors are used for groups that have no data. This density is
unbounded as $\phi \rightarrow 0$ and $\phi \rightarrow 1$. Similarly,
a Bernoulli likelihood model coupled with a ``weak'' beta prior, leads
to a posterior
%
\begin{eqnarray*}
p(\phi|y)
& \propto & \textstyle
\distro{Beta}(\phi|0.5,0.5) \times \prod_{n=1}^N \distro{Bernoulli}(y_n|\phi)
\\[4pt]
& = &\textstyle
\distro{Beta}(\phi \, | \, 0.5 + \sum_{n=1}^N y_n, \ \ 0.5 + N - \sum_{n=1}^N y_n).
\end{eqnarray*}
%
If $N = 9$ and each $y_n = 1$, the posterior is
$\distro{Beta}(\phi|9.5,0,5)$.  This posterior is unbounded as $\phi
\rightarrow 1$.  Nevertheless, the posterior is proper, and although
there is no posterior mode, the posterior mean is well-defined with a
value of exactly 0.95.

\subsubsection{Constrained vs.\ Unconstrained Scales}

Stan does not sample directly on the constrained $(0,1)$ space for
this problem, so it doesn't directly deal with unconstrained density
values.  Rather, the probability values $\phi$ are logit-transformed
to $(-\infty,\infty)$.  The boundaries at 0 and 1 are pushed out to
$-\infty$ and $\infty$ respectively.  The Jacobian adjustment that
Stan automatically applies ensures the unconstrained density is
proper.  The adjustment for the particular case of $(0,1)$ is $\log
\mbox{logit}^{-1}(\phi) + \log \mbox{logit}(1 - \phi)$; see
\refsection{logit-transform-jacobian} for the derivation.

There are two problems that still arise, though.  The first is that if
the posterior mass for $\phi$ is near one of the boundaries, the
logit-transformed parameter will have to sweep out very long paths and
thus can dominate the U-turn condition imposed by the no-U-turn
sampler (NUTS).  The second issue is that the inverse transform from
the unconstrained space to the constrained space can underflow to 0 or
overflow to 1, even when the unconstrained parameter is not infinite.
Similar problems arise for the expectation terms in logistic
regression, which is why the logit-scale parameterizations of the
Bernoulli and binomial distributions are more stable.



\section{Posteriors with Unbounded Parameters}

In some cases, the posterior density will not grow without bound, but
parameters will grow without bound with gradually increasing density
values.  Like the models discussed in the previous section that have
densities that grow without bound, such models also have no posterior
modes.


\subsection{Separability in Logistic Regression}

Consider a logistic regression model with $N$ observed outcomes $y_n
\in \{ 0, 1 \}$, an $N \times K$ matrix $x$ of predictors, a
$K$-dimensional coefficient vector $\beta$, and sampling distribution
\[
y_n \sim \distro{Bernoulli}(\mbox{logit}^{-1}(x_n \beta)).
\]
Now suppose that column $k$ of the predictor matrix is such that
$x_{n,k} > 0$ if and only if $y_n = 1$, a condition known as
``separability.''  In this case, predictive accuracy on the observed data
continue to improve as $\beta_k \rightarrow \infty$, because for cases
with $y_n = 1$, $x_n \beta \rightarrow \infty$ and hence
$\mbox{logit}^{-1}(x_n \beta) \rightarrow 1$.

With separability, there is no maximum to the likelihood and hence no
maximum likelihood estimate.  From the Bayesian perspective, the
posterior is improper and therefore the marginal posterior mean for
$\beta_k$ is also not defined.  The usual solution to this problem in
Bayesian models is to include a proper prior for $\beta$, which
ensures a proper posterior.


\section{Uniform Posteriors}

Suppose your model includes a parameter $\psi$ that is defined on
$[0,1]$ and is given a flat prior $\distro{Uniform}(\psi|0,1)$. Now if
the data don't tell us anything about $\psi$, the posterior is also
$\distro{Uniform}(\psi|0,1)$.

Although there is no maximum likelihood estimate for $\psi$, the
posterior is uniform over a closed interval and hence proper.  In the
case of a uniform posterior on $[0,1]$, the posterior mean for $\psi$
is well-defined with value $1/2$.  Although there is no posterior
mode, posterior predictive inference may nevertheless do the right
thing by simply integrating (i.e., averaging) over the predictions for
$\psi$ at all points in $[0,1]$.


\section{Sampling Difficulties with Problematic Priors}

With an improper posterior, it is theoretically impossible to properly
explore the posterior. However, Gibbs sampling as performed by BUGS
and JAGS, although still unable to properly sample from such an
improper posterior, behaves quite differently in practice than the
Hamiltonian Monte Carlo sampling performed by Stan when faced with an
example such as the two intercept model discussed in
\refsection{collinearity} and illustrated in
\reffigure{non-identifiable-density}.

\subsection{Gibbs Sampling}

Gibbs sampling, as performed by BUGS and JAGS, may appear to be
efficient and well behaved for this unidentified model, but as
discussed in the previous subsection, will not actually explore the
posterior properly.

Consider what happens with initial values $\lambda_1^{(0)}, \lambda_2^{(0)}$.
Gibbs sampling proceeds in iteration $m$ by drawing
%
\begin{eqnarray*}
\lambda_1^{(m)}
& \sim & p(\lambda_1 \, | \, \lambda_2^{(m-1)}, \, \sigma^{(m-1)}, \, y)
\\[6pt]
\lambda_2^{(m)}
& \sim & p(\lambda_2 \, | \, \lambda_1^{(m)}, \, \sigma^{(m-1)}, \, y)
\\[6pt]
\sigma^{(m)}
& \sim & p(\sigma \, | \, \lambda_1^{(m)}, \, \lambda_2^{(m)}, \, y).
\end{eqnarray*}
%
Now consider the draw for $\lambda_1$ (the draw for $\lambda_2$ is
symmetric), which is conjugate in this model and thus can be done very
efficiently.  In this model, the range from which the next $\lambda_1$
can be drawn is highly constrained by the current values of
$\lambda_2$ and $\sigma$.  Gibbs will run very quickly and provide
seemingly reasonable inferences for $\lambda_1 + \lambda_2$.  But it
will not explore the full range of the posterior; it will merely take
a slow random walk from the initial values.  This random walk behavior
is typical of Gibbs sampling when posteriors are highly correlated and
the primary reason to prefer Hamiltonian Monte Carlo to Gibbs sampling
for models with parameters correlated in the posterior.

\subsection{Hamiltonian Monte Carlo Sampling}

Hamiltonian Monte Carlo (HMC), as performed by Stan, is much more
efficient at exploring posteriors in models where parameters are
correlated in the posterior.  In this particular example, the
Hamiltonian dynamics (i.e., the motion of a fictitious particle given
random momentum in the field defined by the negative log posterior) is
going to run up and down along the valley defined by the potential
energy (ridges in log posteriors correspond to valleys in potential
energy).  In practice, even with a random momentum for $\lambda_1$ and
$\lambda_2$, the gradient of the log posterior is going to adjust for
the correlation and the simulation will run $\lambda_1$ and
$\lambda_2$ in opposite directions along the valley corresponding to
the ridge in the posterior log density (see
\reffigure{non-identifiable-density}.

\subsection{No-U-Turn Sampling}

Stan's default no-U-turn sampler (NUTS), is even more efficient at
exploring the posterior (see
\citep{Hoffman-Gelman:2011,Hoffman-Gelman:2014}).  NUTS simulates the
motion of the fictitious particle representing the parameter values
until it makes a U-turn, it will be defeated in most cases, as it will
just move down the potential energy valley indefinitely without making
a U-turn. What happens in practice is that the maximum number of
leapfrog steps in the simulation will be hit in many of the
iterations, causing a very large number of log probability and
gradient evaluations (1000 if the max tree depth is set to 10, as in
the default). Thus sampling will appear to be very slow.  This is
indicative of an improper posterior, not a bug in the NUTS algorithm
or its implementation.  It is simply not possible to sample from an
improper posterior!  Thus the behavior of HMC in general and NUTS
in particular should be reassuring in that it will clearly fail in
cases of improper posteriors, resulting in a clean diagnostic of
sweeping out very large paths in the posterior.

\begin{figure}
%
\normalsize {\it Two Scale Parameters, Improper Prior}
%
\footnotesize
\begin{Verbatim}
Inference for Stan model: improper_stan
Warmup took (2.7, 2.6, 2.9, 2.9) seconds, 11 seconds total
Sampling took (3.4, 3.7, 3.6, 3.4) seconds, 14 seconds total

                  Mean     MCSE   StdDev        5%       95%  N_Eff  N_Eff/s  R_hat
lp__          -5.3e+01  7.0e-02  8.5e-01  -5.5e+01  -5.3e+01    150       11    1.0
n_leapfrog__   1.4e+03  1.7e+01  9.2e+02   3.0e+00   2.0e+03   2987      212    1.0
lambda1        1.3e+03  1.9e+03  2.7e+03  -2.3e+03   6.0e+03    2.1     0.15    5.2
lambda2       -1.3e+03  1.9e+03  2.7e+03  -6.0e+03   2.3e+03    2.1     0.15    5.2
sigma          1.0e+00  8.5e-03  6.2e-02   9.5e-01   1.2e+00     54      3.9    1.1
mu             1.6e-01  1.9e-03  1.0e-01  -8.3e-03   3.3e-01   2966      211    1.0
\end{Verbatim}
%
\vspace*{12pt}
%
\normalsize
{\it Two Scale Parameters, Weak Prior}
%
\footnotesize
\begin{Verbatim}
Warmup took (0.40, 0.44, 0.40, 0.36) seconds, 1.6 seconds total
Sampling took (0.47, 0.40, 0.47, 0.39) seconds, 1.7 seconds total

                 Mean     MCSE   StdDev        5%    95%  N_Eff  N_Eff/s  R_hat
lp__              -54  4.9e-02  1.3e+00  -5.7e+01    -53    728      421    1.0
n_leapfrog__      157  2.8e+00  1.5e+02   3.0e+00    511   3085     1784    1.0
lambda1          0.31  2.8e-01  7.1e+00  -1.2e+01     12    638      369    1.0
lambda2         -0.14  2.8e-01  7.1e+00  -1.2e+01     12    638      369    1.0
sigma             1.0  2.6e-03  8.0e-02   9.2e-01    1.2    939      543    1.0
mu               0.16  1.8e-03  1.0e-01  -8.1e-03   0.33   3289     1902    1.0
\end{Verbatim}
%
\vspace*{12pt}
%
\normalsize {\it One Scale Parameter, Improper Prior}
%
\footnotesize
\begin{Verbatim}
Warmup took (0.011, 0.012, 0.011, 0.011) seconds, 0.044 seconds total
Sampling took (0.017, 0.020, 0.020, 0.019) seconds, 0.077 seconds total

                Mean     MCSE  StdDev        5%   50%   95%  N_Eff  N_Eff/s  R_hat
lp__             -54  2.5e-02    0.91  -5.5e+01   -53   -53   1318    17198    1.0
n_leapfrog__     3.2  2.7e-01     1.7   1.0e+00   3.0   7.0     39      507    1.0
mu              0.17  2.1e-03    0.10  -3.8e-03  0.17  0.33   2408    31417    1.0
sigma            1.0  1.6e-03   0.071   9.3e-01   1.0   1.2   2094    27321    1.0
\end{Verbatim}
%
\caption{\small\it Results of Stan runs with default parameters fit to
  $N=100$ data points generated from $y_n \sim \distro{Normal}(0,1)$.
  %
  On the top is the non-identified model with improper uniform priors
  and likelihood $y_n \sim \distro{Normal}(\lambda_1 + \lambda_2,
  \sigma)$.
  %
  In the middle is the same likelihood as the middle plus priors
  $\lambda_k \sim \distro{Normal}(0,10)$.
  %
  On the bottom is an identified model with an improper prior, with
  likelihood  $y_n \sim \distro{Normal}(\mu,\sigma)$.  All models
  estimate $\mu$ at roughly 0.16 with very little Monte Carlo standard
  error, but a high posterior standard deviation of 0.1;  the true
  value $\mu=0$ is within the 90\% posterior intervals in all three models.
  %
}%
\label{non-identified-stan-fits.figure}
\end{figure}
%

\subsection{Examples: Fits in Stan}

To illustrate the issues with sampling from non-identified and only
weakly identified models, we fit three models with increasing degrees
of identification of their parameters.  The posteriors for these
models is illustrated in \reffigure{non-identifiable-density}.  The
first model is the unidentified model with two location parameters and
no priors discussed in \refsection{collinearity}.
%
\begin{stancode}
data {
  int N;
  real y[N];
}
parameters {
  real lambda1;
  real lambda2;
  real<lower=0> sigma;
}
transformed parameters {
  real mu;
  mu = lambda1 + lambda2;
}
model {
  y ~ normal(mu, sigma);
}
\end{stancode}
%
The second adds priors to the model block for \code{lambda1} and
\code{lambda2} to the previous model.
%
\begin{stancode}
  lambda1 ~ normal(0, 10);
  lambda2 ~ normal(0, 10);
\end{stancode}
%
The third involves a single location parameter, but no priors.
%
\begin{stancode}
data {
  int N;
  real y[N];
}
parameters {
  real mu;
  real<lower=0> sigma;
}
model {
  y ~ normal(mu, sigma);
}
\end{stancode}
%
All three of the example models were fit in Stan 2.1.0 with default
parameters (1000 warmup iterations, 1000 sampling iterations, NUTS
sampler with max tree depth of 10). The results are shown in
\reffigure{non-identified-stan-fits}. The key statistics from these
outputs are the following.
%
\begin{itemize}
\item As indicated by \code{R\_hat} column, all parameters have
  converged other than $\lambda_1$ and $\lambda_2$ in the
  non-identified model.
\item
  The average number of leapfrog steps is roughly 3 in
  the identified model, 150 in the model identified by a weak prior, and
  1400 in the non-identified model.
\item
  The number of effective samples per
  second for $\mu$ is roughly 31,000 in the identified model, 1900 in the model
  identified with weakly informative priors, and 200 in the
  non-identified model; the results are similar for $\sigma$.
\item
  In the non-identified model, the 95\% interval for $\lambda_1$ is
  (-2300,6000), whereas it is only (-12,12) in the model identified with
  weakly informative priors.
\item
  In all three models, the simulated value of $\mu=0$ and $\sigma=1$
  are well within the posterior 90\% intervals.
\end{itemize}
%
The first two points, lack of convergence and hitting the maximum
number of leapfrog steps (equivalently maximum tree depth) are
indicative of improper posteriors.  Thus rather than covering up the
problem with poor sampling as may be done with Gibbs samplers,
Hamiltonian Monte Carlo tries to explore the posterior and its failure
is a clear indication that something is amiss in the model.


\chapter{Matrices, Vectors, and Arrays}

\noindent
This chapter provides pointers as to how to choose among the various
matrix, vector, and array data structures provided by Stan.

\section{Basic Motivation}

Stan provides two basic scalar types, \code{int} and \code{real}, and
three basic linear algebra types, \code{vector}, \code{row\_vector},
and \code{matrix}.  Then Stan allows arrays to be of any dimension and
contain any type of element (though that type must be declared and
must be the same for all elements).

This leaves us in the awkward situation of having three
one-dimensional containers, as exemplified by the following
declarations.
%
\begin{stancode}
real a[N];
vector[N] a;
row_vector[N] a;
\end{stancode}
%
These distinctions matter.  Matrix types, like vector and row vector,
are required for linear algebra operations.  There is no automatic
promotion of arrays to vectors because the target, row vector or
column vector, is ambiguous.  Similarly, row vectors are separated
from column vectors because multiplying a row vector by a column
vector produces a scalar, whereas multiplying in the opposite order
produces a matrix.

The following code fragment shows all four ways to declare a
two-dimensional container of size $M \times N$.
%
\begin{stancode}
real b[M, N];          // b[m] : real[]     (efficient)
vector[N] b[M];        // b[m] : vector     (efficient)
row_vector[N] b[M];    // b[m] : row_vector (efficient)
matrix[M, N] b;        // b[m] : row_vector (inefficient)
\end{stancode}
%
The main differences among these choices involve efficiency for
various purposes and the type of \code{b[m]}, which is shown in
comments to the right of the declarations.  Thus the only way to
efficiently iterate over row vectors is to use the third declaration,
but if you need linear algebra on matrices, but the only way to use
matrix operations is to use the fourth declaration.

The inefficiencies due to any manual reshaping of containers is
usually slight compared to what else is going on in a Stan program
(typically a lot of gradient calculations).


\section{Fixed Sizes and Indexing out of Bounds}

Stan's matrices, vectors, and array variables are sized when they are
declared and may not be dynamically resized.  Function arguments do
not have sizes, but these sizes are fixed when the function is called
and the container is instantiated.  Also, declarations may be inside
loops and thus may change over the course of running a program, but
each time a declaration is visited, it declares a fixed size object.

When an index is provided that is out of bounds, Stan throws a
rejection error and computation on the current log density and
gradient evaluation is halted and the algorithm is left to clean up
the error.  All of Stan's containers check the sizes of all indexes.



\section{Data Type and Indexing Efficiency}\label{indexingefficiency.section}

The underlying matrix and linear algebra operations are implemented in
terms of data types from the Eigen \Cpp library.  By having vectors
and matrices as basic types, no conversion is necessary when invoking
matrix operations or calling linear algebra functions.

Arrays, on the other hand, are implemented as instances of the \Cpp \
\code{std::vector} class (not to be confused with Eigen's
\code{Eigen::Vector} class or Stan vectors).  By implementing arrays
this way, indexing is very efficient because values can be returned by
reference rather than copied by value.

\subsection{Matrices vs.\ Two-Dimensional Arrays}

In Stan models, there are a few minor efficiency considerations in
deciding between a two-dimensional array and a matrix, which may seem
interchangeable at first glance.

First, matrices use a bit less memory than two-dimensional arrays.
This is because they don't store a sequence of arrays, but just the
data and the two dimensions.

Second, matrices store their data in column-major order.  Furthermore,
all of the data in a matrix is guaranteed to be contiguous in memory.
This is an important consideration for optimized code because bringing
in data from memory to cache is much more expensive than performing
arithmetic operations with contemporary CPUs.  Arrays, on the other
hand, only guarantee that the values of primitive types are contiguous
in memory; otherwise, they hold copies of their values (which are
returned by reference wherever possible).

Third, both data structures are best traversed in the order in which
they are stored.  This also helps with memory locality.  This is
column-major for matrices, so the following order is appropriate.
%
\begin{stancode}
matrix[M, N] a;
//...
for (n in 1:N)
  for (m in 1:M)
    // ... do something with a[m, n] ...
\end{stancode}
%
Arrays, on the other hand, should be traversed in row-major order
(i.e., last index fastest), as in the following example.
%
\begin{stancode}
real a[M, N];
// ...
for (m in 1:M)
  for (n in 1:N)
    // ... do something with a[m, n] ...
\end{stancode}
%
The first use of \code{a[m,~n]} should bring \code{a[m]} into memory.
Overall, traversing matrices is more efficient than traversing arrays.

This is true even for arrays of matrices.  For example, the ideal
order in which to traverse a two-dimensional array of matrices is
%
\begin{stancode}
matrix[M, N] b[I, J];
// ...
for (i in 1:I)
  for (j in 1:J)
    for (n in 1:N)
      for (m in 1:M)
        ... do something with b[i, j, m, n] ...
\end{stancode}

If \code{a} is a matrix, the notation \code{a[m]} picks out row
\code{m} of that matrix.  This is a rather inefficient operation for
matrices.  If indexing of vectors is needed, it is much better to
declare an array of vectors.  That is, this
%
\begin{stancode}
row_vector[N] b[M];
// ...
for (m in 1:M)
   ... do something with row vector b[m] ...
\end{stancode}
%
is much more efficient than the pure matrix version
%
\begin{stancode}
matrix b[M, N];
// ...
for (m in 1:M)
   // ... do something with row vector b[m] ...
\end{stancode}
%
Similarly, indexing an array of column vectors is more efficient than
using the \code{col} function to pick out a column of a matrix.

In contrast, whatever can be done as pure matrix algebra will be the
fastest.  So if I want to create a row of predictor-coefficient
dot-products, it's more efficient to do this
%
\begin{stancode}
matrix[N, k] x;    // predictors (aka covariates)
// ...
vector[K] beta;   // coeffs
// ...
vector[N] y_hat;  // linear prediction
// ...
y_hat = x * beta;
\end{stancode}
%
than it is to do this
%
\begin{stancode}
row_vector[K] x[N];    // predictors (aka covariates)
// ...
vector[K] beta;   // coeffs
...
vector[N] y_hat;  // linear prediction
...
for (n in 1:N)
  y_hat[n] = x[n] * beta;
\end{stancode}

\subsection{(Row) Vectors vs. One-Dimensional Arrays}

For use purely as a container, there is really nothing to decide among
vectors, row vectors and one-dimensional arrays.  The
\code{Eigen::Vector} template specialization and the
\code{std::vector} template class are implemented very similarly as
containers of \code{double} values (the type \code{real} in Stan).
Only arrays in Stan are allowed to store integer values.


\section{Memory Locality}

The key to understanding efficiency of matrix and vector
representations is memory locality and reference passing versus
copying.

\subsection{Memory Locality}

CPUs on computers bring in memory in blocks through layers of caches.
Fetching from memory is \emph{much}\ slower than performing arithmetic
operations.  The only way to make container operations fast is to
respect memory locality and access elements that are close together in
memory sequentially in the program.

\subsection{Matrices}

Matrices are stored internally in column-major order.  That is, an $M
\times N$ matrix stores its elements in the order
\[
(1,1), (2, 1), \ldots, (M, 1), (1, 2), \ldots, (M, 2), \ldots, (1, N),
\ldots, (M, N).
\]
%
This means that it's much more efficient to write loops over matrices
column by column, as in the following example.
%
\begin{stancode}
matrix[M, N] a;
...
for (n in 1:N)
  for (m in 1:M)
     ... do something with a[m, n] ...
\end{stancode}

It also follows that pulling a row out of a matrix is not memory
local, as it has to stride over the whole sequence of values.  It also
requires a copy operation into a new data structure as it is not
stored internally as a unit in a matrix.  For sequential access to row
vectors in a matrix, it is much better to use an array of row vectors,
as in the following example.
%
\begin{stancode}
row_vector[N] a[M];
...
for (m in 1:M)
  ... do something with row vector a[m] ...
\end{stancode}
%
Even if what is done involves a function call, the row vector
\code{a[m]} will not have to be copied.

\subsection{Arrays}

Arrays are stored internally following their data structure.  That
means a two dimensional array is stored in row-major order.  Thus it
is efficient to pull out a ``row'' of a two-dimensional array.
%
\begin{stancode}
real a[M, N];
...
for (m in 1:M)
  ... do something with a[m] ...
\end{stancode}

A difference with matrices is that the entries \code{a[m]} in the two
dimensional array are not necessarily adjacent in memory, so there are
no guarantees on iterating over all the elements in a two-dimensional
array will provide memory locality across the ``rows.''

\section{Converting among Matrix, Vector, and Array Types}

There is no automatic conversion among matrices, vectors, and arrays
in Stan.  But there are a wide range of conversion functions to
convert a matrix into a vector, or a multi-dimensional array into a
one-dimensional array, or convert a vector to an array.  See
\refchapter{mixed-operations} for complete details on the available conversion
operators as well as \refchapter{multi-indexing} for some
reshaping operations involving multiple indexing and range indexing.



\chapter{Multiple Indexing and Range Indexing}\label{multi-indexing.chapter}

Stan allows multiple indexes to be provided for containers (i.e.,
arrays, vectors, and matrices) in a single position, using either an
array of integer indexes or range bounds.  This allows many models to
be vectorized.  For instance, consider the likelihood for a varying-slope,
varying-intercept hierarchical linear regression, which could be coded
as
%
\begin{stancode}
for (n in 1:N)
  y[n] ~ normal(alpha[ii[n]] + beta[ii[n]] * x[n], sigma);
\end{stancode}
%
With multiple indexing, this can be coded in one line, leading to more
efficient vectorized code.
%
\begin{stancode}
y ~ normal( rows_dot_product(alpha[ii] + beta[ii] , x), sigma);
\end{stancode}
%
This latter version is equivalent in speed to the clunky assignment to
a local variable.
%
\begin{stancode}
{
  vector[N] mu;
  for (n in 1:N)
    mu[n] = alpha[ii[n]] + beta[ii[n]] * x[n];
  y ~ normal(mu, sigma);
}
\end{stancode}

\section{Multiple Indexing}

The following is the simplest concrete example of multiple indexing
with an array of integers;  the ellipses stand for code defining the
variables as indicated in the comments.
%
\begin{stancode}
int c[3];
...             // define: c == (5, 9, 7)
int idxs[4];
...             // define: idxs == (3, 3, 1, 2)
int d[4];
d = c[idxs];   // result: d == (7, 7, 5, 9)
\end{stancode}
%

In general, the multiple indexed expression \code{c[idxs]} is defined
as follows, assuming \code{idxs} is of size \code{K}.
%
\begin{stancode}
c[idxs] = ( c[idxs[1]], c[idxs[2]], ..., c[idxs[K]] )
\end{stancode}
%
Thus \code{c[idxs]} is of the same size as \code{idxs}, which is
\code{K} in this example.

Multiple indexing can also be used with multi-dimensional arrays.  For
example, consider the following.
%
\begin{stancode}
int c[2, 3];
...            // define: c = ((1, 3, 5), ((7, 11, 13))
int idxs[4];
...            // define: idxs = (2, 2, 1, 2)
int d[4, 3]
d = c[idxs];  // result: d = ((7, 11, 13), (7, 11, 13),
               //              (1, 3, 5), (7, 11, 13))
\end{stancode}
%
That is, putting an index in the first position acts exactly the same
way as defined above.  The fact that the values are themselves arrays
makes no difference---the result is still defined by \code{c[idxs][j] ==
  c[idxs[j]]}.

Multiple indexing may also be used in the second position of a
multi-dimensional array.  Continuing the above example, consider a
single index in the first position and a multiple index in the second.
%
\begin{stancode}
int e[4];
e = c[2, idxs];  // result:  c[2] = (7, 11, 13)
                  // result:  e = (11, 11, 7, 11)
\end{stancode}
%
The single index is applied, the one-dimensional result is determined,
then the multiple index is applied to the result.  That is,
\code{c[2,idxs]} evaluates to the same value as \code{c[2][idxs]}.

Multiple indexing can apply to more than one position of a
multi-dimensional array.  For instance, consider the following
%
\begin{stancode}
int c[2, 3];
...                    // define: c = ((1, 3, 5), (7, 11, 13))
int idxs1[3];
...                    // define: idxs1 = (2, 2, 1)
int idxs2[2];
...                    // define: idxs2 = (1, 3)
int d[3, 2];
d = c[idxs1, idxs2];  // result: d = ((7, 13), (7, 13), (1, 5))
\end{stancode}
%
With multiple indexes, we no longer have \code{c[idxs1,~idxs2]} being
the same as \code{c[idxs1][idxs2]}.  Rather, the entry \code{d[i,~j]}
after executing the above is given by
%
\begin{stancode}
d[i, j] == c[idxs1, idxs2][i, j] = c[idxs1[i], idxs2[j]]
\end{stancode}
%
This example illustrates the operation of multiple indexing in the
general case: a multiple index like \code{idxs1} converts an index
\code{i} used on the result (here, \code{c[idxs1, idxs2]}) to index
\code{idxs1[i]} in the variable being indexed (here, \code{c}).  In
contrast, a single index just returns the value at that index, thus
reducing dimensionality by one in the result.

\section{Slicing with Range Indexes}

Slicing returns a contiguous slice of a one-dimensional array, a
contiguous sub-block of a two-dimensional array, and so on.
Semantically, it is just a special form of multiple indexing.

\subsection{Lower and Upper Bound Indexes}

For instance, consider supplying an upper and lower bound for an
index.
%
\begin{stancode}
int c[7];
...
int d[4];
d = c[3:6];  // result: d == (c[3], c[4], c[5], c[6])
\end{stancode}
%
The range index \code{3:6} behaves semantically just like the multiple
index \code{(3, 4, 5, 6)}.  In terms of implementation, the sliced
upper and/or lower bounded indices are faster and use less memory
because they do not explicitly create a multiple index, but rather use
a direct loop.  They are also easier to read, so should be preferred
over multiple indexes where applicable.

\subsection{Lower or Upper Bound Indexes}

It is also possible to supply just a lower bound, or just an upper
bound.  Writing \code{c[3:]} is just shorthand for
\code{c[3:size(c)]}.  Writing \code{c[:5]} is just shorthand for
\code{c[1:5]}.

\subsection{Full Range Indexes}

Finally, it is possible to write a range index that covers the entire
range of an array, either by including just the range symbol
(\code{:}) as the index or leaving the index position empty. In both
cases, \code{c[]} and \code{c[:]} are equal to \code{c[1:size(c)]},
which in turn is just equal to \code{c}.

\section{Multiple Indexing on the Left of Assignments}

Multiple expressions may be used on the left-hand side of an
assignment statement, where they work exactly the same way as on the
right-hand side in terms of picking out entries of a container.
For example, consider the following.
%
\begin{stancode}
int a[3];
int c[2];
int idxs[2];
...             // define: a == (1, 2, 3);  c == (5, 9)
                //         idxs = (3,2)
a[idxs] = c;   // result: a == (1, 9, 5)
\end{stancode}
%
The result above can be worked out by noting that the assignment sets
\code{a[idxs[1]]} (\code{a[3]}) to \code{c[1]} (\code{5}) and
\code{a[idxs[2]]} (\code{a[2]}) to \code{c[2]} (\code{9}).

The same principle applies when there are many multiple indexes, as
in the following example.
%
\begin{stancode}
int a[5, 7];
int c[2, 2];
...
a[2:3, 5:6] = c;  // result: a[2, 5] == c[1, 1];  a[2, 6] == c[1, 2]
                   //         a[3, 5] == c[2, 1];  a[3, 6] == c[2, 2]
\end{stancode}
%
As in the one-dimensional case, the right-hand side is written into
the slice, block, or general chunk picked out by the left-hand side.

Usage on the left-hand side allows the full generality of multiple
indexing, with single indexes reducing dimensionality and multiple
indexes maintaining dimensionality while rearranging, slicing, or
blocking.  For example, it is valid to assign to a segment of a row of
an array as follows.
%
\begin{stancode}
int a[10, 13];
int c[2];
...
a[4, 2:3] = c;  // result:  a[4, 2] == c[1];  a[4, 3] == c[2]
\end{stancode}

\subsection{Assign-by-Value and Aliasing}

Aliasing issues arise when there are references to the same data
structure on the right-hand and left-hand side of an assignment.  For
example, consider the array \code{a} in the following code fragment.
%
\begin{stancode}
int a[3];
...                // define: a == (5, 6, 7)
a[2:3] = a[1:2];
...                // result: a == (5, 5, 6)
\end{stancode}
%
The reason the value of \code{a} after the assignment is $(5,5,6)$
rather than $(5,5,5)$ is that Stan behaves as if the right-hand side
expression is evaluated to a fresh copy.   As another example,
consider the following.
%
\begin{stancode}
int a[3];
int idxs[3];
...            // define idxs = (2, 1, 3)
a[idxs] = a;
\end{stancode}
%
In this case, it is evident why the right-hand side needs to be copied
before the assignment.

It is tempting (but wrong) to think of the assignment \code{a[2:3] =
  a[1:2]} as executing the following assignments.
%
\begin{stancode}
...                // define: a = (5, 6, 7)
a[2] = a[1];      // result: a = (5, 5, 7)
a[3] = a[2];      // result: a = (5, 5, 5)!
\end{stancode}
%
This produces a different result than executing the assignment because
\code{a[2]}'s value changes before it is used.


\section{Multiple Indexes with Vectors and Matrices}

Multiple indexes can be supplied to vectors and matrices as well as
arrays of vectors and matrices.

\subsection{Vectors}

Vectors and row vectors behave exactly the same way as arrays with
multiple indexes.  If \code{v} is a vector, then \code{v[3]} is a
scalar real value, whereas \code{v[2:4]} is a vector of size 3
containing the elements \code{v[2]}, \code{v[3]}, and \code{v[4]}.

The only subtlety with vectors is in inferring the return type when
there are multiple indexes. For example, consider the following
minimal example.
%
\begin{stancode}
vector[5] v[3];
int idxs[7];
...
vector[7] u;
u = v[2, idxs];

real w[7];
w = v[idxs, 2];
\end{stancode}
%
The key is understanding that a single index always reduces
dimensionality, whereas a multiple index never does.  The dimensions
with multiple indexes (and unindexed dimensions) determine the indexed
expression's type.  In the example above, because \code{v} is an array
of vectors, \code{v[2,~idxs]} reduces the array dimension but doesn't
reduce the vector dimension, so the result is a vector.  In contrast,
\code{v[idxs,~2]} does not reduce the array dimension, but does reduce
the vector dimension (to a scalar), so the result type for \code{w} is
an array of reals.  In both cases, the size of the multiple index
(here, 7) determines the size of the result.

\subsection{Matrices}

Matrices are a bit trickier because they have two dimensions, but the
underlying principle of type inference is the same---multiple indexes
leave dimensions in place, whereas single indexes reduce them.  The
following code shows how this works for multiple indexing of matrices.
%
\begin{stancode}
matrix[5,7] m;
...
row_vector[3] rv;
rv = m[4, 3:5];    // result is 1 x 3
...
vector[4] v;
v = m[2:5, 3];     // result is 3 x 1
...
matrix[3, 4] m2;
m2 = m[1:3, 2:5];  // result is 3 x 4
\end{stancode}
%
The key is realizing that any position with a multiple index or
bounded index remains in play in the result, whereas any dimension
with a single index is replaced with 1 in the resulting dimensions.
Then the type of the result can be read off of the resulting
dimensionality as indicated in the comments above.

\subsection{Matrices with One Multiple Index}

If matrices receive a single multiple index, the result is a matrix.
So if \code{m} is a matrix, so is \code{m[2:4]}.  In contrast,
supplying a single index, \code{m[3]}, produces a row vector result.
That is, \code{m[3]} produces the same result as \code{m[3,~]}
or \code{m[3,~1:cols(m)]}.

\subsection{Arrays of Vectors or Matrices}

With arrays of matrices, vectors, and row vectors, the basic access
rules remain exactly the same: single indexes reduce dimensionality
and multiple indexes redirect indexes.  For example, consider the
following example.
%
\begin{stancode}
matrix[3, 4] m[5, 7];
...
matrix[3, 4] a[2];
a = m[1, 2:3];  // knock off first array dimension
a = m[3:4, 5];  // knock off second array dimension
\end{stancode}
%
In both assignments, the multiple index knocks off an array dimension,
but it's different in both cases.  In the first case, \code{a[i] ==
  m[1, i + 1]}, whereas in the second case, \code{a[i] == m[i + 2,
  5]}.

Continuing the previous example, consider the following.
%
\begin{stancode}
...
vector[2] b;
b = a[1, 3, 2:3, 2];
\end{stancode}
%
Here, the two array dimensions are reduced as is the column dimension
of the matrix, leaving only a row dimension index, hence the result is
a vector.  In this case, \code{b[j] == a[1, 3, 1 + j, 2]}.

This last example illustrates an important point: if there is a
lower-bounded index, such as \code{2:3}, with lower bound 2, then the
lower bound minus one is added to the index, as seen in the \code{1 +
  j} expression above.

Continuing further, consider continuing with the following.
%
\begin{stancode}
...
row_vector[3] c[2];
c = a[4:5, 3, 1, 2: ];
\end{stancode}
%
Here, the first array dimension is reduced, leaving a single array
dimension, and the row index of the matrix is reduced, leaving a row
vector.  For indexing, the values are given by
\code{c[i, j] == a[i + 3, 3, 1, j + 1]}


\section{Matrices with Parameters and Constants}

Suppose you have a $3 x 3$ matrix and know that two entries are zero but the
others are parameters.  Such a situation arises in missing data
situations and in problems with fixed structural parameters.

Suppose a $3 \times 3$ matrix is known to be zero at indexes $[1,2]$
and $[1,3]$.  The indexes for parameters are included in a ``melted''
data-frame or database format.

\begin{stancode}
transformed data {
  int<lower=1, upper=3> idxs[7,
    = { {1, 1},
        {2, 1}, {2, 2}, {2, 3},
        {3, 1}, {3, 2}, {3, 3} };
  ...
\end{stancode}
%
The seven remaining parameters are declared as a vector.
%
\begin{stancode}
parameters {
  vector[7] A_raw;
  ...
\end{stancode}
%
Then the full matrix \code{A} is constructed in the model block as a
local variable.
%
\begin{stancode}
model {
  matrix[3, 3] A;
  for (i in 1:7)
    A[idxs[i, 1], idxs[i, 2]] = A_raw[i];
  A[1, 2] = 0;
  A[1, 3] = 0;
  ...
\end{stancode}
%
This may seem like overkill in this setting, but in more general
settings, the matrix size, vector size, and the \code{idxs} array will
be too large to code directly.  Similar techniques can be used to
build up matrices with ad-hoc constraints, such as a handful of
entries known to be positive.



\chapter{Optimizing Stan Code for Efficiency}\label{optimization.chapter}
\noindent
This chapter provides a grab bag of techniques for optimizing Stan
code, including vectorization, sufficient statistics, and conjugacy.
At a coarse level, efficiency involves both the amount of time
required for a computation and the amount of memory required.  For
practical applied statistical modeling, we are mainly concerned with
reducing wall time (how long a program takes as measured by a clock on
the wall) and keeping memory requirements within available bounds.

\section{What is Efficiency?}

The standard algorithm analyses in computer science measure efficiency
asymptotically as a function of problem size (such as data, number of
parameters, etc.) and typically do not consider constant additive
factors like startup times or multiplicative factors like speed of
operations.  In practice, the constant factors are important; if run
time can be cut in half or more, that's a huge gain. This chapter
focuses on both the constant factors involved in efficiency (such as
using built-in matrix operations as opposed to naive loops) and on
asymptotic efficiency factors (such as using linear algorithms instead
of quadratic algorithms in loops).


\section{Efficiency for Probabilistic Models and Algorithms}

Stan programs express models which are intrinsically statistical in
nature.  The algorithms applied to these models may or may not
themselves be probabilistic.  For example, given an initial value for
parameters (which may itself be given deterministically or generated
randomly), Stan's optimization algorithm (L-BFGS) for penalized
maximum likelihood estimation is purely deterministic.  Stan's
sampling algorithms are based on Markov chain Monte Carlo algorithms,
which are probabilistic by nature at every step.  Stan's variational
inference algorithm (ADVI) is probabilistic despite being an
optimization algorithm; the randomization lies in a nested Monte Carlo
calculation for an expected gradient.

With probabilistic algorithms, there will be variation in run times
(and maybe memory usage) based on the randomization involved.  For
example, by starting too far out in the tail, iterative algorithms
underneath the hood, such as the solvers for ordinary differential
equations, may take different numbers of steps.  Ideally this
variation will be limited;  when there is a lot of variation it can be
a sign that there is a problem with the model's parameterization in
a Stan program or with initialization.

A well-behaved Stan program will have low variance between runs with
different random initializations and differently seeded random number
generators.  But sometimes an algorithm can get stuck in one part of
the posterior, typically due to high curvature.  Such sticking almost
always indicates the need to reparameterize the model.  Just throwing
away Markov chains with apparently poor behavior (slow, or stuck) can
lead to bias in posterior estimates.  This problem with getting stuck
can often be overcome by lowering the initial step size to avoid
getting stuck during adaptation and increasing the target acceptance
rate in order to target a lower step size.  This is because smaller
step sizes allow Stan's gradient-based algorithms to better follow the
curvature in the density or penalized maximum likelihood being fit.

\section{Statistical vs.\  Computational Efficiency}

There is a difference between pure computational efficiency and
statistical efficiency for Stan programs fit with sampling-based
algorithms.  Computational efficiency measures the amount of time or
memory required for a given step in a calculation, such as an
evaluation of a log posterior or penalized likelihood.

Statistical efficiency typically involves requiring fewer steps in
algorithms by making the statistical formulation of a model better
behaved.  The typical way to do this is by applying a change of
variables (i.e., reparameterization) so that sampling algorithms mix
better or optimization algorithms require less adaptation.

\section{Model Conditioning and Curvature}

Because Stan's algorithms (other than Riemannian Hamiltonian Monte
Carlo) rely on step-based gradient-based approximations of the density
(or penalized maximum likelihood) being fitted, posterior curvature
not captured by this first-order approximation plays a central role in
determining the statistical efficiency of Stan's algorithms.

A second-order approximation to curvature is provided by the
Hessian, the matrix of second derivatives of the log density $\log
p(\theta)$ with respect to the parameter vector $\theta$, defined
as
\[
H(\theta) = \nabla \, \nabla \, \log p(\theta | y),
\]
so that
\[
H_{i, j}(\theta) = \frac{\partial^2 \log p(\theta | y)}
                {\partial \theta_i \ \partial \theta_j}.
\]
For pure penalized maximum likelihood problems, the posterior log
density $\log p(\theta | y)$ is replaced by the penalized likelihood
function $\mathcal{L}(\theta) = \log p(y | \theta) - \lambda(\theta)$.

\subsection{Condition Number and Adaptation}

A good gauge of how difficult a problem the curvature presents is
given by the condition number of the Hessian matrix $H$, which is the
ratio of the largest to the smallest eigenvalue of $H$ (assuming the
Hessian is positive definite).  This essentially measures the
difference between the flattest direction of movement and the most
curved.  Typically, the step size of a gradient-based algorithm is
bounded by the most sharply curved direction.  With better conditioned
log densities or penalized likelihood functions, it is easier for
Stan's adaptation, especially the diagonal adaptations that are used
as defaults.

\subsection{Unit Scales without Correlation}

Ideally, all parameters should be programmed so that they have unit
scale and so that posterior correlation is reduced; together, these
properties mean that there is no rotation or scaling required for
optimal performance of Stan's algorithms.  For Hamiltonian Monte
Carlo, this implies a unit mass matrix, which requires no adaptation
as it is where the algorithm initializes.  Riemannian Hamiltonian
Monte Carlo performs this conditioning on the fly at every step, but
such conditioning is very expensive computationally.

\subsection{Varying Curvature}

In all but very simple models (such as multivariate normals), the
Hessian will vary as $\theta$ varies.  As an example, see the
illustration of Neal's funnel example in \reffigure{funnel}.  The more
the curvature varies, the harder it is for all of the algorithms with
fixed adaptation parameters (that is, everything but Riemannian
Hamiltonian Monte Carlo) to find adaptations that cover the entire
density well.  Many of the variable transforms proposed are aimed at
improving the conditioning of the Hessian and/or making it more
consistent across the relevant portions of the density (or penalized
maximum likelihood function) being fit.

For all of Stan's algorithms, the curvature along the path from the
initial values of the parameters to the solution is relevant.  For
penalized maximum likelihood and variational inference, the solution
of the iterative algorithm will be a single point, so this is all that
matters.  For sampling, the relevant ``solution'' is the typical set,
which is the posterior volume where almost all draws from the
posterior lies;  thus, the typical set contains almost all of the
posterior probability mass.

With sampling, the curvature may vary dramatically between the points
on the path from the initialization point to the typical set and
within the typical set.  This is why adaptation needs to run long
enough to visit enough points in the typical set to get a good
first-order estimate of the curvature within the typical set.  If
adaptation is not run long enough, sampling within the typical set
after adaptation will not be efficient.  We generally recommend at
least one hundred iterations after the typical set is reached (and the
first effective draw is ready to be realized).  Whether adaptation has
run long enough can be measured by comparing the adaptation parameters
derived from a set of diffuse initial parameter values.


\subsection{Reparameterizing with a Change of Variables}

Improving statistical efficiency is achieved by reparameterizing the
model so that the same result may be calculated using a density or
penalized maximum likelihood that is better conditioned.  Again, see
the example of reparameterizing Neal's funnel in \reffigure{funnel}
for an example, and also the examples in
\refchapter{change-of-variables}.

One has to be careful in using change-of-variables reparameterizations
when using maximum likelihood estimation, because they can change the
result if the Jacobian term is inadvertently included in the revised
likelihood model.


\section{Well-Specified Models}

Model misspecification, which roughly speaking means using a model
that doesn't match the data, can be a major source of slow code.  This
can be seen in cases where simulated data according to the model runs
robustly and efficiently, whereas the real data for which it was
intended runs slowly or may even have convergence and mixing issues.
While some of the techniques recommended in the remaining sections of
this chapter may mitigate the problem somewhat, the best remedy is a
better model specification.

Somewhat counterintuitively, more complicated models often run faster
than simpler models.  One common pattern is with a group of parameters
with a wide fixed prior such as \code{normal(0, 1000)}).  This can fit
slowly due to the mismatch between prior and posterior (the prior has
support for values in the hundreds or even thousands, whereas the
posterior may be concentrated near zero).  In such cases, replacing
the fixed prior with a hierarchical prior such as \code{normal(mu,
  sigma)}, where \code{mu} and \code{sigma} are new parameters, with
their own hyperpriors.


\section{Reparameterization}\label{reparameterization.section}

Stan's sampler can be slow in sampling from distributions with
difficult posterior geometries.  One way to speed up such models is
through reparameterization.  In some cases, reparameterization can
dramatically increase effective sample size for the same number of
iterations or even make programs that would not converge well
behaved.

\subsection{Example: Neal's Funnel}

In this section, we discuss a general transform from a centered to a
non-centered parameterization \cite{papa-et-al:2007}.%
%
\footnote{This parameterization came to be known on our mailing lists
  as the ``Matt trick'' after Matt Hoffman, who independently came up
  with it while fitting hierarchical models in Stan.}
%
This reparameterization is helpful when there is not much data,
because it separates the hierarchical parameters and lower-level
parameters in the prior.
%
\begin{figure}[t]
\vspace*{-6pt}
\begin{center}
\includegraphics[height=2in]{img/funnel.png}
\includegraphics[height=2in]{img/funnel-fit.png}
\end{center}
\vspace*{-18pt}
\caption{\small\it Neal's Funnel.  (Left) The marginal density of
  Neal's funnel for the upper-level variable $y$ and one lower-level
  variable $x_1$ (see the text for the formula).  The blue region has
  log density greater than -8, the yellow region density greater than
  -16, and the gray background a density less than -16.
  (Right) 4000 draws from a run of Stan's
  sampler with default settings.  Both plots are restricted to the
  shown window of $x_1$ and $y$ values; some draws fell outside of
  the displayed area as would be expected given the density.  The samples are
  consistent with the marginal density $p(y) =
  \distro{Normal}(y|0,3)$, which has mean 0 and standard deviation
  3.}\label{funnel.figure}
\end{figure}

\citep{Neal:2003} defines a distribution that exemplifies the
difficulties of sampling from some hierarchical models.  Neal's
example is fairly extreme, but can be trivially reparameterized in
such a way as to make sampling straightforward.

Neal's example has support for $y \in
\mathbb{R}$ and  $x \in \mathbb{R}^9$ with density
%
\[
p(y,x) = \distro{Normal}(y|0,3) \times \prod_{n=1}^9
\distro{Normal}(x_n|0,\exp(y/2)).
\]
%
The probability contours are shaped like ten-dimensional funnels.  The
funnel's neck is particularly sharp because of the exponential
function applied to $y$.  A plot of the log marginal density of $y$
and the first dimension $x_1$ is shown in \reffigure{funnel}.

The funnel can be implemented directly in Stan as follows.
%
\begin{stancode}
parameters {
  real y;
  vector[9] x;
}
model {
  y ~ normal(0, 3);
  x ~ normal(0, exp(y/2));
}
\end{stancode}
%
When the model is expressed this way, Stan has trouble sampling from
the neck of the funnel, where $y$ is small and thus $x$ is constrained
to be near 0.  This is due to the fact that the density's scale
changes with $y$, so that a step size that works well in the body will
be too large for the neck and a step size that works in the neck will be
very inefficient in the body.

In this particular instance, because the analytic form of the density
from which samples are drawn is known, the model can be converted to
the following more efficient form.
%
\begin{stancode}
parameters {
  real y_raw;
  vector[9] x_raw;
}
transformed parameters {
  real y;
  vector[9] x;

  y = 3.0 * y_raw;
  x = exp(y/2) * x_raw;
}
model {
  y_raw ~ normal(0, 1); // implies y ~ normal(0, 3)
  x_raw ~ normal(0, 1); // implies x ~ normal(0, exp(y/2))
}
\end{stancode}
%
In this second model, the parameters \Verb|x_raw| and \Verb|y_raw| are
sampled as independent unit normals, which is easy for Stan.  These
are then transformed into samples from the funnel.  In this case, the
same transform may be used to define Monte Carlo samples directly
based on independent unit normal samples; Markov chain Monte Carlo
methods are not necessary. If such a reparameterization were used in
Stan code, it is useful to provide a comment indicating what the
distribution for the parameter implies for the distribution of the
transformed parameter.

\subsection{Reparameterizing the Cauchy}

Sampling from heavy tailed distributions such as the Cauchy is
difficult for Hamiltonian Monte Carlo, which operates within a
Euclidean geometry.%
%
\footnote{Riemannian Manifold Hamiltonian Monte Carlo (RMHMC) overcomes
  this difficulty by simulating the Hamiltonian dynamics in a space
  with a position-dependent metric; see
  \citep{GirolamiCalderhead:2011} and \citep{Betancourt:2012}.}
%
The practical problem is that tail of the Cauchy
requires a relatively large step size compared to the trunk.  With a
small step size, the No-U-Turn sampler requires many steps when
starting in the tail of the distribution; with a large step size,
there will be too much rejection in the central portion of the
distribution.  This problem may be mitigated by defining the
Cauchy-distributed variable as the transform of a uniformly
distributed variable using the Cauchy inverse cumulative distribution
function.

Suppose a random variable of interest $X$ has a Cauchy distribution
with location $\mu$ and scale $\tau$, so that $X \sim
\distro{Cauchy}(\mu,\tau)$.  The variable $X$ has a cumulative
distribution function $F_X:\reals \rightarrow (0,1)$ defined by
\[
F_X(x) = \frac{1}{\pi} \arctan \left( \frac{x - \mu}{\tau} \right) +
\frac{1}{2}.
\]
The inverse of the cumulative distribution function,
$F_X^{-1}:(0,1) \rightarrow \reals$, is thus
%
\[
F^{-1}_X(y) = \mu + \tau \tan \left( \pi \left( y - \frac{1}{2} \right) \right).
\]
Thus if the random variable $Y$ has a unit uniform distribution, $Y
\sim \distro{Uniform}(0,1)$, then $F^{-1}_X(Y)$ has a Cauchy
distribution with location $\mu$ and scale $\tau$, i.e., $F^{-1}_X(Y) \sim
\distro{Cauchy}(\mu,\tau)$.

Consider a Stan program involving a Cauchy-distributed parameter
\code{beta}.
%
\begin{stancode}
parameters {
  real beta;
  ...
}
model {
  beta ~ cauchy(mu, tau);
  ...
}
\end{stancode}
%
This declaration of \code{beta} as a parameter may be replaced with a
transformed parameter \code{beta} defined in terms of a
uniform-distributed parameter \code{beta\_unif}.
%
\begin{stancode}
parameters {
  real<lower=-pi()/2, upper=pi()/2> beta_unif;
  ...
}
transformed parameters {
  real beta;
  beta = mu + tau * tan(beta_unif);  // beta ~ cauchy(mu, tau)
}
model {
  beta_unif ~ uniform(-pi()/2, pi()/2);  // not necessary
  ...
}
\end{stancode}
%
It is more convenient in Stan to transform a uniform variable on
$(-\pi/2, \pi/2)$ than one on $(0,1)$.  The Cauchy location and scale
parameters, \code{mu} and \code{tau}, may be defined as data or may
themselves be parameters.  The variable \code{beta} could also be
defined as a local variable if it does not need to be included in the
sampler's output.

The uniform distribution on \code{beta\_unif} is defined explicitly in
the model block, but it could be safely removed from the program
without changing sampling behavior.  This is because $\log
\distro{Uniform}(\beta_{\mbox{\footnotesize unif}}|-\pi/2,\pi/2) =
-\log \pi$ is a constant and Stan only
needs the total log probability up to an additive constant.  Stan will spend
some time checking that that \code{beta\_unif} is between
\code{-pi()/2} and \code{pi()/2}, but this condition is guaranteed by
the constraints in the declaration of \code{beta\_unif}.

\subsection{Reparameterizing a Student-t Distribution}

One thing that sometimes works when you're having trouble with the
heavy-tailedness of Student-t distributions is to use the
gamma-mixture representation, which says that you can generate a
Student-t distributed variable $\beta$,
\[
\beta \sim \mbox{\sf Student-t}(\nu, 0, 1),
\]
by first generating a gamma-distributed precision (inverse variance)
$\tau$ according to
\[
\tau \sim \mbox{\sf Gamma}(\nu/2, \nu/2),
\]
and then generating $\beta$ from the normal distribution,
\[
\beta \sim \mbox{\sf Normal}(0,\tau^{-\frac{1}{2}}).
\]
%
Because $\tau$ is precision, $\tau^{-\frac{1}{2}}$ is the scale
(standard deviation), which is the parameterization used by Stan.

The marginal distribution of $\beta$ when you integrate out $\tau$ is
$\mbox{\sf Student-t}(\nu, 0, 1)$, i.e.,
\[
\mbox{\sf Student-t}(\beta | \nu,0,1).
=
\int_0^{\infty}
\,
\mbox{\sf Normal}(\beta | 0, 1 / \tau^{-\frac{1}{2}})
\times
\mbox{\sf Gamma}(\tau | \nu/2, \nu/2)
\
d\tau.
\]
%

To go one step further, instead of defining a $\beta$ drawn from a
normal with precision $\tau$, define $\alpha$ to be drawn from a unit
normal,
%
\[
\alpha \sim \mbox{\sf Normal}(0,1)
\]
%
and rescale by defining
%
\[
\beta = \alpha \, \tau^{-\frac{1}{2}}.
\]
%

Now suppose $\mu = \beta x$ is the product of $\beta$ with a
regression predictor $x$.  Then the reparameterization $\mu = \alpha
\tau^{-\frac{1}{2}} x$ has the same distribution, but in the original, direct
parameterization, $\beta$ has (potentially) heavy tails, whereas in
the second, neither $\tau$ nor $\alpha$ have heavy tails.

To translate into Stan notation, this reparameterization replaces
%
\begin{stancode}
parameters {
  real<lower=0> nu;
  real beta;
  ...
model {
  beta ~ student_t(nu, 0, 1);
  ...
\end{stancode}
%
with
%
\begin{stancode}
parameters {
  real<lower=0> nu;
  real<lower=0> tau;
  real alpha;
  ...
transformed parameters {
  real beta;
  beta = alpha / sqrt(tau);
  ...
model {
  real half_nu;
  half_nu = 0.5 * nu;
  tau ~ gamma(half_nu, half_nu);
  alpha ~ normal(0, 1);
  ...
\end{stancode}
%
Although set to \code{0} here, in most cases, the lower bound for the
degrees of freedom parameter \code{nu} can be set to \code{1} or
higher; when \code{nu} is 1, the result is a Cauchy distribution with
very fat tails and as \code{nu} approaches infinity, the Student-t
distribution approaches a normal distribution.  Thus the parameter
\code{nu} characterizes the heaviness of the tails of the model.

\subsection{Hierarchical Models and the Non-Centered Parameterization}

Unfortunately, the usual situation in applied Bayesian modeling
involves complex geometries and interactions that are not known
analytically.  Nevertheless, reparameterization can still be very
effective for separating parameters.

\subsubsection{Centered parameterization}

For example, a vectorized hierarchical model might draw a vector of
coefficients $\beta$ with definitions as follows.  The so-called
centered parameterization is as follows.
%
\begin{stancode}
parameters {
  real mu_beta;
  real<lower=0> sigma_beta;
  vector[K] beta;
  ...
model {
  beta ~ normal(mu_beta, sigma_beta);
  ...
\end{stancode}
%
Although not shown, a full model will have priors on both
\Verb|mu_beta| and \Verb|sigma_beta| along with data modeled based on
these coefficients.  For instance, a standard binary logistic
regression with data matrix \code{x} and binary outcome vector
\code{y} would include a likelihood statement such as form
\Verb|y ~ bernoulli_logit(x * beta)|, leading to an analytically
intractable posterior.

A hierarchical model such as the above will suffer from the same kind
of inefficiencies as Neal's funnel, because the values of \Verb|beta|,
\Verb|mu_beta| and \Verb|sigma_beta| are highly correlated in the
posterior.  The extremity of the correlation depends on the amount of
data, with Neal's funnel being the extreme with no data.  In these
cases, the non-centered parameterization, discussed in the next
section, is preferable; when there is a lot of data, the centered
parameterization is more efficient.  See
\cite{Betancourt-Girolami:2013} for more information on the effects of
centering in hierarchical models fit with Hamiltonian Monte Carlo.


\subsection{Non-Centered Parameterization}

Sometimes the group-level effects do not constrain the hierarchical
distribution tightly.  Examples arise when there is not many groups,
or when the inter-group variation is high.  In such cases,
hierarchical models can be made much more efficient by shifting the
data's correlation with the parameters to the hyperparameters. Similar
to the funnel example, this will be much more efficient in terms of
effective sample size when there is not much data (see
\citep{Betancourt-Girolami:2013}), and in more extreme cases will be
necessary to achieve convergence.
%
\begin{stancode}
parameters {
  vector[K] beta_raw;
  ...
transformed parameters {
  vector[K] beta;
  // implies: beta ~ normal(mu_beta, sigma_beta)
  beta = mu_beta + sigma_beta * beta_raw;
model {
  beta_raw ~ normal(0, 1);
  ...
\end{stancode}
%
Any priors defined for \Verb|mu_beta| and \Verb|sigma_beta| remain as
defined in the original model.

Reparameterization of hierarchical models is not limited to the normal
distribution, although the normal distribution is the best candidate
for doing so. In general, any distribution of parameters in the
location-scale family is a good candidate for reparameterization. Let
$\beta = l + s\alpha$ where $l$ is a location parameter and $s$ is a
scale parameter. Note that $l$ need not be the mean, $s$ need not
be the standard deviation, and neither the mean nor the standard
deviation need to exist. If $\alpha$ and $\beta$ are from the same
distributional family but $\alpha$ has location zero and unit scale,
while $\beta$ has location $l$ and scale $s$, then that distribution
is a location-scale distribution. Thus, if $\alpha$ were a parameter
and $\beta$ were a transformed parameter, then a prior distribution
from the location-scale family on $\alpha$ with location zero and unit
scale implies a prior distribution on $\beta$ with location $l$ and
scale $s$. Doing so would reduce the dependence between $\alpha$,
$l$, and $s$.

There are several univariate distributions in the location-scale
family, such as the Student t distribution, including its special
cases of the Cauchy distribution (with one degree of freedom) and the
normal distribution (with infinite degrees of freedom). As shown above,
if $\alpha$ is distributed standard normal, then $\beta$ is distributed
normal with mean $\mu = l$ and standard deviation $\sigma = s$. The
logistic, the double exponential, the generalized extreme value
distributions, and the stable distribution are also in the
location-scale family.

Also, if $z$ is distributed standard normal, then $z^2$ is distributed
chi-squared with one degree of freedom. By summing the squares of $K$
independent standard normal variates, one can obtain a single variate
that is distributed chi-squared with $K$ degrees of freedom. However,
for large $K$, the computational gains of this reparameterization may
be overwhelmed by the computational cost of specifying $K$ primitive
parameters just to obtain one transformed parameter to use in a model.



\subsection{Multivariate Reparameterizations}

The benefits of reparameterization are not limited to univariate
distributions. A parameter with a multivariate normal prior distribution
is also an excellent candidate for reparameterization. Suppose you intend
the prior for $\beta$ to be multivariate normal with mean vector $\mu$
and covariance matrix $\Sigma$. Such a belief is reflected by the
following code.
%
\begin{stancode}
data {
  int<lower=2> K;
  vector[K] mu;
  cov_matrix[K] Sigma;
  ...
parameters {
  vector[K] beta;
  ...
model {
  beta ~ multi_normal(mu, Sigma);
  ...
\end{stancode}
%
In this case \Verb|mu| and \Verb|Sigma| are fixed data, but they could
be unknown parameters, in which case their priors would be unaffected
by a reparameterization of \Verb|beta|.

If $\alpha$ has the same dimensions as $\beta$ but the elements of
$\alpha$ are independently and identically distributed standard normal
such that $\beta = \mu + L\alpha$, where $LL^\top = \Sigma$, then
$\beta$ is distributed multivariate normal with mean vector $\mu$ and
covariance matrix $\Sigma$. One choice for $L$ is the Cholesky factor
of $\Sigma$. Thus, the model above could be reparameterized as follows.
%
\begin{stancode}
data {
  int<lower=2> K;
  vector[K] mu;
  cov_matrix[K] Sigma;
  ...
transformed data {
  matrix[K, K] L;
  L = cholesky_decompose(Sigma);
}
parameters {
  vector[K] alpha;
  ...
transformed parameters {
  vector[K] beta;
  beta = mu + L * alpha;
}
model {
  alpha ~ normal(0, 1);
  // implies: beta ~ multi_normal(mu, Sigma)
  ...
\end{stancode}
%
This reparameterization is more efficient for two reasons. First, it
reduces dependence among the elements of \Verb|alpha| and second, it
avoids the need to invert \Verb|Sigma| every time \Verb|multi_normal|
is evaluated.

The Cholesky factor is also useful when a covariance matrix is
decomposed into a correlation matrix that is multiplied from both
sides by a diagonal matrix of standard deviations, where either the
standard deviations or the correlations are unknown parameters. The
Cholesky factor of the covariance matrix is equal to the product of
a diagonal matrix of standard deviations and the Cholesky factor of
the correlation matrix. Furthermore, the product of a diagonal matrix
of standard deviations and a vector is equal to the elementwise
product between the standard deviations and that vector. Thus, if for
example the correlation matrix \Verb|Tau| were fixed data but the
vector of standard deviations \Verb|sigma| were unknown parameters,
then a reparameterization of \Verb|beta| in terms of \Verb|alpha|
could be implemented as follows.
%
\begin{stancode}
data {
  int<lower=2> K;
  vector[K] mu;
  corr_matrix[K] Tau;
  ...
transformed data {
  matrix[K, K] L;
  L = cholesky_decompose(Tau);
}
parameters {
  vector[K] alpha;
  vector<lower=0>[K] sigma;
  ...
transformed parameters {
  vector[K] beta;
  // This equals mu + diag_matrix(sigma) * L * alpha;
  beta = mu + sigma .* (L * alpha);
}
model {
  sigma ~ cauchy(0, 5);
  alpha ~ normal(0, 1);
  // implies: beta ~ multi_normal(mu,
  //  diag_matrix(sigma) * L * L' * diag_matrix(sigma)))
  ...
\end{stancode}
%
This reparameterization of a multivariate normal distribution in
terms of standard normal variates can be extended to other multivariate
distributions that can be conceptualized as contaminations of the
multivariate normal, such as the multivariate Student t and the skew
multivariate normal distribution.

A Wishart distribution can also be reparameterized in terms of standard
normal variates and chi-squared variates. Let $L$ be the Cholesky factor
of a $K \times K$ positive definite scale matrix $S$ and let $\nu$ be
the degrees of freedom. If
%
\begin{equation*}
A = \left( \begin{array}{cccc}
\sqrt{c_{1}} & 0 & \cdots & 0\\
z_{21} & \sqrt{c_{2}} & \ddots & \vdots\\
\vdots & \ddots & \ddots & 0\\
z_{K1} & \cdots & z_{K\left(K-1\right)} & \sqrt{c_{K}}
 \end{array} \right),
\end{equation*}
%
where each $c_i$ is distributed chi-squared with $\nu - i + 1$ degrees
of freedom and each $z_{ij}$ is distributed standard normal, then
$W = LAA^{\top}L^{\top}$ is distributed Wishart with scale matrix
$S = LL^{\top}$ and degrees of freedom $\nu$. Such a reparameterization
can be implemented by the following Stan code:
%
\begin{stancode}
data {
  int<lower=1> N;
  int<lower=1> K;
  int<lower=K+2> nu
  matrix[K, K] L; // Cholesky factor of scale matrix
  vector[K] mu;
  matrix[N, K] y;
  ...
parameters {
  vector<lower=0>[K] c;
  vector[0.5 * K * (K - 1)] z;
  ...
model {
  matrix[K, K] A;
  int count = 1;
  for (j in 1:(K-1)) {
    for (i in (j+1):K) {
      A[i, j] = z[count];
      count += 1;
    }
    for (i in 1:(j - 1)) {
      A[i, j] = 0.0;
    }
    A[j, j] = sqrt(c[j]);
  }
  for (i in 1:(K-1))
    A[i, K] = 0;
  A[K, K] = sqrt(c[K]);

  for (i in 1:K)
    c[i] ~ chi_square(nu - i + 1);

  z ~ normal(0, 1);
  // implies: L * A * A' * L' ~ wishart(nu, L * L')
  y ~ multi_normal_cholesky(mu, L * A);
  ...
\end{stancode}
%
This reparameterization is more efficient for three reasons. First, it
reduces dependence among the elements of \Verb|z| and second, it
avoids the need to invert the covariance matrix, $W$ every time
\Verb|wishart| is evaluated. Third, if $W$ is to be used with a
multivariate normal distribution, you can pass $L A$ to the more
efficient \Verb|multi_normal_cholesky| function, rather than passing
$W$ to \Verb|multi_normal|.

If $W$ is distributed Wishart with scale matrix $S$ and degrees of
freedom $\nu$, then $W^{-1}$ is distributed inverse Wishart with inverse
scale matrix $S^{-1}$ and degrees of freedom $\nu$. Thus, the previous
result can be used to reparameterize the inverse Wishart distribution.
Since $W = L * A * A^{\top} * L^{\top}$,
$W^{-1} = L^{{\top}^{-1}} A^{{\top}^{-1}} A^{-1} L^{-1}$, where all four
inverses exist, but
$L^{{-1}^{\top}} = L^{{\top}^{-1}}$ and $A^{{-1}^{\top}} = A^{{\top}^{-1}}$.
We can slightly modify the above Stan code for this case:
%
\begin{stancode}
data {
  int<lower=1> K;
  int<lower=K+2> nu
  matrix[K, K] L; // Cholesky factor of scale matrix
  ...
transformed data {
  matrix[K, K] eye;
  matrix[K, K] L_inv;
  for (j in 1:K) {
    for (i in 1:K) {
      eye[i, j] = 0.0;
    }
    eye[j, j] = 1.0;
  }
  L_inv = mdivide_left_tri_low(L, eye);
}
parameters {
  vector<lower=0>[K] c;
  vector[0.5 * K * (K - 1)] z;
  ...
model {
  matrix[K, K] A;
  matrix[K, K] A_inv_L_inv;
  int count;
  count = 1;
  for (j in 1:(K-1)) {
    for (i in (j+1):K) {
      A[i, j] = z[count];
      count += 1;
    }
    for (i in 1:(j - 1)) {
      A[i, j] = 0.0;
    }
    A[j, j] = sqrt(c[j]);
  }
  for (i in 1:(K-1))
    A[i, K] = 0;
  A[K, K] = sqrt(c[K]);

  A_inv_L_inv = mdivide_left_tri_low(A, L_inv);
  for (i in 1:K)
    c[i] ~ chi_square(nu - i + 1);

  z ~ normal(0, 1); // implies: crossprod(A_inv_L_inv) ~
  // inv_wishart(nu, L_inv' * L_inv)
  ...
\end{stancode}
%
Another candidate for reparameterization is the Dirichlet distribution
with all $K$ shape parameters equal. \cite{ZyczkowskiSommers:2001} shows
that if $\theta_i$ is equal to the sum of $\beta$ independent squared
standard normal variates and $\rho_i = \frac{\theta_i}{\sum \theta_i}$,
then the $K$-vector $\rho$ is distributed Dirichlet with all shape
parameters equal to $\frac{\beta}{2}$. In particular, if $\beta = 2$,
then $\rho$ is uniformly distributed on the unit simplex. Thus, we can
make $\rho$ be a transformed parameter to reduce dependence, as in:
%
\begin{stancode}
data {
  int<lower=1> beta;
  ...
parameters {
  vector[beta] z[K];
  ...
transformed parameters {
  simplex[K] rho;
  for (k in 1:K)
    rho[k] = dot_self(z[k]); // sum-of-squares
  rho = rho / sum(rho);
}
model {
  for (k in 1:K)
    z[k] ~ normal(0, 1);
  // implies: rho ~ dirichlet(0.5 * beta * ones)
  ...
\end{stancode}
%

\section{Vectorization}

\subsection{Gradient Bottleneck}

Stan spends the vast majority of its time computing the gradient of
the log probability function, making gradients the obvious target for
optimization.  Stan's gradient calculations with algorithmic
differentiation require a template expression to be allocated%
%
\footnote{Stan uses its own arena-based allocation, so allocation and
  deallocation are faster than with a raw call to \code{new}.}
%
and constructed for each subexpression of a Stan program involving
parameters or transformed parameters.  This section defines
optimization strategies based on vectorizing these subexpressions to
reduce the work done during algorithmic differentiation.

\subsection{Vectorizing Summations}

Because of the gradient bottleneck described in the previous section,
it is more efficient to collect a sequence of summands into a vector
or array and then apply the \code{sum()} operation than it is to
continually increment a variable by assignment and addition.  For
example, consider the following code snippet, where \code{foo()} is
some operation that depends on \code{n}.
%
\begin{stancode}
<<<<<<< HEAD
for (n in 1:N) 
  total += foo(n,...);
=======
for (n in 1:N)
  total = total + foo(n,...);
>>>>>>> 21fc5101
\end{stancode}
%
This code has to create intermediate representations for each
of the \code{N} summands.

A faster alternative is to copy the values into a vector, then
apply the \code{sum()} operator, as in the following refactoring.
%
\begin{stancode}
{
  vector[N] summands;
  for (n in 1:N)
    summands[n] = foo(n,...);
  total = sum(summands);
}
\end{stancode}
%
Syntactically, the replacement is a statement block delineated
by curly brackets (\Verb|{|, \Verb|}|), starting with the definition
of the local variable \code{summands}.

Even though it involves extra work to allocate the \code{summands}
vector and copy \code{N} values into it, the savings in
differentiation more than make up for it.  Perhaps surprisingly,
it will also use substantially less memory overall than incrementing
\code{total} within the loop.


\subsection{Vectorization through Matrix Operations}

The following program directly encodes a linear regression with fixed
unit noise using a two-dimensional array \code{x} of predictors, an
array \code{y} of outcomes, and an array \code{beta} of regression
coefficients.
%
\begin{stancode}
data {
  int<lower=1> K;
  int<lower=1> N;
  real x[K, N];
  real y[N];
}
parameters {
  real beta[K];
}
model {
  for (n in 1:N) {
<<<<<<< HEAD
    real gamma = 0;  
=======
    real gamma;
    gamma = 0;
>>>>>>> 21fc5101
    for (k in 1:K)
      gamma += x[n, k] * beta[k];
    y[n] ~ normal(gamma, 1);
  }
}
\end{stancode}
%
The following model computes the same log probability function as the
previous model, even supporting the same input files for data and
initialization.
%
\begin{stancode}
data {
  int<lower=1> K;
  int<lower=1> N;
  vector[K] x[N];
  real y[N];
}
parameters {
  vector[K] beta;
}
model {
  for (n in 1:N)
    y[n] ~ normal(dot_product(x[n], beta), 1);
}
\end{stancode}
%
Although it produces equivalent results, the dot product should not be
replaced with a transpose and multiply, as in
%
\begin{stancode}
        y[n] ~ normal(x[n]' * beta, 1);
\end{stancode}
%
The relative inefficiency of the transpose and multiply approach is
that the transposition operator allocates a new vector into which the
result of the transposition is copied.  This consumes both time
<<<<<<< HEAD
and memory%
%
\footnote{Future versions of Stan may remove this inefficiency by more
  fully exploiting expression templates inside the Eigen \Cpp matrix
  library.  This will require enhancing Eigen to deal with mixed-type
  arguments, such as the type \code{double} used for constants and the
  algorithmic differentiation type \code{stan::math::var} used for
  variables.}.
=======
and memory\footnote{Future versions of Stan may remove this inefficiency
by more fully exploiting expression templates inside the Eigen
\Cpp matrix library.  This will require enhancing Eigen to deal
with mixed-type arguments, such as the type \code{double} used
for constants and the algorithmic differentiation type
\code{stan::math::var}
used for variables.}.
>>>>>>> 21fc5101
%
The inefficiency of transposition could itself be mitigated somewhat by
reordering the product and pulling the transposition out of the loop,
as follows.
%
\begin{stancode}
...
transformed parameters {
  row_vector[K] beta_t;
  beta_t = beta';
}
model {
  for (n in 1:N)
    y[n] ~ normal(beta_t * x[n], 1);
}
\end{stancode}
%
The problem with transposition could be completely solved by directly
encoding the \code{x} as a row vector, as in the
following example.
%
\begin{stancode}
data {
  ...
  row_vector[K] x[N];
  ...
}
parameters {
  vector[K] beta;
}
model {
  for (n in 1:N)
    y[n] ~ normal(x[n] * beta, 1);
}
\end{stancode}
%
Declaring the data as a matrix and then computing all the predictors
at once using matrix multiplication is more efficient still, as in the
example discussed in the next section.

Having said all this, the most efficient way to code this model is
with direct matrix multiplication, as in
%
\begin{stancode}
data {
  matrix[N, K] x;
  vector[N] y;
}
parameters {
  vector[K] beta;
}
model {
  y ~ normal(x * beta, 1);
\end{stancode}
%
In general, encapsulated single operations that do the work of loops
will be more efficient in their encapsulated forms.  Rather than
performing a sequence of row-vector/vector multipliations, it is
better to encapsulate it as a single matrix/vector multiplication.

\subsection{Vectorized Probability Functions}

The final and most efficient version replaces the loops and
transformed parameters by using the vectorized form of the normal
probability function, as in the following example.
%
\begin{stancode}
data {
  int<lower=1> K;
  int<lower=1> N;
  matrix[N, K] x;
  vector[N] y;
}
parameters {
  vector[K] beta;
}
model {
  y ~ normal(x * beta, 1);
}
\end{stancode}
%
The variables are all declared as either matrix or vector types.
The result of the matrix-vector multiplication \code{x * beta} in the
model block is a vector of the same length as \code{y}.

The probability function documentation in \refpart{built-in-functions}
indicates which of Stan's probability functions support
vectorization; see \refsection{prob-vectorization} for more
information.  Vectorized probability functions accept either vector or
scalar inputs for all arguments, with the only restriction being that
all vector arguments are the same dimensionality.  In the example
above, \code{y} is a vector of size \code{N}, \code{x * beta} is a
vector of size \code{N}, and \code{1} is a scalar.

\subsection{Reshaping Data for Vectorization}

Sometimes data does not arrive in a shape that is ideal for
vectorization, but can be put into such shape with some munging
(either inside Stan's transformed data block or outside).

John Hall provided a simple example on the Stan users group.
Simplifying notation a bit, the original model had a sampling
statement in a loop, as follows.
%
\begin{stancode}
for (n in 1:N)
  y[n] ~ normal(mu[ii[n]], sigma);
\end{stancode}
%
The brute force vectorization would build up a mean vector and then
vectorize all at once.
%
\begin{stancode}
{
  vector[N] mu_ii;
  for (n in 1:N)
    mu_ii[n] = mu[ii[n]];
  y ~ normal(mu_ii, sigma);
\end{stancode}
%
If there aren't many levels (values \code{ii[n]} can take), then it
behooves us to reorganize the data by group in a case like this.
Rather than having a single observation vector \code{y}, there are K of them.
And because Stan doesn't support ragged arrays, it means K
declarations.  For instance, with 5 levels, we have
%
\begin{stancode}
  y_1 ~ normal(mu[1], sigma);
  ...
  y_5 ~ normal(mu[5], sigma);
\end{stancode}
%
This way, both the \code{mu} and \code{sigma} parameters are shared.
Which way works out to be more efficient will depend on the shape of
the data; if the sizes are very small, the simple vectorization may be
faster, but for moderate to large sized groups, the full expansion
should be faster.

\section{Exploiting Sufficient Statistics}

In some cases, models can be recoded to exploit sufficient statistics
in estimation.  This can lead to large efficiency gains compared to an
expanded model.  For example, consider the following Bernoulli
sampling model.
%
\begin{stancode}
data {
  int<lower=0> N;
  int<lower=0, upper=1> y[N];
  real<lower=0> alpha;
  real<lower=0> beta;
}
parameters {
  real<lower=0, upper=1> theta;
}
model {
  theta ~ beta(alpha, beta);
  for (n in 1:N)
    y[n] ~ bernoulli(theta);
}
\end{stancode}
%
In this model, the sum of positive outcomes in \code{y} is a
sufficient statistic for the chance of success \code{theta}.  The
model may be recoded using the binomial distribution as follows.
%
\begin{stancode}
    theta ~ beta(alpha, beta);
    sum(y) ~ binomial(N, theta);
\end{stancode}
%
Because truth is represented as one and falsehood as zero, the sum
\code{sum(y)} of a binary vector \code{y} is equal to the number of
positive outcomes out of a total of \code{N} trials.

This can be generalized to other discrete cases (one wouldn't expect
continuous observations to be duplicated if they are random).  Suppose
there are only $K$ possible discrete outcomes, $z_1, \ldots, z_K$, but
there are $N$ observations, where $N$ is much larger than $K$.  If
$f_k$ is the frequency of outcome $z_k$, then the entire likelihood
with distribution \code{foo} can be coded as follows.
%
\begin{stancode}
for (k in 1:K)
  target += f[k] * foo_lpmf(z[k] | ...);
\end{stancode}
%
where the ellipses are the parameters of the log probability mass
function for distribution \code{foo} (there's no distribution called
``foo''; this is just a placeholder for any discrete distribution
name).

The resulting program looks like a ``weighted'' regression, but here
the weights \code{f[k]} are counts and thus sufficient statistics for
the pmf and simply amount to an alternative, more efficient coding of
the same likelihood.  For efficiency, the frequencies \code{f[k]}
should be counted once in the transformed data block and stored.


\section{Aggregating Common Subexpressions}

If an expression is calculated once, the value should be saved and
reused wherever possible.  That is, rather than using
\code{exp(theta)} in multiple places, declare a local variable to
store its value and reuse the local variable.

Another case that may not be so obvious is with two multilevel
parameters, say \code{a[ii[n]] + b[jj[n]]}.  If \code{a} and \code{b}
are small (i.e., do not have many levels), then a table \code{a\_b} of
their sums can be created, with
%
\begin{stancode}
matrix[size(a), size(b)] a_b;
for (i in 1:size(a))
  for (j in 1:size(b))
    a_b[i, j] = a[i] + b[j];
\end{stancode}
%
Then the sum can be replaced with \code{a\_b[ii[n], jj[n]]}.


\section{Exploiting Conjugacy}


Continuing the model from the previous section, the conjugacy of the
beta prior and binomial sampling distribution allow the model to be
further optimized to the following equivalent form.
%
\begin{stancode}
    theta ~ beta(alpha + sum(y), beta + N - sum(y));
\end{stancode}
%
To make the model even more efficient, a transformed data variable
defined to be \code{sum(y)} could be used in the place of \code{sum(y)}.

\section{Standardizing Predictors and Outputs}

Stan programs will run faster if the input is standardized to have a
zero sample mean and unit sample variance.  This section illustrates
the principle with a simple linear regression.

Suppose that $y = (y_1,\ldots,y_N)$ is a sequence of $N$ outcomes and
$x = (x_1,\ldots,x_N)$ a parallel sequence of $N$ predictors.  A
simple linear regression involving an intercept coefficient $\alpha$
and slope coefficient $\beta$ can be expressed as
\[
y_n = \alpha + \beta x_n + \epsilon_n,
\]
where
\[
\epsilon_n \sim \distro{Normal}(0,\sigma).
\]

If either vector $x$ or $y$ has very large or very small values or if the
sample mean of the values is far away from 0 (on the scale of the values),
then it can be more efficient to standardize the outputs $y_n$ and
predictors $x_n$.  The data is first centered by subtracting the
sample mean, and then scaled by dividing by the sample deviation.
Thus a data point $u$ is standardized with respect to
a vector $y$  by the function $\mbox{z}_y$, defined by
\[
\mbox{z}_y(u) = \frac{u - \bar{y}}{\mbox{sd}(y)}
\]
where the sample mean of $y$ is
\[
\bar{y}
= \frac{1}{N} \sum_{n=1}^N y_n,
\]
and the sample standard deviation of $y$ is
\[
\mbox{sd}(y)
= \left(
\frac{1}{N} \sum_{n=1}^N (y_n - \bar{y})^2
\right)^{1/2}.
\]
The inverse transform is
defined by reversing the two normalization steps, first rescaling by
the same deviation and relocating by the sample mean,
\[
\mbox{z}_y^{-1}(v) = \mbox{sd}(y) v + \bar{y}.
\]

To standardize a regression problem, the predictors and outcomes are
standardized.  This changes the scale of the variables, and hence
changes the scale of the priors.  Consider the following initial
model.
%
\begin{stancode}
data {
  int<lower=0> N;
  vector[N] y;
  vector[N] x;
}
parameters {
  real alpha;
  real beta;
  real<lower=0> sigma;
}
model {
  // priors
  alpha ~ normal(0, 10);
  beta ~ normal(0, 10);
  sigma ~ cauchy(0, 5);
  // likelihood
  for (n in 1:N)
    y[n] ~ normal(alpha + beta * x[n], sigma);
}
\end{stancode}
%

The data block for the standardized model is identical.  The
standardized predictors and outputs are defined in the transformed
data block.
%
\begin{stancode}
data {
  int<lower=0> N;
  vector[N] y;
  vector[N] x;
}
transformed data {
  vector[N] x_std;
  vector[N] y_std;
  x_std = (x - mean(x)) / sd(x);
  y_std = (y - mean(y)) / sd(y);
}
parameters {
  real alpha_std;
  real beta_std;
  real<lower=0> sigma_std;
}
model {
  alpha_std ~ normal(0, 10);
  beta_std ~ normal(0, 10);
  sigma_std ~ cauchy(0, 5);
  for (n in 1:N)
    y_std[n] ~ normal(alpha_std + beta_std * x_std[n],
                      sigma_std);
}
\end{stancode}
%
The parameters are renamed to indicate that they aren't the
``natural'' parameters, but the model is otherwise identical.  In
particular, the fairly diffuse priors on the coefficients and error
scale are the same.  These could have been transformed as well, but
here they are left as is, because the scales make sense as very
diffuse priors for standardized data; the priors could be made more
informative.  For instance, because the outputs $y$ have been
standardized, the error $\sigma$ should not be greater than 1, because
that's the scale of the noise for predictors $\alpha = \beta = 0$.

The original regression
\[
y_n
= \alpha + \beta x_n + \epsilon_n
\]
has been transformed to a regression on the standardized variables,
\[
\mbox{z}_y(y_n)
= \alpha'
+ \beta' \mbox{z}_x(x_n)
+ \epsilon'_n.
\]
The original parameters can be recovered with a little algebra,
%
\begin{eqnarray*}
y_n
& = & \mbox{z}_y^{-1}(\mbox{z}_y(y_n))
\\[4pt]
& = &
\mbox{z}_y^{-1}
\left(
\alpha'
+ \beta' \mbox{z}_x(x_n)
+ \epsilon_n'
\right)
\\[4pt]
& = &
\mbox{z}_y^{-1}
\left(
\alpha'
+ \beta'
    \left(
      \frac{x_n - \bar{x}}{\mbox{\small sd}(x)}
    \right)
+ \epsilon_n'
\right)
\\[4pt]
& = &
\mbox{sd}(y)
\left(
\alpha'
+ \beta'
    \left(
      \frac{x_n - \bar{x}}{\mbox{\small sd}(x)}
    \right)
+ \epsilon_n'
\right)
+ \bar{y}
\\[4pt]
& = &
\left(
  \mbox{sd}(y)
      \left(
          \alpha'
          - \beta' \frac{\bar{x}}{\mbox{\small sd}(x)}
      \right)
  + \bar{y}
\right)
+ \left(
      \beta' \frac{\mbox{\small sd}(y)}{\mbox{\small sd}(x)}
  \right) x_n
+ \mbox{sd}(y) \epsilon'_n,
\end{eqnarray*}
%
from which the original scale parameter values can be read off,
\[
\alpha
=
\mbox{sd}(y)
      \left(
          \alpha'
          - \beta' \frac{\bar{x}}{\mbox{\small sd}(x)}
      \right)
  + \bar{y};
\ \ \ \ \
\beta = \beta' \frac{\mbox{\small sd}(y)}{\mbox{\small sd}(x)};
\ \ \ \ \
\sigma = \mbox{sd}(y) \sigma'.
\]
%
These recovered parameter values on the original scales can be
calculated within Stan using a generated quantities block following
the model block,
\begin{stancode}
generated quantities {
  real alpha;
  real beta;
  real<lower=0> sigma;
  alpha = sd(y) * (alpha_std - beta_std * mean(x) / sd(x))
           + mean(y);
  beta = beta_std * sd(y) / sd(x);
  sigma = sd(y) * sigma_std;
}
\end{stancode}
%
Of course, it is inefficient to compute all of the means and standard
deviations every iteration; for more efficiency, these can be
calculated once and stored as transformed data.  Furthermore, the
model sampling statement can be easily vectorized, for instance, in
the transformed model, to
\begin{stancode}
    y_std ~ normal(alpha_std + beta_std * x_std, sigma_std);
\end{stancode}<|MERGE_RESOLUTION|>--- conflicted
+++ resolved
@@ -3736,13 +3736,8 @@
 some operation that depends on \code{n}.
 %
 \begin{stancode}
-<<<<<<< HEAD
-for (n in 1:N) 
+for (n in 1:N)
   total += foo(n,...);
-=======
-for (n in 1:N)
-  total = total + foo(n,...);
->>>>>>> 21fc5101
 \end{stancode}
 %
 This code has to create intermediate representations for each
@@ -3790,12 +3785,7 @@
 }
 model {
   for (n in 1:N) {
-<<<<<<< HEAD
-    real gamma = 0;  
-=======
-    real gamma;
-    gamma = 0;
->>>>>>> 21fc5101
+    real gamma = 0;
     for (k in 1:K)
       gamma += x[n, k] * beta[k];
     y[n] ~ normal(gamma, 1);
@@ -3833,7 +3823,6 @@
 The relative inefficiency of the transpose and multiply approach is
 that the transposition operator allocates a new vector into which the
 result of the transposition is copied.  This consumes both time
-<<<<<<< HEAD
 and memory%
 %
 \footnote{Future versions of Stan may remove this inefficiency by more
@@ -3842,15 +3831,6 @@
   arguments, such as the type \code{double} used for constants and the
   algorithmic differentiation type \code{stan::math::var} used for
   variables.}.
-=======
-and memory\footnote{Future versions of Stan may remove this inefficiency
-by more fully exploiting expression templates inside the Eigen
-\Cpp matrix library.  This will require enhancing Eigen to deal
-with mixed-type arguments, such as the type \code{double} used
-for constants and the algorithmic differentiation type
-\code{stan::math::var}
-used for variables.}.
->>>>>>> 21fc5101
 %
 The inefficiency of transposition could itself be mitigated somewhat by
 reordering the product and pulling the transposition out of the loop,
