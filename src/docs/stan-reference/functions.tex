\part{Built-In Functions}\label{built-in-functions.part}


\chapter{Vectorization}\label{vectorization.chapter}

\noindent
Stan's scalar log probability functions, including the density
functions, mass functions, CDFs, and CCDFs, all support vectorized
function application, with results defined to be the sum of the
elementwise application of the function.  In all cases, matrix
operations are faster than loops and vectorized log probability
functions are faster than their equivalent form defined with loops.

Stan also overloads the multivariate normal distribution, allowing
arrays of row vectors or vectors for the variate and location
parameter.

Stan also overloads some scalar functions, such as \code{log} and
\code{exp}, to apply to vectors (arrays) and return vectors (arrays).  
These vectorizations are defined elementwise and unlike the
probability functions, provide only minimal efficiency speedups over
repeated application and assignment in a loop.


\section{Vectorized Function Signatures}\label{prob-vectorization.section}

\subsection{Vectorized Scalar Arguments}

The normal probability function is specified with the signature
%
\begin{stancode}
normal_log(reals,reals,reals);
\end{stancode}
%
The pseudo-type \code{reals} is used to indicate that an argument
position may be vectorized.  Argument positions declared as
\code{reals} may be filled with a real, a one-dimensional array, a
vector, or a row-vector.  If there is more than one array or vector
argument, their types can be anything but their size must match.  For
instance, it is legal to use
\code{normal\_log(row\_vector,vector,real)} as long as the vector and
row vector have the same size.  

\subsection{Vectorized Vector and Row Vector Arguments}

The multivariate normal distribution accepting vector or array of
vector arguments is written as
\begin{stancode}
multi_normal_log(vectors,vectors,matrix);
\end{stancode}

\subsection{Vectorized Integer Arguments}

The pseudo-type \code{ints} is used for vectorized integer arguments.


\section{Evaluating Vectorized Functions}

The result of a vectorized log probability function is equivalent to
the sum of the evaluations on each element.  Any non-vector argument,
namely \code{real} or \code{int}, is repeated.  For instance, if
\code{y} is a vector of size \code{N}, \code{mu} is a vector of size
\code{N}, and \code{sigma} is a scalar, then
%
\begin{stancode}
ll <- normal_log(y, mu, sigma);
\end{stancode}
%
is just a more efficient way to write
%
\begin{stancode}
ll <- 0;
for (n in 1:N)
  ll <- ll + normal_log(y[n], mu[n], sigma);
\end{stancode}
%
With the same arguments, the vectorized sampling statement
%
\begin{stancode}
y ~ normal(mu, sigma);
\end{stancode}
%
has the same effect on the total log probability as
%
\begin{stancode}
for (n in 1:N)
  y[n] ~ normal(mu[n], sigma);
\end{stancode}




\chapter{Void Functions}

Stan does not technically support functions that do not return values.
It does support two types of statements that look like functions, one
for incrementing log probabilities and one for printing.
Documentation on these functions is included here for completeness.

Although it's not part of Stan's type language, in this chapter,
\code{void} will be used for the return type.

\section{Increment Log Probability}

There is a special function \code{increment\_log\_prob} takes a single
argument of any expression type \code{T}.
%
\begin{description}
  \fitem{void}{increment\_log\_prob}{T \farg{lp}}{Add \farg{lp} (or
    elements of \farg{lp} if \code{T} is a container type) to the
    total log probability accumulator returned by the log probability
    function defined by a Stan model.}
\end{description}
%
The expression \code{lp} can be of any expression type.  Specifically,
it can be an integer or real primitive, a vector, row vector, or
matrix, or an array of any type, including multidimensional arrays and
arrays of matrices, vectors, or row vectors.  Vector arguments are
included for convenience and have no speed advantage over adding
values in a loop.

The full behavior of the \code{increment\_log\_prob} statement and its
relation to sampling statements is described in
\refsection{increment-log-prob}.


\section{Print}

The \code{print} statement is unique among Stan's syntactic constructs
in two ways.  First, it is the only function-like construct that
allows a variable number of arguments.  Second, it is the only
function-like construct to accept string literals (e.g., \code{"hello
  world"}) as arguments.

Printing has no effect on the model's log probability function.  Its
sole purpose is the side effect (i.e., an effect not represented in a
return value) of arguments being printed to whatever the standard
output stream is connected to (e.g., the terminal in command-line Stan
or the R console in RStan).
%
\begin{description}
  \fitem{void}{print}{T1 \farg{x1},..., TN \farg{xN}}{Print the values
    denoted by the arguments \farg{x1} through \farg{xN} on the
    standard output stream.  There are no spaces between items in the
    print, but a line feed (LF; Unicode U+000A; \Cpp literal
    \code{'\textbackslash{n}'}) is inserted at the end of the printed
    line.  The types \code{T1} through \code{TN} can be any of Stan's
    built-in numerical types or double quoted strings of ASCII
    characters.}
\end{description}
%
The full behavior of the \code{print} statement with examples is
documented in \refsection{print-statements}.


\chapter{Integer-Valued Basic Functions}

\noindent
This chapter describes \Stan's built-in function that take various
types of arguments and return results of type integer.


\section{Integer-Valued Arithmetic Operators}\label{int-arithmetic.section}

\Stan's arithmetic is based on standard double-precision \Cpp integer and
floating-point arithmetic.  If the arguments to an arithmetic operator
are both integers, as in \code{2~+~2}, integer arithmetic is used.  If
one argument is an integer and the other a floating-point value, as in
\code{2.0~+~2} and \code{2~+~2.0}, then the integer is promoted to a floating
point value and floating-point arithmetic is used.

Integer arithmetic behaves slightly differently than floating point
arithmetic.  The first difference is how overflow is treated.  If the
sum or product of two integers overflows the maximum integer
representable, the result is an undesirable wraparound behavior at the
bit level.  If the integers were first promoted to real numbers, they
would not overflow a floating-point representation.  There are no
extra checks in \Stan to flag overflows, so it is up to the user to
make sure it does not occur.

Secondly, because the set of integers is not closed under division and
there is no special infinite value for integers, integer division
implicitly rounds the result.  If both arguments are positive, the
result is rounded down.  For example, \code{1~/~2} evaluates to 0 and
\code{5~/~3} evaluates to 1.  

If one of the integer arguments to division is negative, the latest
\Cpp specification (\Cpp{11}), requires rounding toward zero.  This
would have \code{-1~/~2} evaluate to 0 and \code{-7~/~2} evaluate to
3.  Before the \Cpp{11} specification, the behavior was platform
dependent, allowing rounding up or down.  All compilers recent enough
to be able to deal with Stan's templating should follow the \Cpp{11}
specification, but it may be worth testing if you are not sure and
plan to use integer division with negative values.

Unlike floating point division, where \code{1.0~/~0.0} produces the
special positive infinite value, integer division by zero, as in
\code{1~/~0}, has undefined behavior in the \Cpp standard.  For
example, the \clang compiler on Mac OS X returns 3764, whereas the
\gpp compiler throws an exception and aborts the program with a
warning.  As with overflow, it is up to the user to make sure integer
divide-by-zero does not occur.

\subsection{Binary Infix Operators}

Operators are described using the \Cpp syntax.  For instance, the
binary operator of addition, written \code{X + Y}, would have the
\Stan signature \code{int operator+(int,int)} indicating it takes
two real arguments and returns a real value.

\begin{description}
%
\fitem{int}{operator+}{int \farg{x}, int \farg{y}}{
The sum of the addends \farg{x} and \farg{y}}
%
\fitem{int}{operator-}{int \farg{x}, int \farg{y}}{
The difference between the minuend \farg{x} and subtrahend \farg{y}}
%
\fitem{int}{operator*}{int \farg{x}, int \farg{y}}{
The product of the factors \farg{x} and \farg{y}}
%
\fitem{int}{operator/}{int \farg{x}, int \farg{y}}{
The integer quotient of the dividend \farg{x} and divisor \farg{y}}
%
\end{description}

\subsection{Unary Prefix Operators}

\begin{description}
\fitem{int}{operator-}{int \farg{x}}{
The negation of the subtrahend \farg{x}}

\fitem{int}{operator+}{int \farg{x}}{
This is a no-op.}
\end{description}

\section{Absolute Functions}

\begin{description}
%
\fitem{int}{abs}{int \farg{x}}{
  Returns the absolute value of \farg{x}. 
  \[\mbox{abs}(x) = |x|\]}
%
\fitemnobody{int}{int\_step}{int \farg{x}}
%
\fitem{int}{int\_step}{real \farg{x}}{
  Returns the integer step, or Heaviside, function of \farg{x}.
  \[
  \mbox{int\_step}(x) = 
  \begin{cases}
    0 & \mbox{if } x \leq 0 \\
    1 & \mbox{if } x > 0
  \end{cases}
  \]}
%
\end{description}
%
See the warning in \refsection{step-functions} about the dangers of
step functions applied to anything other than data.

\section{Bound Functions}
%
\begin{description}
  \fitem{int}{min}{int \farg{x}, int \farg{y}}{
    Returns the minimum of \farg{x} and \farg{y}.
    \[
    \mbox{min}(x, y) = 
    \begin{cases}
      x & \mbox{if } x < y\\
      y & \mbox{otherwise}
    \end{cases}
    \]}
  %
  \fitem{int}{max}{int \farg{x}, int \farg{y}}{
    Returns the maximum of \farg{x} and \farg{y}.
    \[
    \mbox{max}(x, y) = 
    \begin{cases}
      x & \mbox{if } x > y\\
      y & \mbox{otherwise}
    \end{cases}
    \]}
  %
\end{description}


\chapter{Real-Valued Basic Functions}

\noindent
This chapter describes built-in functions that take zero or more real
or integer arguments and return real values.  

\section{Mathematical Constants}\label{built-in-constants.section}

Constants are represented as functions with no arguments and must be
called as such.  For instance, the mathematical constant $\pi$ must be
written in a \Stan program as \code{pi()}.

%
\begin{description}
%
\fitem{real}{pi}{}{
  $\pi$, the ratio of a circle's circumference to its diameter}
%
\fitem{real}{e}{}{
 $e$, the base of the natural logarithm}
%
\fitem{real}{sqrt2}{}{
The square root of 2}
%
\fitem{real}{log2}{}{
The natural logarithm of 2}
%
\fitem{real}{log10}{}{
The natural logarithm of 10}
%
\end{description}

\section{Special Values}

\begin{description}
\fitem{real}{not\_a\_number}{}{
Not-a-number, a special non-finite real value returned to signal an error}
%
\fitem{real}{positive\_infinity}{}{
 Positive infinity, a special non-finite real value larger than all
  finite numbers}
%
\fitem{real}{negative\_infinity}{}{ 
 Negative infinity, a special non-finite real value smaller than all
  finite numbers}
%
\fitem{real}{machine\_precision}{}{
The smallest number $x$ such that $(x + 1) \neq 1$ in floating-point
arithmetic on the current hardware platform}
%
\end{description}


\section{Log Probability Function}\label{get-lp.section}

The basic purpose of a Stan program is to compute a log probability
function and its derivatives.  The log probability function in a Stan
model outputs the log density on the unconstrained scale.  A log
probabilty accumulator starts at zero and is then incremented in
various ways by a Stan program.  The variables are first transformed
from unconstrained to constrained, and the log Jacobian determinant
added to the log probability accumulator.  Then the model block is
executed on the constrained parmeters, with each sampling statement
(\Verb|~|) and log probability increment statement
(\code{increment\_log\_prob}) adding to the accumulator.  At the end
of the model block execution, the value of the log probability
accumulator is the log probability value returned by the Stan program.

Stan provides a special built-in function \code{get\_lp} that takes no
arguments and returns the current value of the log probability
accumulator.  This function is primarily useful for debugging
purposes, where for instance, it may be used with a print statement to
display the log probability accumulator at various stages of execution
to see where it becomes ill defined.

\begin{description}
  \fitem{real}{get\_lp}{}{
    Returns the current value of the log probability
    accumulator.}
\end{description}

Like user-defined functions that end in \code{\_lp}, the log
probability get function may only be used in the transformed parameter
and model blocks, as well as in the bodies of functions with names
that also end in \code{\_lp}.


\section{Logical Functions}

Like C++, BUGS, and R, Stan uses 0 to encode false, and 1 to encode
true.  Stan supports the usual boolean comparison operations and
boolean operators.  These all have the same syntax and precedence as
in \Cpp; for the full list of operators and precedences, see
\reffigure{operator-precedence}.  


\subsection{Comparison Operators}

All comparison operators return boolean values, either 0 or 1.  Each
operator has two signatures, one for integer comparisons and one for
floating-point comparisons.  Comparing an integer and real value is
carried out by first promoting the integer value.
%
\begin{description}
  %
  \fitemnobody{int}{operator<}{int \farg{x}, int \farg{y}}
  \fitem{int}{operator<}{real \farg{x}, real \farg{y}}{
    Returns 1 if \farg{x} is less than \farg{y} and 0 otherwise.
    \[
    (x \text{\textless} y) = 
    \text{operator\textless}(x,y) =
    \begin{cases}
      1 & \text{if $x < y$} \\
      0 & \text{otherwise}
    \end{cases}
    \]}
  %
  \fitemnobody{int}{operator<=}{int \farg{x}, int \farg{y}}
  \fitem{int}{operator<=}{real \farg{x}, real \farg{y}}{
    Returns 1 if \farg{x} is less than or equal \farg{y} and 0 otherwise.
    \[
    (x \text{\textless=} y)
    = \text{operator\textless=}(x,y)
    = \begin{cases}
        1 & \text{if $x \leq y$} \\
        0 & \text{otherwise}
      \end{cases}
    \]}
  %
  \fitemnobody{int}{operator>}{int \farg{x}, int \farg{y}}
  \fitem{int}{operator>}{real \farg{x}, real \farg{y}}{
    Returns 1 if \farg{x} is greater than \farg{y} and 0 otherwise.
    \[
    (x \text{\textgreater} y) = 
    \text{operator\textgreater}(x,y) = 
    \begin{cases}
      1 & \text{if $x > y$} \\
      0 & \text{otherwise}
    \end{cases}
    \]}
  %
  \fitemnobody{int}{operator>=}{int \farg{x}, int \farg{y}}
  \fitem{int}{operator>=}{real \farg{x}, real \farg{y}}{
    Returns 1 if \farg{x} is greater than or equal to \farg{y}
    and 0 otherwise.
    \[
    (x \text{\textgreater=} y) =
    \text{operator\textgreater=}(x,y) = 
    \begin{cases}
      1 & \text{if $x \geq y$} \\
      0 & \text{otherwise}
    \end{cases}
    \]}
  %
  \fitemnobody{int}{operator{==}}{int \farg{x}, int \farg{y}}
  \fitem{int}{operator{==}}{real \farg{x}, real \farg{y}}{
    Returns 1 if \farg{x} is equal to \farg{y} and 0 otherwise.
    \[
    (x \text{==} y) = 
    \text{operator==}(x,y) = 
    \begin{cases}
      1 & \text{if $x = y$} \\
      0 & \text{otherwise}
    \end{cases}
    \]}
  %
  \fitemindexnobody{int}{operator!=}{int \farg{x}, int \farg{y}}{operator"!"=}
  \fitemindex{int}{operator!=}{real \farg{x}, real \farg{y}}{
    Returns 1 if \farg{x} is not equal to \farg{y} and 0 otherwise.
    \[
    (x \text{!=} y) = 
    \text{operator!=}(x,y) = 
    \begin{cases}
      1 & \text{if $x \neq y$} \\
      0 & \text{otherwise}
    \end{cases}
    \]}{operator"!"=}
  %
\end{description}


\subsection{Boolean Operators}

Boolean operators return either 0 for false or 1 for true.  Inputs may
be any real or integer values, with non-zero values being treated as
true and zero values treated as false.  These operators have the usual
precedences, with negation (not) binding the most tightly, conjunction
the next and disjunction the weakest; all of the operators bind more
tightly than the comparisons.  Thus an expression such as
\code{!a~\&\&~b} is interpreted as \code{(!a)~\&\&~b}, and
\code{a~<~b~||~c~>=~d~\&\&~e~!=~f} as
\code{(a~<~b)~||~(((c~>=~d)~\&\&~(e~!=~f)))}.
%
\begin{description}
  %
  \fitemindexnobody{int}{operator!}{int \farg{x}}{operator"!}
  \fitemindex{int}{operator!}{real \farg{x}}{
    Returns 1 if \farg{x} is zero and 0 otherwise.
    \[
    (\text{!}x) =
    \text{operator!}(x) = 
    \begin{cases}
      0 & \text{if $x \neq 0$} \\
      1 & \text{if $x = 0$}
    \end{cases}
    \]}{operator"!}
  %
  \fitemnobody{int}{operator{\&\&}}{int \farg{x}, int \farg{y}}    
  \fitem{int}{operator{\&\&}}{real \farg{x}, real \farg{y}}{
    Returns 1 if \farg{x} is unequal to 0 and \farg{y} is unequal to 0.
    \[
    (x \text{\&\&} y) =
    \text{operator\&\&}(x,y) = 
    \begin{cases}
      1 & \text{if $x \neq 0$} \text{ and } y \neq 0\\
      0 & \text{otherwise}
    \end{cases}
    \]}
  %
  \fitemindexnobody{int}{operator||}{int \farg{x}, int \farg{y}}{operator"|"|}
  \fitemindex{int}{operator||}{real \farg{x}, real \farg{y}}{
    Returns 1 if \farg{x} is unequal to 0 or \farg{y} is unequal to 0.
    \[
    (x \vert\vert y) = 
    % \textpipe from tipa package causes errors elsewhere
    % | does not render correctly, instead rendering as a horizonal bar
    % using math \vert seems the only option
    \text{operator||}(x,y) = 
    \begin{cases}
      1 & \text{if $x \neq 0$} \textrm{ or } y \neq 0\\
      0 & \text{otherwise}
    \end{cases}
    \]
  }{operator"|"|}
  %
\end{description}


\subsubsection{Boolean Operator Short Circuiting}

Like in \Cpp, the boolean operators \Verb/&&/ and \Verb/||/ and are
implemented to short circuit directly to a return value after
evaluating the first argument if it is sufficient to resolve the
result.  In evaluating \code{a~||~b}, if \code{a} evaluates to a value
other than zero, the expression returns the value 1 without evaluating
the expression \code{b}.  Similarly, evaluating \code{a~\&\&~b} first
evaluates \code{a}, and if the result is zero, returns 0 without
evaluating \code{b}.


\subsection{Logical Functions}

The logical functions introduce conditional behavior functionally and
are primarily provided for compatibility with BUGS and JAGS.
%
\begin{description}
  %
  \fitem{real}{if\_else}{int \farg{cond}, real \farg{x}, real \farg{y}}{
    Returns \farg{x} if \farg{cond} is non-zero and \farg{y} otherwise.
    Stan's \code{if\_else} function does not short circuit---it
    always evaluates both arguments \farg{x} and \farg{y}.
    \[
    \mbox{if\_else}(cond,x,y) = 
    \begin{cases}
      x & \mbox{if } cond \neq 0 \\
      y & \mbox{otherwise}
    \end{cases}
    \]}
  %
  \fitem{real}{step}{real \farg{x}}{
    Returns 1 if \farg{x} is positive and 0 otherwise.
    \[
    \mbox{step}(x) = 
    \begin{cases}
      1 & \mbox{if } x > 0   \\
      0 & \mbox{otherwise}
    \end{cases}
    \]}
  %
\end{description}
%
Both of these are step-like functions; see the warning in
\refsection{step-functions} applied to expressions dependent on
parameters. 

The step function is often used in BUGS to perform conditional
operations.  For instance, \code{step(a\,-\,b)} evaluates to 1 if
\code{a} is greater than {b} and evaluates to 0 otherwise.  In Stan,
the expression \code{step(a\,-\,b)} is more naturally coded directly
in terms of the comparison operator, \code{(a\,>\,b)}.  

The log probability function and gradient evaluations are more
efficient in Stan when implemented using conditional statements than
with mulitplications by step functions.  For example, if \code{y} is a
\code{real} variable, and \code{c}, \code{x1}, and \code{x2} are
scalar expressions (type \code{real} or \code{int}), then the
assignment statements
%
\begin{stancode}
y <- x1 * step(c) + x2 * (1 - step(c));
\end{stancode}
%
and
%
\begin{stancode}
y <- if_else(c > 0, x1, x2);
\end{stancode}
%
are more efficiently written with the conditional statement
%
\begin{stancode}
if (c > 0)
  y <- x1;
else
  y <- x2;
\end{stancode}
%
The reason the functional versions are slower is that they evaluate
all of their arguments; the step function approach is particularly
slow as it also introduces arithmetic operations.  The overhead will
be more noticeable if \code{c}, \code{x1} or \code{x2}
are parameters (including transformed parameters and local variables
that depend on parameters) or if \code{x1} and \code{x2} are
complicated expressions rather than constants or simple variables.  
%
\begin{description}
  %
  \fitem{int}{is\_inf}{real \farg{x}}{
    Returns \farg{1} if \farg{x} is infinite (positive or negative) and \farg{0} otherwise.
  }
  %
\end{description}
%
\begin{description}
  %
  \fitem{int}{is\_nan}{real \farg{x}}{
    Returns \farg{1} if \farg{x} is NaN and \farg{0} otherwise.
  }
  %
\end{description}
%
Care must be taken because both of these indicator functions are
step-like and thus can cause discontinuities in gradients when applied
to parameters; see \refsection{step-functions} for details.

\section{Real-Valued Arithmetic Operators}\label{real-valued-arithmetic-operators.section}

The arithmetic operators are presented using \Cpp notation.  For
instance \code{operator+(x,y)} refers to the binary addition operator
and \code{operator-(x)} to the unary negation operator.  In \Stan
programs, these are written using the usual infix and prefix notations
as \code{x~+~y} and \code{-x}, respectively.

\subsection{Binary Infix Operators}

\begin{description}
  %
  \fitem{real}{operator+}{real \farg{x}, real \farg{y}}{
    Returns the sum of \farg{x} and \farg{y}.
    \[
    (x + y) = \mbox{operator+}(x,y) = x+y
    \]}
  %
  \fitem{real}{operator-}{real \farg{x}, real \farg{y}}{
    Returns the difference between \farg{x} and \farg{y}.
    \[
    (x - y) = \mbox{operator-}(x,y) = x - y
    \]}
  %
  \fitem{real}{operator*}{real \farg{x}, real \farg{y}}{
    Returns the product of \farg{x} and \farg{y}.
    \[
    (x * y) = \mbox{operator*}(x,y) = xy
    \]}
  %
  \fitem{real}{operator/}{real \farg{x}, real \farg{y}}{
    Returns the quotient of \farg{x} and \farg{y}.
    \[
    (x / y) = \mbox{operator/}(x,y) = \frac{x}{y}
    \]}
  %
  \fitem{real}{operator\textasciicircum}{real \farg{x}, real \farg{y}}{
    Return \farg{x} raised to the power of \farg{y}.
    \[
    (x\mbox{\textasciicircum}y) 
    = \mbox{operator\textasciicircum}(x,y) = x^y
    \]}
  % 
\end{description}

\subsection{Unary Prefix Operators}

\begin{description}
  %
  \fitem{real}{operator-}{real \farg{x}}{
    Returns the negation of the subtrahend \farg{x}.
    \[
    (-x) = \mbox{operator-}(x) = -x
    \]}
  %
  \fitem{real}{operator+}{real \farg{x}}{
    Returns the value of \farg{x}.
    \[
    (+x) = \mbox{operator+}(x) = x
    \]}
\end{description}


\section{Step-like Functions}\label{step-functions.section}

{\it {\bf Warning:} These functions can seriously hinder sampling and
  optimization efficiency for gradient-based methods (e.g., NUTS, HMC,
  BFGS) if applied to parameters (including transformed parameters and
  local variables in the transformed parameters or model block).  The
  problem is that they break gradients due to discontinuities coupled with
  zero gradients elsewhere.  They do not hinder sampling when used in the
  data, transformed data, or generated quantities blocks.}

\subsection{Absolute Value Functions}

\begin{description}
%
  \fitem{real}{abs}{real \farg{x}}{     
    Returns the absolute value of \farg{x}\,;
    this function is deprecated and will be removed in the future;
    please use \code{fabs} instead.
    \[
    \mbox{abs}(x) = |x|
    \]}
  %
  \fitem{real}{fabs}{real \farg{x}}{
    Returns the absolute value of \farg{x};  
    see warning at start of \refsection{step-functions}.
    \[
    \mbox{fabs}(x) = |x|
    \]}
  %
  \fitem{real}{fdim}{real \farg{x}, real \farg{y}}{
    Returns the positive difference between \farg{x} and \farg{y}, 
    which is \farg{x} - \farg{y} if \farg{x} is greater than \farg{y} 
    and 0 otherwise;
    see warning at start of \refsection{step-functions}.
    \[
    \mbox{fdim}(x,y) = 
    \begin{cases}
      x-y & \mbox{if } x \geq y \\
      0 & \mbox{otherwise}
    \end{cases}
    \]}
  %
\end{description}

\subsection{Bounds Functions}

\begin{description}
  %
  \fitem{real}{fmin}{real \farg{x}, real \farg{y}}{
    Returns the minimum of \farg{x} and \farg{y}\,; 
    see warning at start of \refsection{step-functions}.
    \[
    \mbox{fmin}(x,y) = 
    \begin{cases}
      x & \mbox{if } x \leq y \\
      y & \mbox{otherwise}
    \end{cases}
    \]}
  %
  \fitem{real}{fmax}{real \farg{x}, real \farg{y}}{
    Returns the maximum of \farg{x} and \farg{y}\,;
    see warning at start of \refsection{step-functions}.
    \[
    \mbox{fmax}(x,y) = 
    \begin{cases}
      x & \mbox{if } x \geq y \\
      y & \mbox{otherwise}
    \end{cases}
    \]}
  %
\end{description}


\subsection{Arithmetic Functions}
%
\begin{description}
  %
  \fitem{real}{fmod}{real \farg{x}, real \farg{y}}{
    Returns the real value remainder after dividing \farg{x} by \farg{y}\,;
    see warning at start of \refsection{step-functions}.
    \[
    \mbox{fmod}(x,y) = x - \left\lfloor \frac{x}{y} \right\rfloor \, y
    \]
  The operator $\lfloor u \rfloor$ is the floor operation; see below.}
  %
\end{description}


\subsection{Rounding Functions}

{\it Warning:}\ Rounding functions convert real values to integers.
Because the output is an integer, any gradient information resulting
from functions applied to the integer is not passed to the real value
it was derived from.  With MCMC sampling using HMC or NUTS, the
Metropolis/slice procedure will correct for any error due to poor
gradient calculations, but the result is likely to be reduced
acceptance probabilities and less efficient sampling.

The rounding functions cannot be used as indices to arrays because
they return real values.  Stan may introduce integer-valued versions
of these in the future, but as of now, there is no good workaround.

\begin{description}
  %
  \fitem{real}{floor}{real \farg{x}}{
    Returns the floor of \farg{x}, which is the largest integer less
    than or equal to \farg{x}, converted to a real value;
    see warning at start of \refsection{step-functions}.
    \[
    \mbox{floor}(x) = \lfloor x \rfloor
    \]}
  %
  \fitem{real}{ceil}{real \farg{x}}{
    Returns the ceiling of \farg{x}, which is the smallest integer greater
    than or equal to \farg{x}, converted to a real value;
    see warning at start of \refsection{step-functions}.
    \[
    \mbox{ceil}(x) = \lceil x\rceil
    \]}
  %
  \fitem{real}{round}{real \farg{x}}{
    Returns the nearest integer to \farg{x}, converted to a real value;
    see warning at start of \refsection{step-functions}.
    \[
    \mbox{round}(x) = 
    \begin{cases}
      \lceil x \rceil & \mbox{if } x-\lfloor x\rfloor \geq 0.5 \\
      \lfloor x \rfloor & \mbox{otherwise}
    \end{cases}
    \]}
  %
  \fitem{real}{trunc}{real \farg{x}}{
    Returns the integer nearest to but no larger in magnitude than \farg{x},
    converted to a double value;
    see warning at start of \refsection{step-functions}.
    \[
    \mbox{trunc}(x) = \lfloor x \rfloor
    \]
  Note that this function is redundant with \code{floor}.}
  %
\end{description}


\section{Power and Logarithm Functions}
%
\begin{description}
  %
  \fitem{real}{sqrt}{real \farg{x}}{
    Returns the square root of \farg{x}.
    \[
    \mbox{sqrt}(x) = 
    \begin{cases}
      \sqrt{x} & \mbox{if } x\geq 0\\
      \textrm{NaN} & \mbox{otherwise}
    \end{cases}
    \]}
  %
  \fitem{real}{cbrt}{real \farg{x}}{
    Returns the cube root of \farg{x}
    \[
    \mbox{cbrt}(x) = \sqrt[3]{x}
    \]}
  %
  \fitem{real}{square}{real \farg{x}}{
    Returns the square of \farg{x}.
    \[
    \mbox{square}(x) = x^2
    \]}
  %
  \fitem{real}{exp}{real \farg{x}}{
    Returns the natural exponential of \farg{x}.
    \[
    \mbox{exp}(x) = 
    e^x
    \]}
  %
  \fitem{real}{exp2}{real \farg{x}}{
    Returns the base-2 exponential of \farg{x}.
    \[
    \mbox{exp2}(x) = 2^x
    \]}
  %
  \fitem{real}{log}{real \farg{x}}{
    Returns the natural logarithm of \farg{x}.
    \[
    \mbox{log}(x) = 
    \begin{cases}
      \log_{e}(x) & \mbox{if } x \geq 0 \\
      \textrm{NaN} & \mbox{otherwise}
    \end{cases}
    \]}
  %
  \fitem{real}{log2}{real \farg{x}}{
    Returns the base-2 logarithm of \farg{x}.
    \[
    \mbox{log2}(x) = 
    \begin{cases}
      \log_2(x) & \mbox{if } x\geq 0 \\
      \textrm{NaN} & \mbox{otherwise}
    \end{cases}
    \]}
  %
  \fitem{real}{log10}{real \farg{x}}{
    Returns the base-10 logarithm of \farg{x}.
    \[
    \mbox{log10}(x) = 
    \begin{cases}
      \log_{10}(x) & \mbox{if } x \geq 0 \\
      \textrm{NaN} & \mbox{otherwise}
    \end{cases}
    \]}
  %
  \fitem{real}{pow}{real \farg{x}, real \farg{y}}{
    Returns \farg{x} raised to the power of \farg{y}.
    \[
    \mbox{pow}(x,y) = x^y
    \]}
  %
  \fitem{real}{inv}{real \farg{x}}{
    Returns the inverse of \farg{x}.
    \[
    \mbox{inv}(x) = \frac{1}{x}
    \]}    
  %
  \fitem{real}{inv\_sqrt}{real \farg{x}}{
    Returns the inverse of the square root of \farg{x}.
    \[
    \mbox{inv\_sqrt}(x) = 
    \begin{cases}
      \frac{1}{\sqrt{x}} & \mbox{if } x \geq 0 \\
      \textrm{NaN} & \mbox{otherwise}
    \end{cases}
    \]}
  %
  \fitem{real}{inv\_square}{real \farg{x}}{
    Returns the inverse of the square of \farg{x}.
    \[
    \mbox{inv\_square}(x) = \frac{1}{x^2}
    \]}
  %
\end{description}


\section{Trigonometric Functions}
%
\begin{description}
  %
  \fitem{real}{hypot}{real \farg{x}, real \farg{y}}{
    Returns the length of the hypotenuse of a right triangle with sides of
    length \farg{x} and \farg{y}.
    \[
    \mbox{hypot}(x,y) = 
    \begin{cases}
      \sqrt{x^2+y^2} & \mbox{if } x,y\geq 0 \\
      \textrm{NaN} & \mbox{otherwise}
    \end{cases}
    \]}
  %
  \fitem{real}{cos}{real \farg{x}}{
    Returns the cosine of the angle \farg{x} (in radians).
    \[
    \mbox{cos}(x) = \cos(x)
    \]}
  %
  \fitem{real}{sin}{real \farg{x}}{
    Returns the sine of the angle \farg{x} (in radians).
    \[
    \mbox{sin}(x) = \sin(x)
    \]}
  %
  \fitem{real}{tan}{real \farg{x}}{
    Returns the tangent of the angle \farg{x} (in radians).
    \[
    \mbox{tan}(x) = \tan(x)
    \]}
  %
  \fitem{real}{acos}{real \farg{x}}{
    Returns the principal arc (inverse) cosine (in radians) of \farg{x}.
    \[
    \mbox{acos}(x) = 
    \begin{cases}
      \arccos(x) & \mbox{if } -1\leq x\leq 1 \\
      \textrm{NaN} & \mbox{otherwise}
    \end{cases}
    \]}
  %
  \fitem{real}{asin}{real \farg{x}}{
    Returns the principal arc (inverse) sine (in radians) of \farg{x}.
    \[
    \mbox{asin}(x) = 
    \begin{cases}
      \arcsin(x) & \mbox{if } -1\leq x\leq 1 \\
      \textrm{NaN} & \mbox{otherwise}
    \end{cases}
    \]}
  %
  \fitem{real}{atan}{real \farg{x}}{
    Returns the principal arc (inverse) tangent (in radians) of \farg{x}.
    \[
    \mbox{atan}(x) = \arctan(x)
    \]}
  %
  \fitem{real}{atan2}{real \farg{x}, real \farg{y}}{
    Returns the principal arc (inverse) tangent (in radians) of \farg{x} divided
    by \farg{y}.
    \[
    \mbox{atan2}(x,y) = \arctan\left(\frac{x}{y}\right)
    \]}
  %
\end{description}


\section{Hyperbolic Trigonometric Functions}
%
\begin{description}
  %
  \fitem{real}{cosh}{real \farg{x}}{
    Returns the hyperbolic cosine of \farg{x} (in radians).
    \[
    \mbox{cosh}(x) = \cosh(x)
    \]}
  %
  \fitem{real}{sinh}{real \farg{x}}{
    Returns the hyperbolic sine of \farg{x} (in radians).
    \[
    \mbox{sinh}(x) = \sinh(x)
    \]}
  %
  \fitem{real}{tanh}{real \farg{x}}{
    Returns the hyperbolic tangent of \farg{x} (in radians).
    \[
    \mbox{tanh}(x) = \tanh(x)
    \]}
  %
  \fitem{real}{acosh}{real \farg{x}}{
    Returns the inverse hyperbolic cosine (in radians) of \farg{x}.
    %
    \[
    \mbox{acosh}(x) = 
    \begin{cases}
      \cosh^{-1}(x) & \mbox{if } x \geq 1 \\
      \textrm{NaN} & \mbox{otherwise}
    \end{cases}
    \]}
  %
  \fitem{real}{asinh}{real \farg{x}}{
    Returns the inverse hyperbolic cosine (in radians) of \farg{x}.
    %
    \[
    \mbox{asinh}(x) = \sinh^{-1}(x)
    \]}
  %
  \fitem{real}{atanh}{real \farg{x}}{
    Returns the inverse hyperbolic tangent (in radians) of \farg{x}.
    \[
    \mbox{atanh}(x) = 
    \begin{cases}
      \tanh^{-1}(x) & \mbox{if } -1\leq x \leq 1 \\
      \textrm{NaN} & \mbox{otherwise}
    \end{cases}
    \]}
  %
\end{description}


\section{Link Functions}\label{link-functions.section}

The following functions are commonly used as link functions in
generalized linear models (see
\refsection{logistic-probit-regression}).  The function $\Phi$ is also
commonly used as a link function (see \refsection{Phi-function}).
%
\begin{description}
  %
  \fitem{real}{logit}{real \farg{x}}{
    Returns the log odds, or logit, function applied to \farg{x}.
    \[
    \mbox{logit}(x) = 
    \begin{cases}
      \log\frac{x}{1-x} & \mbox{if } 0\leq x \leq 1 \\
      \textrm{NaN}& \mbox{otherwise}
    \end{cases}
    \]}
  %
  \fitem{real}{inv\_logit}{real \farg{y}}{
    Returns the logistic sigmoid function applied to \farg{y}.
    \[
    \mbox{inv\_logit}(y) = \frac{1}{1 + \exp(-y)}
    \]}
  %
  \fitem{real}{inv\_cloglog}{real \farg{y}}{
    Returns the inverse of the complementary log-log function 
    applied to \farg{y}.
    \[
    \mbox{inv\_cloglog}(y) = 1 - \exp \! \left( - \exp(y) \right)
    \]}
  %
\end{description}


\section{Probability-Related Functions}\label{Phi-function.section}

\subsection{Normal Cumulative Distribution Functions}

The error function erf is related to the unit normal cumulative
distribution function $\Phi$ by scaling.  See
\refsection{normal-distribution} for the general normal cumulative
distribution function (and its complement).
%
\begin{description}
  %
  \fitem{real}{erf}{real \farg{x}}{
    Returns the error function, also known as the Gauss error function, of \farg{x}.
    \[
    \mbox{erf}(x) = \frac{2}{\sqrt{\pi}}\int_0^x e^{-t^2}dt
    \]}
  %
  \fitem{real}{erfc}{real \farg{x}}{
    Returns the complementary error function of \farg{x}.
    \[
    \mbox{erfc}(x) = \frac{2}{\sqrt{\pi}}\int_x^\infty e^{-t^2}dt
    \]}
  %
  \fitemindexsort{real}{Phi}{real \farg{x}}{
    Returns the unit normal cumulative distribution function of \farg{x}.
    \[
    \mbox{Phi}(x) = \frac{1}{\sqrt{2\pi}} \int_{0}^{x} e^{-t^2/2} dt
    \]}{Phi}{phi}
  %
  \fitemindexsort{real}{Phi\_approx}{real \farg{x}}{
    Returns a fast approximation of the unit normal cumulative distribution 
    function of \farg{x}. This approximation has a maximum absolute error 
    of 0.00014 and may be used instead of \code{Phi} for probit regression.  See
    \citep{BowlingEtAl:2009} for details.  

    \[
    \mbox{Phi\_approx}(x) = \mbox{logit}^{-1}(0.07056 \, x^3 + 1.5976 \, x)
    \]}{Phi\_approx}{phi\_approx}
\end{description}

\subsection{Other Probability-Related Functions}

\begin{description}
  %
  \fitem{real}{binary\_log\_loss}{int \farg{y}, real \farg{y\_hat}}{
    Returns the log loss function for for predicting $\hat{y} \in [0,1]$ for 
    boolean outcome $y \in \setlist{0,1}$.
    \[
    \mbox{binary\_log\_loss}(y,\hat{y}) = 
    \begin{cases}
      -\log \hat{y}       & \mbox{if } y = 0\\
      -\log (1 - \hat{y}) & \mbox{otherwise}
    \end{cases}
    \]}
  %
  \fitem{real}{owens\_t}{real \farg{h}, real \farg{a}}{
    Returns the Owen's T function for the probability of the event $X > h$ 
    and $0<Y<aX$ where \farg{X} and \farg{Y} are independent standard 
    normal random variables.
    \[
    \mbox{owens\_t}(h,a) = \frac{1}{2\pi} \int_0^a \frac{\exp(-\frac{1}{2}h^2(1+x^2))}{1+x^2}dx
    \]}
  %
\end{description}



\section{Combinatorial Functions}\label{betafun.section}
%

\begin{description}
  %
  \fitem{real}{lbeta}{real \farg{alpha}, real \farg{beta}}{ 
    Returns the natural logarithm of the beta function applied to 
    \farg{alpha} and \farg{beta}.  The beta function, $\mbox{B}(\alpha,\beta)$,
    computes the normalizing constant for the beta distribution, and
    is defined for $\alpha > 0$ and $\beta > 0$.
    \[
    \mbox{lbeta}(\alpha,\beta) = \log \Gamma(a) + \log \Gamma(b) - \log \Gamma(a+b)
    \]
    See \refsection{beta-appendix} for definition of $\mbox{B}(\alpha, \beta)$.
  }
  %
  \fitem{real}{tgamma}{real \farg{x}}{
    Returns the gamma function applied to \farg{x}.  The gamma function 
    is the generalization of the factorial function to continuous variables,
    defined so that $\Gamma(n+1) = n!$.  The function is defined for
    positive numbers and non-integral negative numbers.
    \[
    \mbox{tgamma}(x) = 
    \begin{cases}
      \Gamma(x) & \mbox{if } x\not\in \{\dots,-3,-2,-1,0\}\\
      \textrm{error} & \mbox{otherwise}
    \end{cases}
    \]
    % 
    See \refsection{gamma-appendix} for definition of $\Gamma(x)$.
  }
  %
  \fitem{real}{lgamma}{real \farg{x}}{
    Returns the natural logarithm of the gamma function applied to \farg{x}.
    \[
    \mbox{lgamma}(x) = 
    \begin{cases}
      \log\Gamma(x)   & \mbox{if } x\not\in \{\dots,-3,-2,-1,0\}\\
      \textrm{error} & \mbox{otherwise}
    \end{cases}
    \]
    %
    See \refsection{gamma-appendix} for definition of $\Gamma(x)$.}
  %
  \fitem{real}{digamma}{real \farg{x}}{
    Returns the digamma function applied to \farg{x}.  The digamma function is the
    derivative of the natural logarithm of the Gamma function.  The function is defined 
    for positive numbers and non-integral negative numbers.
    \[
    \mbox{digamma}(x) = 
    \begin{cases}
      \frac{\Gamma'(x)}{\Gamma(x)}  & \mbox{if } x\not\in \{\dots,-3,-2,-1,0\}\\
      \textrm{error}                & \mbox{otherwise}
    \end{cases}
    \]
    See \refsection{gamma-appendix} for definition of $\Gamma(x)$.}
  %
  \fitem{real}{trigamma}{real \farg{x}}{
    Returns the trigamma function applied to \farg{x}.  The trigamma function is the
    second derivative of the natural logarithm of the Gamma function.
    \[
    \mbox{trigamma}(x) = 
    \begin{cases}
      \sum_{n=0}^\infty \frac{1}{(x+n)^2}        & \mbox{if } x\not\in \{\dots,-3,-2,-1,0\}\\
      \textrm{error}                           & \mbox{otherwise}
    \end{cases}
    \]}
  %
  \fitem{real}{lmgamma}{int \farg{n}, real \farg{x}}{
    Returns the natural logarithm of the multinomial gamma function with \farg{n}
    dimensions applied to \farg{x}.
    \[
    \mbox{lmgamma}(n,x) = 
    \begin{cases}
      \pi^{n(n-1)/4} \, \prod_{j=1}^n \Gamma(x + (1 - j)/2) 
                     & \mbox{if } x\not\in \{\dots,-3,-2,-1,0\}\\
      \textrm{error} & \mbox{otherwise}
    \end{cases}
    \]}
  %
  \fitem{real}{gamma\_p}{real \farg{a}, real \farg{z}}{
    Returns the normalized lower incomplete gamma function of \farg{a} and \farg{z} defined for positive \farg{a} and nonnegative \farg{z}.
    \[
    \mbox{gamma\_p}(a,z) = 
    \begin{cases}
      \frac{1}{\Gamma(a)}\int_0^zt^{a-1}e^{-t}dt & \mbox{if } a > 0, z \geq 0 \\
      \textrm{error} & \mbox{otherwise}
    \end{cases}
    \]}
  %
  \fitem{real}{gamma\_q}{real \farg{a}, real \farg{z}}{
    Returns the normalized upper incomplete gamma function of \farg{a} and \farg{z} defined for positive \farg{a} and nonnegative \farg{z}.
    \[
    \mbox{gamma\_q}(a,z) = 
    \begin{cases}
      \frac{1}{\Gamma(a)}\int_z^\infty t^{a-1}e^{-t}dt & \mbox{if } a > 0, z \geq 0 \\[6pt]
      \textrm{error} & \mbox{otherwise}
    \end{cases}
    \]}
  %
  \fitem{real}{binomial\_coefficient\_log}{real \farg{x}, real \farg{y}}{ 
    Returns the natural logarithm of the binomial coefficient of
    \farg{x} and \farg{y}. For non-negative integer inputs, the 
    binomial coefficient function is written as
    $\binom{x}{y}$ and pronounced ``\farg{x} choose \farg{y}.''  This
    function generalizes to real numbers using the gamma function.

    For $0 \leq y \leq x$,
    \[
    \mbox{binomial\_coefficient\_log}(x,y)
    = \log\Gamma(x+1) - \log\Gamma(y+1) - \log\Gamma(x-y+1)
    \]}
  %
  \fitem{real}{bessel\_first\_kind}{int \farg{v}, real \farg{x}}{
    Returns the Bessel function of the first kind with order \farg{v} applied to \farg{x}.
    \[
    \mbox{bessel\_first\_kind}(v,x) =  J_v(x)
    \]
    where 
    %
    \[
    J_v(x)=\left(\frac{1}{2}x\right)^v
    \sum_{k=0}^\infty \frac{\left(-\frac{1}{4}x^2\right)^k}{k!\, \Gamma(v+k+1)}
    \]}
  %
  \fitem{real}{bessel\_second\_kind}{int \farg{v}, real \farg{x}}{
    Returns the Bessel function of the second kind with order \farg{v} applied to \farg{x} defined for  positive \farg{x} and \farg{v}.

    For $x,v > 0$,
    \[
    \mbox{bessel\_second\_kind}(v,x) = 
    \begin{cases}
      Y_v(x) & \mbox{if } x > 0 \\
      \textrm{error} & \mbox{otherwise}
    \end{cases}
    \]
    where
    \[
    Y_v(x)=\frac{J_v(x)\cos(v\pi)-J_{-v}(x)}{\sin(v\pi)}
    \]}
  %
  \fitem{real}{modified\_bessel\_first\_kind}{int \farg{v}, real \farg{z}}{
    Returns the modified Bessel function of the first kind with order \farg{v} 
    applied to \farg{z} defined for all \farg{z} and \farg{v}.
    
    \[
    \mbox{modified\_bessel\_first\_kind}(v,z) = I_v(z)
    \]
    where
    %
    \[
      {I_v}(z) 
        = \left(\frac{1}{2}z\right)^v\sum_{k=0}^\infty 
           \frac{\left(\frac{1}{4}z^2\right)^k}{k!\Gamma(v+k+1)}
    \]}
  %
  \fitem{real}{modified\_bessel\_second\_kind}{int \farg{v}, real \farg{z}}{
    Returns the modified Bessel function of the second kind with order \farg{v} 
    applied to \farg{z} defined for  positive \farg{z} and \farg{v}.

    \[
    \mbox{modified\_bessel\_second\_kind}(v,z) = 
    \begin{cases}
      K_v(z) & \mbox{if } z > 0 \\
      \textrm{error} & \mbox{if } z \leq 0
    \end{cases}
    \]
    where
    \[
      {K_v}(z)
      =
      \frac{\pi}{2}\cdot\frac{I_{-v}(z) - I_{v}(z)}{\sin(v\pi)}
    \]}
  %
  \fitem{real}{falling\_factorial}{real \farg{x}, real \farg{n}}{
    Returns the falling factorial of \farg{x} with power \farg{n} 
    defined for positive \farg{x} and real \farg{n}.
    \[
    \mbox{falling\_factorial}(x,n) = 
    \begin{cases}
      (x)_n          & \mbox{if } x > 0 \\
      \textrm{error} & \mbox{if } x \leq 0
    \end{cases}
    \]
    where
    \[
    (x)_n=\frac{\Gamma(x+1)}{\Gamma(x-n+1)}
    \]}
  %
  \fitem{real}{log\_falling\_factorial}{real \farg{x}, real \farg{n}}{
    Returns the log of the falling factorial of \farg{x} with power 
    \farg{n} defined for positive \farg{x} and real \farg{n}.
    \[
    \mbox{log\_falling\_factorial}(x,n) = 
    \begin{cases}
      \log (x)_n      & \mbox{if } x > 0 \\
      \textrm{error} & \mbox{if } x \leq 0
    \end{cases}
    \]}
  %
  \fitem{real}{rising\_factorial}{real \farg{x}, real \farg{n}}{
    Returns the rising factorial of \farg{x} with power \farg{n} 
    defined for positive \farg{x} and real \farg{n}.
    \[
    \mbox{rising\_factorial}(x,n) = 
    \begin{cases}
      x^{(n)}         & \mbox{if } x > 0 \\
      \textrm{error} & \mbox{if } x \leq 0
    \end{cases}
    \]
    where
    \[
    x^{(n)}=\frac{\Gamma(x+n)}{\Gamma(x)}
    \]}
  %
  \fitem{real}{log\_rising\_factorial}{real \farg{x}, real \farg{n}}{
    Returns the log of the rising factorial of \farg{x} with power 
    \farg{n} defined for positive \farg{x} and real \farg{n}.
    \[
    \mbox{log\_rising\_factorial}(x,n) = 
    \begin{cases}
      \log x^{(n)}     & \mbox{if } x > 0 \\
      \textrm{error} & \mbox{if } x \leq 0
    \end{cases}
    \]}
  %
\end{description}


\section{Composed Functions}\label{composed-functions.section}

The functions in this section are equivalent in theory to combinations
of other functions.  In practice, they are implemented to be more
efficient and more numerically stable than defining them directly
using more basic \Stan functions.
%
\begin{description}
  %
  \fitem{real}{expm1}{real \farg{x}}{
    Returns the natural exponential of \farg{x} minus 1.
    \[
    \mbox{expm1}(x) = e^x-1
    \]}
  %
  \fitem{real}{fma}{real \farg{x}, real \farg{y}, real \farg{z}}{
    Returns \farg{z} plus the result of \farg{x} multiplied by \farg{y}.
    \[
    \mbox{fma}(x,y,z) = x\cdot y+z
    \]}
  %
  \fitem{real}{multiply\_log}{real \farg{x}, real \farg{y}}{ 
    Returns the product of \farg{x} and the natural logarithm of \farg{y}.
    \[
    \mbox{multiply\_log}(x,y) = 
    \begin{cases}
      0 & \mbox{if } x=y=0 \\
      x\log y & \mbox{if } x, y \neq 0 \\
      \mbox{NaN} & \mbox{otherwise}
    \end{cases}
    \]}
  %
  \fitem{real}{log1p}{real \farg{x}}{
    Returns the natural logarithm of 1 plus \farg{x}.
    \[
    \mbox{log1p}(x) = 
    \begin{cases}
      \log(1+x)& \mbox{if } x\geq -1 \\
      \textrm{NaN} & \mbox{otherwise}
    \end{cases}
    \]}
  %
  \fitem{real}{log1m}{real \farg{x}}{
    Returns the natural logarithm of 1 minus \farg{x}.
    \[
    \mbox{log1m}(x) = 
    \begin{cases}
      \log(1-x) & \mbox{if } x \leq 1 \\
      \textrm{NaN} & \mbox{otherwise}
    \end{cases}
    \]}
  %
  \fitem{real}{log1p\_exp}{real \farg{x}}{ 
    Returns the natural logarithm of one plus the natural exponentiation 
    of \farg{x}.
    \[
    \mbox{log1p\_exp}(x) = \log(1+\exp(x))
    \]}
  %
  \fitem{real}{log1m\_exp}{real \farg{x}}{ 
    Returns the natural logarithm of one minus the natural exponentiation of
    \farg{x}.
    \[
    \mbox{log1m\_exp}(x) = 
    \begin{cases}
      \log(1-\exp(x)) & \mbox{if } x < 0 \\
      \textrm{NaN} & \mbox{if } x \geq 0 
    \end{cases}
    \]}
  %
  \fitem{real}{log\_diff\_exp}{real \farg{x}, real \farg{y}}{ 
    Returns the natural logarithm of the difference of the natural exponentiation
    of \farg{x} and the natural exponentiation of \farg{y}.
    \[
    \mbox{log\_diff\_exp}(x,y) = 
    \begin{cases}
      \log(\exp(x)-\exp(y)) & \mbox{if } x > y \\[6pt]
      \textrm{NaN} & \mbox{otherwise}
    \end{cases}
    \]}
  %
  \fitem{real}{log\_mix}{real \farg{theta}, real \farg{lp1}, real
    \farg{lp2}}{
    Returns the log mixture of the log densities \farg{lp1} and
    \farg{lp2} with mixing proportion \farg{theta},
    \begin{eqnarray*}
      \mbox{log\_mix}(\theta, \mbox{lp}_1, \mbox{lp}_2) 
      & = & \log \!\left( \theta \exp(\mbox{lp}_1) 
      + \left( 1 - \theta \right) \exp(\mbox{lp}_2)
    \right)
    \\[3pt]
    & = & \mbox{log\_sum\_exp}\!\left(\log(\theta) + \mbox{lp}_1, \
                               \mbox{log1m}(\theta) + \mbox{lp}_2\right).
    \end{eqnarray*}
  %
  \fitem{real}{log\_sum\_exp}{real \farg{x}, real \farg{y}}{ 
    Returns the natural logarithm of the sum of the natural exponentiation
    of \farg{x} and the natural exponentiation of \farg{y}.
    \[
    \mbox{log\_sum\_exp}(x,y) = \log(\exp(x)+\exp(y)) 
    \]}
  %
  \fitem{real}{log\_inv\_logit}{real \farg{x}}{
    Returns the natural logarithm of the inverse logit function of \farg{x}.
    \[
    \mbox{log\_inv\_logit}(x) = \log \, \mbox{logit}^{-1}(x)
    \]
  See \refsection{link-functions} for a definition of inverse logit.}
  %
  \fitem{real}{log1m\_inv\_logit}{real \farg{x}}{
    Returns the natural logarithm of 1 minus the inverse logit function of \farg{x}.
    \[
    \mbox{log1m\_inv\_logit}(x) = \log(1 - \mbox{logit}^{-1}(x))
    \]
  See \refsection{link-functions} for a definition of inverse logit.}
}
    
\end{description}




\chapter{Array Operations}

\section{Reductions}\label{array-reductions.section}

The following operations take arrays as input and produce single
output values.  The boundary values for size 0 arrays are the unit
with respect to the combination operation (min, max, sum, or product).
%

\subsection{Minimum and Maximum}

\begin{description}
\fitem{real}{min}{real \farg{x}[]}{
The minimum value in \farg{x}, or $+\infty$ if \farg{x} is empty}
%
\fitem{int}{min}{int \farg{x}[]}{
The minimum value in \farg{x}, or raise exception if \farg{x} is empty}
%
\fitem{real}{max}{real \farg{x}[]}{
The maximum value in \farg{x}, or $-\infty$ if \farg{x} is empty}
%
\fitem{int}{max}{int \farg{x}[]}{
The maximum value in \farg{x}, or raise exception if \farg{x} is empty}
%
\end{description}

\subsection{Sum, Product, and Log Sum of Exp}

\begin{description}
%
\fitem{int}{sum}{int \farg{x}[]}{
The sum of the elements in \farg{x}, or 0 if \farg{x} is empty.}
%
\fitem{real}{sum}{real \farg{x}[]}{
The sum of the elements in \farg{x}, or 0 if \farg{x} is empty.}
%
\fitem{real}{prod}{real \farg{x}[]}{
The product of the elements in \farg{x}, or 1 if \farg{x} is empty.}
%
\fitem{real}{prod}{int \farg{x}[]}{
The product of the elements in \farg{x}, or 1 if \farg{x} is empty.}
%
\fitem{real}{log\_sum\_exp}{real \farg{x}[]}{
The natural logarithm of the sum of the exponentials of the elements
in \farg{x}, or $-\infty$ if the array is empty.}
\end{description}


\subsection{Moments}

Moments are only defined for arrays $x$ of size $N \geq 1$; it is an
error to call them with arrays of size $N = 0$.  The sample mean is
defined by
\[
\mbox{mean}(x) = \frac{1}{N} \sum_{n=1}^N x_n.
\]
%
For $N \geq 2$, sample variance is defined for $N \geq 1$ by
\[
\mbox{variance}(x) 
= 
\frac{1}{N-1} \sum_{n=1}^N (x_n - \mbox{mean}(x))^2
\]
and sample standard deviation by 
\[
\mbox{sd}(x) = \sqrt{\, \mbox{variance}(x)},
\]
For convenience, when $N = 1$, $\mbox{variance(x)}$ and 
$\mbox{sd}(x)$ are defined to be 0.

% leaving gradients following for ref and in case we want
% to add them for all functions at some point

% For $N \geq 2$,
% \[
% \frac{\partial}{\partial x_n} \mbox{mean}(x)
% = \frac{1}{N}.
% \]
% For $N \geq 2$,
% \[
% \frac{\partial}{\partial x_n} \mbox{variance}(x)
% = \frac{2}{N-1} 
%   \left( x_n - \mbox{mean}(x) \right).
% \]
% For $N \geq 2$,
% \[
% \frac{\partial}{\partial x_n} \mbox{sd}(x)
% = \frac{1}{(N - 1) \, \mbox{sd}(x)} 
%   \left( x_m - \mbox{mean}(x) \right)
% \]
% For $N \geq 2$, in the limit where $\mbox{sd}(x) = 0$, 
% % 
% \[
% \frac{\partial}{\partial x_n} \mbox{sd}(x)
% = \frac{1}{\sqrt{N}}.
% \]



\begin{description}
\fitem{real}{mean}{real \farg{x}[]}{
The sample mean of the elements in \farg{x}}
%
\fitem{real}{variance}{real \farg{x}[]}{
The sample variance of the elements in \farg{x}}
%
\fitem{real}{sd}{real \farg{x}[]}{The sample standard deviation of
elements in \farg{x}}
\end{description}

\subsection{Distance and Squared Distance}

\begin{description}
\fitem{real}{distance}{vector \farg{x}, vector \farg{y}}{The Euclidean
  distance between \farg{x} and \farg{y}, defined by
\[
\mbox{distance}(\mbox{\farg{x}},\mbox{\farg{y}}) 
= \sqrt{\textstyle \sum_{n=1}^N (\mbox{\farg{x}}[n] - \mbox{\farg{y}}[n])^2},
\]
where \code{N} is the size of \farg{x} and \farg{y}.}
%
\fitem{real}{distance}{vector \farg{x}, row\_vector \farg{y}}{The Euclidean
  distance between \farg{x} and \farg{y}}
%
\fitem{real}{distance}{row\_vector \farg{x}, vector \farg{y}}{The Euclidean
  distance between \farg{x} and \farg{y}}
%
\fitem{real}{distance}{row\_vector \farg{x}, row\_vector \farg{y}}{The Euclidean
  distance between \farg{x} and \farg{y}}
%
\fitem{real}{squared\_distance}{vector \farg{x}, vector \farg{y}[]}{The Euclidean
  distance between \farg{x} and \farg{y}, defined by
\[
\mbox{squared\_distance}(\mbox{\farg{x}},\mbox{\farg{y}}) 
= \textstyle \sum_{n=1}^N (\mbox{\farg{x}}[n] - \mbox{\farg{y}}[n])^2,
\]
where \code{N} is the size of \farg{x} and \farg{y}.}
%
\fitem{real}{squared\_distance}{vector \farg{x}, row\_vector \farg{y}[]}{The Euclidean
  distance between \farg{x} and \farg{y}}
%
\fitem{real}{squared\_distance}{row\_vector \farg{x}, vector \farg{y}[]}{The Euclidean
  distance between \farg{x} and \farg{y}}
%
\fitem{real}{squared\_distance}{row\_vector \farg{x}, row\_vector \farg{y}[]}{The Euclidean
  distance between \farg{x} and \farg{y}}
%
\end{description}

\section{Array Size and Dimension Function}

The size of an array or matrix can be obtained using the \code{dims()}
function.  The \code{dims()} function is defined to take an argument
consisting of any variable with up to 8 array dimensions (and up to 2
additional matrix dimensions) and returns an array of integers with
the dimensions.  For example, if two variables are declared as follows,
\begin{stancode}
real x[7,8,9];
matrix[8,9] y[7];
\end{stancode}
%
then calling \code{dims(x)} or \code{dims(y)} returns an integer 
array of size 3 containing the elements 7, 8, and 9 in that order. 

The \code{size()} function extracts the number of elements in an
array.  The function is overloaded to apply to arrays of integers,
reals, matrices, vectors, and row vectors.

\begin{description}
\fitem{int[]}{dims}{\farg{T} \farg{x}}{Returns an integer array
  containing the dimensions of \farg{x}; the type of the argument
  \farg{T} can be any Stan type with up to 8 array dimensions.}
%
\fitem{int}{num\_elements}{\farg{T}[] \farg{x}}{Returns the total
  number of elements in the array \farg{x} including all elements
  in contained arrays, vectors, and matrices.
  \farg{T} can be any array type.  For example, if \code{x} is of
  type \code{real[4,3]} then \code{num\_elements(x)} is 12, and if
  \code{y} is declared as \code{matrix[3,4]~y[5]}, then \code{size(y)}
  evaluates to 60.}
%
\fitem{int}{size}{\farg{T}[] \farg{x}}{Returns the number of elements
  in the array \farg{x}; the type of the array \farg{T} can be any
  type, but the size is just the size of the top level array, not the
  total number of elements contained.  For example, if \code{x} is of
  type \code{real[4,3]} then \code{size(x)} is 4.}
\end{description}


\section{Array Broadcasting}\label{array-broadcasting.section}

The following operations create arrays by repeating elements to fill
an array of a specified size.  These operations work for all input
types \farg{T}, including reals, integers, vectors, row vectors,
matrices, or arrays.
%
\begin{description}
\fitem{\farg{T}[]}{rep\_array}{\farg{T} \farg{x}, int \farg{n}}{Return
  the \farg{n} array with every entry assigned to \farg{x}.}
%
\fitem{\farg{T}[\,,\,]}{rep\_array}{\farg{T} \farg{x}, int \farg{m}, int
  \farg{n}}{Return the \farg{m} by \farg{n} array with every entry
  assigned to \farg{x}.}
%
\fitem{\farg{T}[\,,\,,\,]}{rep\_array}{\farg{T} \farg{x}, int
  \farg{k}, int \farg{m}, int
  \farg{n}}{Return the \farg{k} by \farg{m} by \farg{n} array with
  every entry assigned to \farg{x}.}
\end{description}
%
For example, \code{rep\_array(1.0,5)} produces a real array (type
\code{real[]}) of size 5 with all values set to 1.0.  On the other
hand, \code{rep\_array(1,5)} produces an integer array (type
\code{int[]}) of size 5 with all values set to 1.  This distinction is
important because it is not possible to assign an integer array to a
real array.  For example, the following example contrasts legal with
illegal array creation and assignment
%
\begin{stancode}
real y[5];
int x[5];

x <- rep_array(1,5);     // ok
y <- rep_array(1.0,5);   // ok

x <- rep_array(1.0,5);   // illegal 
y <- rep_array(1,5);     // illegal

x <- y;                  // illegal
y <- x;                  // illegal
\end{stancode}

If the value being repeated \code{v} is a vector (i.e., \code{T} is
\code{vector}), then \code{rep\_array(v,27)} is a size 27 array
consisting of 27 copies of the vector \code{v}.
%
\begin{stancode}
vector[5] v;
vector[5] a[3];
// ...
a <- rep_array(v,3);  // fill a with copies of v
a[2,4] <- 9.0;        // v[4], a[1,4], a[2,4] unchanged
\end{stancode}

If the type \farg{T} of \farg{x} is itself an array type, then the
result will be an array with one, two, or three added dimensions,
depending on which of the \code{rep\_array} functions is called.  For
instance, consider the following legal code snippet.
%
\begin{stancode}
real a[5,6];
real b[3,4,5,6];
// ...
b <- rep_array(a,3,4); //  make (3 x 4) copies of a
b[1,1,1,1] <- 27.9;    //  a[1,1] unchanged
\end{stancode}
%
After the assignment to \code{b}, the value for \code{b[j,k,m,n]} is
equal to \code{a[m,n]} where it is defined, for \code{j} in \code{1:3},
\code{k} in \code{1:4}, \code{m} in \code{1:5}, and \code{n} in
\code{1:6}.

\section{Sorting functions}\label{sorting-functions.section}

Sorting can be used to sort values or the indices of those values in
either ascending or descending order.  For example, if \code{v} is
declared as a real array of size 3, with values
\[
\mbox{\code{v}} = (1, -10.3, 20.987),
\]
then the various sort routines produce
%
\begin{eqnarray*}
\mbox{\code{sort\_asc(v)}} & = &  (-10.3,1,20.987)
\\[4pt]
\mbox{\code{sort\_desc(v)}} & = &  (20.987,1,-10.3)
\\[4pt]
\mbox{\code{sort\_indices\_asc(v)}} & = &  (2,1,3)
\\[4pt]
\mbox{\code{sort\_indices\_desc(v)}} & = &  (3,1,2)
\end{eqnarray*}

\begin{description}
%
\fitem{real[]}{sort\_asc}{real[] \farg{v}}{
Sort the elements of \farg{v} in ascending order}
%
\fitem{int[]}{sort\_asc}{int[] \farg{v}}{
Sort the elements of \farg{v} in ascending order}
%
\fitem{real[]}{sort\_desc}{real[] \farg{v}}{
Sort the elements of \farg{v} in descending order}
%
\fitem{int[]}{sort\_desc}{int[] \farg{v}}{
Sort the elements of \farg{v} in descending order}
%
\fitem{int[]}{sort\_indices\_asc}{real[] \farg{v}}{
Return an array of indices between 1 and the size of \farg{v},
sorted to index \farg{v} in ascending order.}
%
\fitem{int[]}{sort\_indices\_asc}{int[] \farg{v}}{
Return an array of indices between 1 and the size of \farg{v},
sorted to index \farg{v} in ascending order.}
%
\fitem{int[]}{sort\_indices\_desc}{real[] \farg{v}}{
Return an array of indices between 1 and the size of \farg{v},
sorted to index \farg{v} in descending order.}
%
\fitem{int[]}{sort\_indices\_desc}{int[] \farg{v}}{
Return an array of indices between 1 and the size of \farg{v},
sorted to index \farg{v} in descending order.}
%
\fitem{int}{rank}{real[] \farg{v}, int \farg{s}}{
Number of components of \farg{v} less than \farg{v[s]}}
%
\fitem{int}{rank}{int[] \farg{v}, int \farg{s}}{
Number of components of \farg{v} less than \farg{v[s]}}
%
\end{description}


\chapter{Matrix Operations}\label{matrix-operations.chapter}
\noindent

\section{Integer-Valued Matrix Size Functions}
%
\begin{description}
%
\fitem{int}{num\_elements}{vector \farg{x}}{The total
  number of elements in the vector
  \farg{x} (same as function \code{rows})}
%
\fitem{int}{num\_elements}{row\_vector \farg{x}}{The total
  number of elements in the vector
  \farg{x} (same as function \code{cols})}
%
\fitem{int}{num\_elements}{matrix \farg{x}}{The total
  number of elements in the matrix \farg{x}.
  For example, if \code{x} is a $5 \times 3$ matrix,
  then \code{num\_elements(x)} is 15}
%
\fitem{int}{rows}{vector \farg{x}}{The number of
rows in the vector \farg{x}}
%
\fitem{int}{rows}{row\_vector \farg{x}}{The number of
rows in the row vector \farg{x}, namely 1}
%
\fitem{int}{rows}{matrix \farg{x}}{The number of
rows in the matrix \farg{x}}
%
\fitem{int}{cols}{vector \farg{x}}{The number of columns
in the vector \farg{x}, namely 1}
%
\fitem{int}{cols}{row\_vector \farg{x}}{The number of columns
in the row vector \farg{x}}
%
\fitem{int}{cols}{matrix \farg{x}}{The number of columns
in the matrix \farg{x}}
\end{description}




\section{Matrix Arithmetic Operators}\label{matrix-arithmetic-operators.section}

\Stan supports the basic matrix operations using infix, prefix and
postfix operations.  This section lists the operations supported by
\Stan along with their argument and result types.

\subsection{Negation Prefix Operators}

\begin{description}
%
\fitem{vector}{operator-}{vector \farg{x}}{The negation of the vector
\farg{x}}
%
\fitem{row\_vector}{operator-}{row\_vector \farg{x}}{The negation of the row
vector \farg{x}}
%
\fitem{matrix}{operator-}{matrix \farg{x}}{The negation of the matrix
  \farg{x}}
%
\end{description}


\subsection{Infix Matrix Operators}

\begin{description}
%
\fitem{vector}{operator+}{vector \farg{x}, vector \farg{y}}{The sum of
the vectors \farg{x} and \farg{y}}
%
\fitem{row\_vector}{operator+}{row\_vector \farg{x}, row\_vector \farg{y}}{The sum of
the row vectors \farg{x} and \farg{y}}
%
\fitem{matrix}{operator+}{matrix \farg{x}, matrix \farg{y}}{The sum of
the matrices \farg{x} and \farg{y}}
%
\end{description}
\vspace*{-4pt}
\begin{description}
\fitem{vector}{operator-}{vector \farg{x}, vector \farg{y}}{The difference between
the vectors \farg{x} and \farg{y}}
%
\fitem{row\_vector}{operator-}{row\_vector \farg{x}, row\_vector \farg{y}}{The
  difference between the row vectors \farg{x} and \farg{y}}
%
\fitem{matrix}{operator-}{matrix \farg{x}, matrix \farg{y}}{The difference between
  the matrices \farg{x} and \farg{y}}
%
\end{description}
\vspace*{-4pt}
\begin{description}
%
\fitem{vector}{operator*}{real \farg{x}, vector \farg{y}}{The product of
the scalar \farg{x} and vector \farg{y}}
%
\fitem{row\_vector}{operator*}{real \farg{x}, row\_vector \farg{y}}{The product of
the scalar \farg{x} and the row vector \farg{y}}
%
\fitem{matrix}{operator*}{real \farg{x}, matrix \farg{y}}{The product of
the scalar \farg{x} and the matrix \farg{y}}
%
%
\fitem{vector}{operator*}{vector \farg{x}, real \farg{y}}{The product of
the scalar \farg{y} and vector \farg{x}}
%
\fitem{matrix}{operator*}{vector \farg{x}, row\_vector \farg{y}}{The product
of the vector \farg{x} and row vector \farg{y}}
%
%
\fitem{row\_vector}{operator*}{row\_vector \farg{x}, real \farg{y}}{The product of
the scalar \farg{y} and row vector \farg{x}}
%
\fitem{real}{operator*}{row\_vector \farg{x}, vector \farg{y}}{The product
of the row vector \farg{x} and vector \farg{y}}
%
\fitem{row\_vector}{operator*}{row\_vector \farg{x}, matrix \farg{y}}{The product
of the row vector \farg{x} and matrix \farg{y}}
%
%
\fitem{matrix}{operator*}{matrix \farg{x}, real \farg{y}}{The product of
the scalar \farg{y} and matrix \farg{x}}
%
\fitem{vector}{operator*}{matrix \farg{x}, vector \farg{y}}{The
  product of the matrix \farg{x} and vector \farg{y}}
%
\fitem{matrix}{operator*}{matrix \farg{x}, matrix \farg{y}}{The product of 
  the matrices \farg{x} and \farg{y}}
%
\end{description}
%



\subsection{Broadcast Infix Operators}
%
\begin{description}
%
\fitem{vector}{operator+}{vector \farg{x}, real \farg{y}}{The result of
adding \farg{y} to every entry in the vector \farg{x}}
%
\fitem{vector}{operator+}{real \farg{x}, vector \farg{y}}{The result of
adding \farg{x} to every entry in the vector \farg{y}}
%
\fitem{row\_vector}{operator+}{row\_vector \farg{x}, real \farg{y}}{The result of
adding \farg{y} to every entry in the row vector \farg{x}}
%
\fitem{row\_vector}{operator+}{real \farg{x}, row\_vector \farg{y}}{The result of
adding \farg{x} to every entry in the row vector \farg{y}}
%
\fitem{matrix}{operator+}{matrix \farg{x}, real \farg{y}}{The result of
adding \farg{y} to every entry in the matrix \farg{x}}
%
\fitem{matrix}{operator+}{real \farg{x}, matrix \farg{y}}{The result of
adding \farg{x} to every entry in the matrix \farg{y}}
%
\end{description}
\vspace*{-4pt}
\begin{description}
%
\fitem{vector}{operator-}{vector \farg{x}, real \farg{y}}{The result of
subtracting \farg{y} from every entry in the vector \farg{x}}
%
\fitem{vector}{operator-}{real \farg{x}, vector \farg{y}}{The result of
adding \farg{x} to every entry in the negation of the vector \farg{y}}
%
\fitem{row\_vector}{operator-}{row\_vector \farg{x}, real \farg{y}}{The result of
subtracting \farg{y} from every entry in the row vector \farg{x}}
%
\fitem{row\_vector}{operator-}{real \farg{x}, row\_vector \farg{y}}{The result of
adding \farg{x} to every entry in the negation of the row vector \farg{y}}
%
\fitem{matrix}{operator-}{matrix \farg{x}, real \farg{y}}{The result of
subtracting \farg{y} from every entry in the matrix \farg{x}}
%
\fitem{matrix}{operator-}{real \farg{x}, matrix \farg{y}}{The result of
adding \farg{x} to every entry in negation of the matrix \farg{y}}
%
\end{description}
\vspace*{-4pt}
\begin{description}
%
\fitem{vector}{operator/}{vector \farg{x}, real \farg{y}}{The result of
dividing each entry in the vector \farg{x} by \farg{y}}
%
\fitem{row\_vector}{operator/}{row\_vector \farg{x}, real \farg{y}}{The result of
dividing each entry in the row vector \farg{x} by \farg{y}}
%
\fitem{matrix}{operator/}{matrix \farg{x}, real \farg{y}}{The result of
dividing each entry in the matrix \farg{x} by \farg{y}}
%
\end{description}

\subsection{Elementwise Products}

\begin{description}
%
\fitem{vector}{operator.*}{vector \farg{x}, vector \farg{y}}{The
elementwise product of \farg{y} and \farg{x}}
%
\fitem{row\_vector}{operator.*}{row\_vector \farg{x}, row\_vector \farg{y}}{The
elementwise product of \farg{y} and \farg{x}}
%
\fitem{matrix}{operator.*}{matrix \farg{x}, matrix \farg{y}}{The
elementwise product of \farg{y} and \farg{x}}
\end{description}
\vspace*{-4pt}
\begin{description}
\fitem{vector}{operator./}{vector \farg{x}, vector \farg{y}}{The
elementwise quotient of \farg{y} and \farg{x}}
%
\fitem{vector}{operator./}{vector \farg{x}, real \farg{y}}{The
elementwise quotient of \farg{y} and \farg{x}}
%
\fitem{vector}{operator./}{real \farg{x}, vector \farg{y}}{The
elementwise quotient of \farg{y} and \farg{x}}
%
\fitem{row\_vector}{operator./}{row\_vector \farg{x}, row\_vector \farg{y}}{The
elementwise quotient of \farg{y} and \farg{x}}
%
\fitem{row\_vector}{operator./}{row\_vector \farg{x}, real \farg{y}}{The
elementwise quotient of \farg{y} and \farg{x}}
%
\fitem{row\_vector}{operator./}{real \farg{x}, row\_vector \farg{y}}{The
elementwise quotient of \farg{y} and \farg{x}}
%
\fitem{matrix}{operator./}{matrix \farg{x}, matrix \farg{y}}{The
elementwise quotient of \farg{y} and \farg{x}}
%
\fitem{matrix}{operator./}{matrix \farg{x}, real \farg{y}}{The
elementwise quotient of \farg{y} and \farg{x}}
%
\fitem{matrix}{operator./}{real \farg{x}, matrix \farg{y}}{The
elementwise quotient of \farg{y} and \farg{x}}
%
\end{description}
\vspace*{-4pt}

\subsection{Elementwise Logarithms}

\begin{description}
%
\fitem{vector}{log}{vector \farg{x}}{
The elementwise natural logarithm of \farg{x}}
%
\fitem{row\_vector}{log}{row\_vector \farg{x}}{
The elementwise natural logarithm of \farg{x}}
%
\fitem{matrix}{log}{matrix \farg{x}}{
The elementwise natural logarithm of \farg{x}}
%
\fitem{vector}{exp}{vector \farg{x}}{
The elementwise exponential of \farg{x}}
%
\fitem{row\_vector}{exp}{row\_vector \farg{x}}{
The elementwise exponential of \farg{x}}
%
\fitem{matrix}{exp}{matrix \farg{x}}{
The elementwise exponential of \farg{x}}
\end{description}


\subsection{Cumulative Sums}

The cumulative sum of a sequence $x_1,\ldots,x_N$ is the 
sequence $y_1,\ldots,y_N$, where 
%
\[
y_n = \sum_{m = 1}^{n} x_n.
\]

\begin{description}
%
\fitem{real[]}{cumulative\_sum}{real[] \farg{x}}{
The cumulative sum of \farg{x}}
%
\fitem{vector}{cumulative\_sum}{vector \farg{v}}{
The cumulative sum of \farg{v}}
%
\fitem{row\_vector}{cumulative\_sum}{row\_vector \farg{rv}}{
The cumulative sum of \farg{rv}}
%
\end{description}



\subsection{Dot Products}

\begin{description}
%
\fitem{real}{dot\_product}{vector \farg{x}, vector \farg{y}}{
The dot product of \farg{x} and \farg{y}}
%
\fitem{real}{dot\_product}{vector \farg{x}, row\_vector \farg{y}}{
The dot product of \farg{x} and \farg{y}}
%
\fitem{real}{dot\_product}{row\_vector \farg{x}, vector \farg{y}}{
The dot product of \farg{x} and \farg{y}}
%
\fitem{real}{dot\_product}{row\_vector \farg{x}, row\_vector \farg{y}}{
The dot product of \farg{x} and \farg{y}}
%
\fitem{row\_vector}{columns\_dot\_product}{vector \farg{x}, vector \farg{y}}{
The dot product of the columns of \farg{x} and \farg{y}}
%
\fitem{row\_vector}{columns\_dot\_product}{row\_vector \farg{x}, row\_vector \farg{y}}{
The dot product of the columns of \farg{x} and \farg{y}}
%
\fitem{row\_vector}{columns\_dot\_product}{matrix \farg{x}, matrix \farg{y}}{
The dot product of the columns of \farg{x} and \farg{y}}
%
\fitem{vector}{rows\_dot\_product}{vector \farg{x}, vector \farg{y}}{
The dot product of the rows of \farg{x} and \farg{y}}
%
\fitem{vector}{rows\_dot\_product}{row\_vector \farg{x}, row\_vector \farg{y}}{
The dot product of the rows of \farg{x} and \farg{y}}
%
\fitem{vector}{rows\_dot\_product}{matrix \farg{x}, matrix \farg{y}}{
The dot product of the rows of \farg{x} and \farg{y}}
%
\fitem{real}{dot\_self}{vector \farg{x}}{
The dot product of the vector \farg{x} with itself}
%
\fitem{real}{dot\_self}{row\_vector \farg{x}}{
The dot product of the row vector \farg{x} with itself}
%
\fitem{row\_vector}{columns\_dot\_self}{vector \farg{x}}{
The dot product of the columns of \farg{x} with themselves}
%
\fitem{row\_vector}{columns\_dot\_self}{row\_vector \farg{x}}{
The dot product of the columns of \farg{x} with themselves}
%
\fitem{row\_vector}{columns\_dot\_self}{matrix \farg{x}}{
The dot product of the columns of \farg{x} with themselves}
%
\fitem{vector}{rows\_dot\_self}{vector \farg{x}}{
The dot product of the rows of \farg{x} with themselves}
%
\fitem{vector}{rows\_dot\_self}{row\_vector \farg{x}}{
The dot product of the rows of \farg{x} with themselves}
%
\fitem{vector}{rows\_dot\_self}{matrix \farg{x}}{
The dot product of the rows of \farg{x} with themselves}
%
\end{description}

\subsection{Specialized Products}


\begin{description}
%
\fitem{matrix}{tcrossprod}{matrix \farg{x}}{
The product of \farg{x} postmultiplied by its own transpose, similar 
to the tcrossprod(x) function in R. The result is a symmetric matrix 
$\mbox{\code{x}}\,\mbox{\code{x}}^{\top}$.}
%
\end{description}

\begin{description}
%
\fitem{matrix}{crossprod}{matrix \farg{x}}{
The product of \farg{x} premultiplied by its own transpose,
similar to the crossprod(x) function in R. The result is a symmetric matrix 
$\mbox{\code{x}}^{\top}\,\mbox{\code{x}}$.}
%
\end{description}


The following functions all provide shorthand forms for common
expressions, which are also much more efficient.
%
\begin{description}
%
\fitem{matrix}{quad\_form}{matrix \farg{A}, matrix \farg{B}}{
  The quadratic form, i.e., \code{B'~*~A~*~B}.}
%
\fitem{real}{quad\_form}{matrix \farg{A}, vector \farg{B}}{
  The quadratic form, i.e., \code{B'~*~A~*~B}.}
%
\fitem{matrix}{quad\_form\_diag}{matrix \farg{m}, vector \farg{v}}
  {The quadratic form using the column vector
  \farg{v} as a diagonal matrix, i.e.,
  \code{diag\_matrix(\farg{v})~*~\farg{m}~*~diag\_matrix(\farg{v})}.}
%
\fitem{matrix}{quad\_form\_diag}{matrix \farg{m}, row\_vector \farg{rv}}
  {The quadratic form using the row vector
  \farg{rv} as a diagonal matrix, i.e.,
  \code{diag\_matrix(\farg{rv})~*~\farg{m}~*~diag\_matrix(\farg{rv})}.}
%
\fitem{matrix}{quad\_form\_sym}{matrix \farg{A}, matrix \farg{B}}{
  Similarly to quad\_form, gives \code{B'~*~A~*~B}, but additionally
  checks if A is symmetric and ensures that the result is also symmetric.}
%
\fitem{real}{quad\_form\_sym}{matrix \farg{A}, vector \farg{B}}{
  Similarly to quad\_form, gives \code{B'~*~A~*~B}, but additionally
  checks if A is symmetric and ensures that the result is also symmetric.}
%
\fitem{real}{trace\_quad\_form}{matrix \farg{A}, matrix \farg{B}}{ 
The trace of the quadratic form, i.e., \code{trace(B'~*~A~*~B)}.}
%
\fitem{real}{trace\_gen\_quad\_form}{matrix \farg{D},matrix \farg{A}, matrix \farg{B}}{
The trace of a generalized quadratic form, i.e., \code{trace(D~*~B'~*~A~*~B).}}
%
\end{description}


\begin{description}
%
\fitem{matrix}{multiply\_lower\_tri\_self\_transpose}{matrix \farg{x}}{
The product of the lower triangular portion of \farg{x} (including
the diagonal) times its own transpose;  that is, if \code{L} is a
matrix of the same dimensions as \farg{x}\, with \code{L(m,n)} equal to
  \code{\farg{x}(m,n)} for $\mbox{\code{n}} \leq \mbox{\code{m}}$ and
\code{L(m,n)} equal to 0 if $\mbox{\code{n}} > \mbox{\code{m}}$, the
result is the symmetric matrix $\mbox{\code{L}}\,\mbox{\code{L}}^{\top}$.
This is a specialization of tcrossprod(x) for lower-triangular
matrices.  The input matrix does not need to be square.}
%
\end{description}

\begin{description}
  \fitem{matrix}{diag\_pre\_multiply}{vector \farg{v}, matrix
    \farg{m}}{Return the product of the diagonal matrix formed from
    the vector \farg{v} and the matrix \farg{m}, i.e.,
    \code{diag\_matrix(\farg{v})~*~\farg{m}}.}
%
  \fitem{matrix}{diag\_pre\_multiply}{row\_vector \farg{rv}, matrix \farg{m}}{Return
    the product of the diagonal matrix formed from the vector
    \farg{rv} and the matrix \farg{m}, i.e., \code{diag\_matrix(\farg{rv})~*~\farg{m}}.}
%
  \fitem{matrix}{diag\_post\_multiply}{matrix \farg{m}, vector \farg{v}}{Return the
    product of the matrix \farg{m} and the diagonal matrix formed from
    the vector \farg{v}, i.e., \code{\farg{m}~*~diag\_matrix(\farg{v})}.}
%
\fitem{matrix}{diag\_post\_multiply}{matrix \farg{m}, row\_vector \farg{rv}}{Return the
  product of the matrix \code{\farg{m}} and the diagonal matrix formed from
  the the row vector \code{\farg{rv}}, i.e., \code{\farg{m}~*~diag\_matrix(\farg{rv})}.}
\end{description}


\section{Reductions}

\subsection{Log Sum of Exponents}

\begin{description}
\fitem{real}{log\_sum\_exp}{vector \farg{x}}{
The natural logarithm of the sum of the exponentials of the elements in \farg{x}}
\fitem{real}{log\_sum\_exp}{row\_vector \farg{x}}{
The natural logarithm of the sum of the exponentials of the elements in \farg{x}}
\fitem{real}{log\_sum\_exp}{matrix \farg{x}}{
The natural logarithm of the sum of the exponentials of the elements in \farg{x}}
\end{description}

\subsection{Minimum and Maximum}

\begin{description}
%
\fitem{real}{min}{vector \farg{x}}{
The minimum value in \farg{x}, or $+\infty$ if \farg{x} is empty}
%
\fitem{real}{min}{row\_vector \farg{x}}{
The minimum value in \farg{x}, or $+\infty$ if \farg{x} is empty}
%
\fitem{real}{min}{matrix \farg{x}}{
The minimum value in \farg{x}, or $+\infty$ if \farg{x} is empty}
%
\fitem{real}{max}{vector \farg{x}}{
The maximum value in \farg{x}, or $-\infty$ if \farg{x} is empty}
%
\fitem{real}{max}{row\_vector \farg{x}}{
The maximum value in \farg{x}, or $-\infty$ if \farg{x} is empty}
%
\fitem{real}{max}{matrix \farg{x}}{
The maximum value in \farg{x}, or $-\infty$ if \farg{x} is empty}
%
\end{description}

\subsection{Sums and Products}

\begin{description}
%
\fitem{real}{sum}{vector \farg{x}}{
The sum of the values in \farg{x}, or 0 if \farg{x} is empty}
%
\fitem{real}{sum}{row\_vector \farg{x}}{
The sum of the values in \farg{x}, or 0 if \farg{x} is empty}
%
\fitem{real}{sum}{matrix \farg{x}}{
The sum of the values in \farg{x}, or 0 if \farg{x} is empty}
%
%
\fitem{real}{prod}{vector \farg{x}}{
The product of the values in \farg{x}, or 1 if \farg{x} is empty}
%
\fitem{real}{prod}{row\_vector \farg{x}}{
The product of the values in \farg{x}, or 1 if \farg{x} is empty}
%
\fitem{real}{prod}{matrix \farg{x}}{
The product of the values in \farg{x}, or 1 if \farg{x} is empty}
%
\end{description}



\subsection{Sample Moments}

Full definitions are provided for sample moments in
\refsection{array-reductions}.

\begin{description}
%
\fitem{real}{mean}{vector \farg{x}}{
The sample mean of the values in \farg{x};  
see \refsection{array-reductions} for details.}
%
\fitem{real}{mean}{row\_vector \farg{x}}{
The sample mean of the values in \farg{x};
see \refsection{array-reductions} for details.}
%
\fitem{real}{mean}{matrix \farg{x}}{
The sample mean of the values in \farg{x};
see \refsection{array-reductions} for details.}
%
\vspace*{4pt}
%
\fitem{real}{variance}{vector \farg{x}}{
  The sample variance of the values in 
  \farg{x}; see \refsection{array-reductions} for details.}
%
\fitem{real}{variance}{row\_vector \farg{x}}{ 
  The sample variance of the values in 
  \farg{x}; see \refsection{array-reductions} for details.}
%
\fitem{real}{variance}{matrix \farg{x}}{
The sample variance of the values in 
\farg{x}; see \refsection{array-reductions} for details.}
%
\vspace*{4pt}
%
\fitem{real}{sd}{vector \farg{x}}{
The sample standard deviation of the values in \farg{x};  see 
\refsection{array-reductions} for details.}
%
\fitem{real}{sd}{row\_vector \farg{x}}{ 
The sample standard deviation of the values in \farg{x}; see
\refsection{array-reductions} for details.}
%
\fitem{real}{sd}{matrix \farg{x}}{
The sample standard deviation of the values in \farg{x};
see \refsection{array-reductions} for details.}%
\end{description}


\section{Broadcast Functions}

The following broadcast functions allow vectors, row vectors and
matrices to be created by copying a single element into all of their
cells.  Matrices may also be created by stacking copies of row vectors
vertically or stacking copies of column vectors horizontally.

\begin{description}
%
  \fitem{vector}{rep\_vector}{real \farg{x}, int \farg{m}}{Return the
    size \farg{m} (column) vector consisting of copies of \farg{x}.}
%
  \fitem{row\_vector}{rep\_row\_vector}{real \farg{x}, int
    \farg{n}}{Return the size \farg{n} row vector consisting of copies of
    \farg{x}.}  
%
  \fitem{matrix}{rep\_matrix}{real \farg{x}, int
    \farg{m}, int \farg{n}}{Return the \farg{m} by \farg{n} matrix
    consisting of copies of \farg{x}.}
%
  \fitem{matrix}{rep\_matrix}{vector \farg{v}, int \farg{n}}{Return
    the \farg{m} by \farg{n} matrix consisting of \farg{n}
    copies of the (column) vector \farg{v} of
    size \farg{m}.}
%
  \fitem{matrix}{rep\_matrix}{row\_vector \farg{rv}, int
    \farg{m}}{Return the \farg{m} by \farg{n} matrix consisting of
    \farg{m} copies of the row vector \farg{rv} of size \farg{n}.}
%
\end{description}
%

Unlike the situation with array broadcasting (see \refsection{array-broadcasting}), where there is a
distinction between integer and real arguments, the following two
statements produce the same result for vector broadcasting;  row vector
and matrix broadcasting behave similarly.
%
\begin{stancode}
vector[3] x;
x <- rep_vector(1, 3);
x <- rep_vector(1.0, 3);  
\end{stancode}
%
There are no integer vector or matrix types, so integer values are
automatically promoted.

\section{Slice and Package Functions}

\subsection{Diagonal Matrices}

\begin{description}
%
\fitem{vector}{diagonal}{matrix \farg{x}}{The diagonal
of the matrix \farg{x}}
%
\fitem{matrix}{diag\_matrix}{vector \farg{x}}{The diagonal
matrix with diagonal \farg{x}}
%
\end{description}

\subsection{Columns and Rows}

\begin{description}
%
\fitem{vector}{col}{matrix \farg{x}, int \farg{n}}{The \farg{n}-th column
of matrix \farg{x}}
%
\fitem{row\_vector}{row}{matrix \farg{x}, int \farg{m}}{The \farg{m}-th row
of matrix \farg{x}}
%
\end{description}

The \code{row} function is special in that it may be used as an lvalue
in an assignment statement; for more information on assignment, see
\refsection{assignment-statement}.  The row function is also special
in that the indexing notation \code{x[m]} is just an alternative way
of writing \code{row(x,m)}.  The \code{col} function may {\it not}\, be
used as an lvalue, nor is there an indexing based shorthand for it.


\subsection{Block Operations}

\subsubsection{Matrix Slicing Operations}

Block operations may be used to extract a sub-block of a matrix.

\begin{description}
\fitem{matrix}{block}{matrix \farg{x}, int \farg{i}, int \farg{j}, 
  int \farg{n\_rows}, int \farg{n\_cols}}{Return the submatrix of \farg{x} that
  starts at row \farg{i} and column \farg{j} and extends \farg{n\_rows}
  rows and \farg{n\_cols} columns.}
\end{description}
%
The sub-row and sub-column operations may be used to extract a
slice of row or column from a matrix
%
\begin{description}
%
\fitem{vector}{sub\_col}{matrix \farg{x}, int \farg{i}, int \farg{j}, 
  int \farg{n\_rows}}{Return the sub-column of \farg{x} that
  starts at row \farg{i} and column \farg{j} and extends
  \farg{n\_rows} rows and 1 column.}
%
\fitem{row\_vector}{sub\_row}{matrix \farg{x}, int \farg{i}, int \farg{j}, 
  int \farg{n\_cols}}{Return the sub-row of \farg{x} that
  starts at row \farg{i} and column \farg{j} and extends 1
  row and \farg{n\_cols} columns.}
%
\end{description}

\subsubsection{Vector and Array Slicing Operations}

The head operation extracts the first $n$ elements of a vector and
the tail operation the last.  The segment operation extracts an
arbitrary subvector.

\begin{description}
%
  \fitem{vector}{head}{vector \farg{v}, int \farg{n}}{Return the
    vector consisting of the first \farg{n} elements of \farg{v}.}
%
  \fitem{row\_vector}{head}{row\_vector \farg{rv}, int \farg{n}}{Return
    the row vector consisting of the first \farg{n} elements of
    \farg{rv}.}
%
  \fitem{T[]}{head}{T[] \farg{sv}, int \farg{n}}{Return
    the array consisting of the first \farg{n} elements of
    \farg{sv}; applies to up to three-dimensional arrays containing
    any type of elements \code{T}.}
%
  \fitem{vector}{tail}{vector \farg{v}, int \farg{n}}{Return the
    vector consisting of the last \farg{n} elements of \farg{v}.}
%
  \fitem{row\_vector}{tail}{row\_vector \farg{rv}, int \farg{n}}{Return
    the row vector consisting of the last \farg{n} elements of
    \farg{rv}.}
%
  \fitem{T[]}{tail}{T[] \farg{sv}, int \farg{n}}{Return
    the array consisting of the last \farg{n} elements of
    \farg{sv}; applies to up to three-dimensional arrays containing
    any type of elements \code{T}.}
%
  \fitem{vector}{segment}{vector \farg{v}, int \farg{i}, int
    \farg{n}}{Return the vector consisting of the \farg{n} elements of \farg{v}
    starting at \farg{i}; i.e., elements \farg{i} through 
    through \farg{i} + \farg{n} - 1.}
%
  \fitem{row\_vector}{segment}{row\_vector \farg{v}, int \farg{i}, int
    \farg{n}}{Return the row vector consisting of the \farg{n}
    elements of \farg{rv} starting at \farg{i}; i.e., elements
    \farg{i} through through \farg{i} + \farg{n} - 1.}
%
  \fitem{T[]}{segment}{T[] \farg{sv}, int \farg{i}, int
    \farg{n}}{Return the array consisting of the \farg{n}
    elements of \farg{sv} starting at \farg{i}; i.e., elements
    \farg{i} through through \farg{i} + \farg{n} - 1. Applies to up to
    three-dimensional arrays containing any type of elements
    \code{T}.}
%
\end{description}


\subsection{Concatenation Operations}

Stan's matrix concatenation operations \code{append\_col} and
\code{append\_row} are like the operations \code{cbind} and
\code{rbind} in R.%
<<<<<<< HEAD
\indexref{cbind}{{\tt\bfseries append\_col}}
\indexref{rbind}{{\tt\bfseries append\_row}}
=======

% THIS WAS REALLY HARD WORK FIGURING OUT HOW TO GET THESE IN, SO
% I'M LEAVING THIS HERE IN CASE WE WANT THEM BACK AGAIN OR SOMETHING
% LIKE THEM:
%
% \indexref{cbind}{{\tt\bfseries append\_col}}
% \indexref{rbind}{{\tt\bfseries append\_row}}
>>>>>>> 086111af



\subsubsection{Horizontal concatenation}

\begin{description}
%
  \fitem{matrix}{append\_col}{matrix \farg{x}, matrix
    \farg{y}}{Combine matrices \farg{x} and \farg{y} by columns. The
    matrices must have the same number of rows.}
%
\fitem{matrix}{append\_col}{matrix \farg{x}, vector \farg{y}}{Combine
  matrix \farg{x} and vector \farg{y} by columns. The matrix and the
  vector must have the same number of rows.}
%
\fitem{matrix}{append\_col}{vector \farg{x}, matrix \farg{y}}{Combine
  vector \farg{x} and matrix \farg{y} by columns. The vector and the
  matrix must have the same number of rows.}
%
\fitem{matrix}{append\_col}{vector \farg{x}, vector \farg{y}}{Combine
  vectors \farg{x} and \farg{y} by columns. The vectors must have the
  same number of rows.}
%
\fitem{row\_vector}{append\_col}{row\_vector \farg{x}, row\_vector
  \farg{y}}{Combine row vectors \farg{x} and \farg{y} of any size into
  another row vector.}
%
\end{description}

\subsubsection{Vertical concatenation}

\begin{description}
%
  \fitem{matrix}{append\_row}{matrix \farg{x}, matrix
    \farg{y}}{Combine matrices \farg{x} and \farg{y} by rows. The
    matrices must have the same number of columns.}
%
  \fitem{matrix}{append\_row}{matrix \farg{x}, row\_vector
    \farg{y}}{Combine matrix \farg{x} and row vector \farg{y} by
    rows. The matrix and the row vector must have the same number
    of columns.}
%
  \fitem{matrix}{append\_row}{row\_vector \farg{x}, matrix
    \farg{y}}{Combine row vector \farg{x} and matrix \farg{y} by
    rows. The row vector and the matrix must have the same number
    of columns.}
%
  \fitem{matrix}{append\_row}{row\_vector \farg{x}, row\_vector
    \farg{y}}{Combine row vectors \farg{x} and \farg{y} by row. The
    row vectors must have the same number of columns.}
%
  \fitem{vector}{append\_row}{vector \farg{x}, vector
    \farg{y}}{Concatenate vectors \farg{x} and \farg{y} of any size into
    another vector.}
%
\end{description}

\subsection{Transposition Postfix Operator}

\begin{description}
%
\fitem{matrix}{operator'}{matrix \farg{x}}{The transpose of the matrix
 \farg{x}, written as \code{x'}}
%
\fitem{row\_vector}{operator'}{vector \farg{x}}{The transpose of the vector
 \farg{x}, written as \code{x'}}
%
\fitem{vector}{operator'}{row\_vector \farg{x}}{The transpose of the row vector
 \farg{x}, written as \code{x'}}
%
\end{description}


\section{Special Matrix Functions}\label{softmax.section}

The softmax function maps $y \in \reals^K$ to the $K$-simplex by
\[
\mbox{softmax}(y)
 = \frac{\exp(y)}
        {\sum_{k=1}^K \exp(y_k)},
\]
%
where $\exp(y)$ is the componentwise exponentiation of $y$.
%
Softmax is usually calculated on the log scale, 
\[
\log \mbox{softmax}(y)
 \ = \ y - \log \sum_{k=1}^K \exp(y_k)
 \ = \ y - \mbox{log\_sum\_exp}(y).
\]
%
Stan provides the following functions for softmax and its log.
%
\begin{description}
\fitem{vector}{softmax}{vector \farg{x}}{
The softmax of \farg{x}}
%
\fitem{vector}{log\_softmax}{vector \farg{x}}{
The natural logarithm of the softmax of \farg{x}}
\end{description}
%



\section{Linear Algebra Functions and Solvers}

\subsection{Matrix Division Infix Operators}
%
\begin{description}
%
\fitem{row\_vector}{operator/}{row\_vector \farg{b}, matrix \farg{A}}{
The right division of \farg{b} by \farg{A}; equivalently
\code{\farg{b} * inverse(\farg{A})}}
%
\fitem{matrix}{operator/}{matrix \farg{B}, matrix \farg{A}}{
The right division of \farg{B} by \farg{A}; equivalently
\code{\farg{B} * inverse(\farg{A})}}
%
\fitem{vector}{operator\textbackslash}{matrix \farg{A}, vector \farg{b}}
The left division of \farg{b} by \farg{A}; equivalently
\code{inverse(\farg{A}) * \farg{b}}
%
\fitem{matrix}{operator\textbackslash}{matrix \farg{A}, matrix \farg{B}}
The left division of \farg{B} by \farg{A}; equivalently
\code{inverse(\farg{A}) * \farg{B}}
%
\end{description}

\subsection{Lower-Triangular Matrix-Division Functions}

There are four division functions which use lower triangular views of
a matrix.  The lower triangular view of a matrix $\mbox{tri}(A)$ is
used in the definitions and defined by
\[
\mbox{tri}(A)[m,n] = 
\left\{
\begin{array}{ll}
A[m,n] & \mbox{if } m \geq n, \mbox{ and}
\\[4pt]
0 & \mbox{otherwise}.
\end{array}
\right.
\]
When a lower triangular view of a matrix is used, the elements above
the diagonal are ignored.

\begin{description}
%
\fitem{row\_vector}{mdivide\_right\_tri\_low}{row\_vector \farg{B}, 
  matrix \farg{A}}{
The right division of \farg{B} by \code{tri(\farg{A})}, a lower triangular
view of \farg{A}; equivalently \code{\farg{B} * inverse(tri(\farg{A}))}}
%
%
\fitem{matrix}{mdivide\_right\_tri\_low}{matrix \farg{B}, matrix \farg{A}}{
The right division of \farg{B} by \code{tri(\farg{A})}, a lower triangular
view of \farg{A}; equivalently \code{\farg{B} * inverse(tri(\farg{A}))}}
%
\fitem{vector}{mdivide\_left\_tri\_low}{matrix \farg{A}, vector \farg{B}}
The left division of \farg{B} by a triangular view of
\code{tri(\farg{A})}, a lower triangular view of \farg{A}; equivalently
\code{inverse(tri(\farg{A})) * \farg{B}}
%
\fitem{matrix}{mdivide\_left\_tri\_low}{matrix \farg{A}, matrix \farg{B}}
The left division of \farg{B} by a triangular view of
\code{tri(\farg{A})}, a lower triangular view of \farg{A}; equivalently
\code{inverse(tri(\farg{A})) * \farg{B}}
%
\end{description}


\subsection{Linear Algebra Functions}

\subsubsection{Trace}

\begin{description}
%
\fitem{real}{trace}{matrix \farg{A}}{
The trace of \farg{A}, or 0 if \farg{A} is empty;  \farg{A} is not
required to be diagonal}
%
\end{description}

\subsubsection{Determinants}

\begin{description}
\fitem{real}{determinant}{matrix \farg{A}}{
The determinant of \farg{A}}
%
\fitem{real}{log\_determinant}{matrix \farg{A}}{
The log of the absolute value of the determinant of \farg{A}}
%
\end{description}

\subsubsection{Inverses}

\begin{description}
%
\fitem{matrix}{inverse}{matrix \farg{A}}{
The inverse of \farg{A}}
%
\fitem{matrix}{inverse\_spd}{matrix \farg{A}}{
The inverse of \farg{A} where A is symmetric, positive definite.  This
version is faster and more arithmetically stable when the input is
symmetric and positive definite.}
%
\end{description}

\subsubsection{Eigendecomposition}

\begin{description}
%
\fitem{vector}{eigenvalues\_sym}{matrix \farg{A}}{
The vector of eigenvalues of a symmetric matrix \farg{A} 
in ascending order}
%
\fitem{matrix}{eigenvectors\_sym}{matrix \farg{A}}{ The matrix with
  the (column) eigenvectors of symmetric matrix \farg{A} in the same
  order as returned by the function \code{eigenvalues\_sym}}
%
\end{description}
%
Because multiplying an eigenvector by $-1$ results in an eigenvector,
eigenvectors returned by a decomposition are only identified up to a
sign change.  In order to compare the eigenvectors produced by Stan's
eigendecomposition to others, signs may need to be normalized in some
way, such as by fixing the sign of a component, or doing comparisons
allowing a multiplication by $-1$.

The condition number of a symmetric matrix is defined to be the ratio
of the largest eigenvalue to the smallest eigenvalue.  Large condition
numbers lead to difficulty in numerical algorithms such as computing
inverses, and thus known as ``ill conditioned.''  The ratio can even
be infinite in the case of singular matrices (i.e., those with
eigenvalues of 0).

%
% \fitem{vector}{eigenvalues\_self\_adjoint}{matrix \farg{A}}{The vector
%   of eigenvalues of the self-adjoint view of \farg{A} in descending
%   order.  The self-adjoint of matrix \farg{A} ignores the values in
%   \farg{A} above the diagonal and treats \farg{A}[m,n] =
%   \farg{A}[n,m].}
%
% \fitem{matrix}{eigenvectors\_self\_adjoint}{matrix \farg{A}}{ The
%   matrix of eigenvectors of the matrix of the self-adjoint view of
%   \farg{A}.  See \code{eigenvalues\_self\_adjoint} for information on
%   the self-adjoint view of a matrix.}
%

\subsubsection{QR Decomposition}

\begin{description}
%
\fitem{matrix}{qr\_Q}{matrix \farg{A}}{
The orthogonal matrix in the QR decomposition of \farg{A}}
%
\fitem{matrix}{qr\_R}{matrix \farg{A}}{
  The upper triangular matrix in the QR decomposition of \farg{A}}
%
\end{description}
%
Multiplying a column of an orthogonal matrix by $-1$ still results in 
an orthogonal matrix, and you can multiply the corresponding row of 
the upper triangular matrix by $-1$ without changing the product. Thus,
Stan adopts the normalization that the diagonal elements of the upper
triangular matrix are strictly positive and the columns of the 
orthogonal matrix are rescaled if necessary. The input matrix $A$ need
not be square but must have at least as many rows as it has columns.
Also, this QR decomposition algorithm does not utilize pivoting and 
thus is faster but may be numerically unstable.

\subsubsection{Cholesky Decomposition}

Every symmetric, positive-definite matrix (such as a correlation or
covariance matrix) has a Cholesky decomposition.  If $\Sigma$ is a
symmetric, positive-definite matrix, its Cholesky decomposition is the
lower-triangular vector $L$ such that
\[
\Sigma = L \, L^{\top}.
\]

\begin{description}
%
\fitem{matrix}{cholesky\_decompose}{matrix \farg{A}}{
The lower-triangular Cholesky factor of the symmetric
positive-definite matrix \farg{A}}
% 
\end{description}

\subsubsection{Singular Value Decomposition}

Stan only provides functions for the singular values, not for the
singular vectors involved in a singular value decomposition (SVD).

\begin{description}
%
\fitem{vector}{singular\_values}{matrix \farg{A}}{
The singular values of \farg{A} in descending order}
%
\end{description}


\section{Sort Functions}

See \refsection{sorting-functions} for examples of how the functions
work. 

\begin{description}
%
\fitem{vector}{sort\_asc}{vector \farg{v}}{
Sort the elements of \farg{v} in ascending order}
%
\fitem{row\_vector}{sort\_asc}{row\_vector \farg{v}}{
Sort the elements of \farg{v} in ascending order}
%
\fitem{vector}{sort\_desc}{vector \farg{v}}{
Sort the elements of \farg{v} in descending order}
%
\fitem{row\_vector}{sort\_desc}{row\_vector \farg{v}}{
Sort the elements of \farg{v} in descending order}
%
\fitem{int[]}{sort\_indices\_asc}{vector \farg{v}}{
Return an array of indices between 1 and the size of \farg{v},
sorted to index \farg{v} in ascending order.}
%
\fitem{int[]}{sort\_indices\_asc}{row\_vector \farg{v}}{
Return an array of indices between 1 and the size of \farg{v},
sorted to index \farg{v} in ascending order.}
%
\fitem{int[]}{sort\_indices\_desc}{vector \farg{v}}{
Return an array of indices between 1 and the size of \farg{v},
sorted to index \farg{v} in descending order.}
%
\fitem{int[]}{sort\_indices\_desc}{row\_vector \farg{v}}{
Return an array of indices between 1 and the size of \farg{v},
sorted to index \farg{v} in descending order.}
%
\fitem{int}{rank}{vector \farg{v}, int \farg{s}}{
Number of components of \farg{v} less than \farg{v[s]}}
%
\fitem{int}{rank}{row\_vector \farg{v}, int \farg{s}}{
Number of components of \farg{v} less than \farg{v[s]}}
%
\end{description}


\chapter{Mixed Operations}

These functions perform conversions between Stan containers matrix,
vector, row vector and arrays.

Whenever a conversion implies reduction of dimensionality (like
converting a matrix to a vector or a two dimensional array to a one
dimensional array), the conversion is proceed in row-major order when
the input is an array and in column-major order when the input is a
vector, a row vector or a matrix.

If the dimensionality is preserved (like when converting a matrix to a
two dimensional array), then the indexes are also fully preserved
which implies easy reversibility of the operation.

\begin{description}
%
\fitem{matrix}{to\_matrix}{matrix \farg{m}}{
Return the matrix \farg{m} itself.}
%
\fitem{matrix}{to\_matrix}{vector \farg{v}}{
Convert the column vector \farg{v} to a \code{size(\farg{v})} by 1 matrix.}
%
\fitem{matrix}{to\_matrix}{row\_vector \farg{v}}{
Convert the row vector \farg{v} to a 1 by \code{size(\farg{v})} matrix.}
%
\fitem{matrix}{to\_matrix}{real[,] \farg{a}}{
Convert the two dimensional array \farg{a} to a matrix with the same
dimensions and indexing order.}
%
\fitem{matrix}{to\_matrix}{int[,] \farg{a}}{
Convert the two dimensional array \farg{a} to a matrix with the same
dimensions and indexing order.}
%
%
%
\fitem{vector}{to\_vector}{matrix \farg{m}}{
Convert the matrix \farg{m} to a column vector in column-major order.}
%
\fitem{vector}{to\_vector}{vector \farg{v}}{
Return the column vector \farg{v} itself.}
%
\fitem{vector}{to\_vector}{row\_vector \farg{v}}{
Convert the row vector \farg{v} to a column vector.}
%
\fitem{vector}{to\_vector}{real[] \farg{a}}{
Convert the one-dimensional array \farg{a} to a column vector.}
%
\fitem{vector}{to\_vector}{int[] \farg{a}}{
Convert the one-dimensional integer array \farg{a} to a column vector.}
%
%
%
\fitem{row\_vector}{to\_row\_vector}{matrix \farg{m}}{
Convert the matrix \farg{m} to a row vector in column-major order.}
%
\fitem{row\_vector}{to\_row\_vector}{vector \farg{v}}{
Convert the column vector \farg{v} to a row vector.}
%
\fitem{row\_vector}{to\_row\_vector}{row\_vector \farg{v}}{
Return the row vector \farg{v} itself.}
%
\fitem{row\_vector}{to\_row\_vector}{real[] \farg{a}}{
Convert the one-dimensional array \farg{a} to a row vector.}
%
\fitem{row\_vector}{to\_row\_vector}{int[] \farg{a}}{
Convert the one-dimensional array \farg{a} to a row vector.}
%
%
%
\fitem{real[,]}{to\_array\_2d}{matrix \farg{m}}{
Convert the matrix \farg{m} to a two dimensional array with the same 
dimensions and indexing order.}
%
%
%
\fitem{real[]}{to\_array\_1d}{vector \farg{v}}{
Convert the column vector \farg{v} to a one-dimensional array.}
%
\fitem{real[]}{to\_array\_1d}{row\_vector \farg{v}}{
Convert the row vector \farg{v} to a one-dimensional array.}
%
\fitem{real[]}{to\_array\_1d}{matrix \farg{m}}{
Convert the matrix \farg{m} to a one-dimensional array in column-major order.}
%
\fitem{real[]}{to\_array\_1d}{real[...] \farg{a}}{
Convert the array \farg{a} (of any dimension up to 10) to a one-dimensional array in row-major order.}
%
\fitem{int[]}{to\_array\_1d}{int[...] \farg{a}}{
Convert the array \farg{a} (of any dimension up to 10) to a one-dimensional array in row-major order.}
%
\end{description}<|MERGE_RESOLUTION|>--- conflicted
+++ resolved
@@ -2552,10 +2552,6 @@
 Stan's matrix concatenation operations \code{append\_col} and
 \code{append\_row} are like the operations \code{cbind} and
 \code{rbind} in R.%
-<<<<<<< HEAD
-\indexref{cbind}{{\tt\bfseries append\_col}}
-\indexref{rbind}{{\tt\bfseries append\_row}}
-=======
 
 % THIS WAS REALLY HARD WORK FIGURING OUT HOW TO GET THESE IN, SO
 % I'M LEAVING THIS HERE IN CASE WE WANT THEM BACK AGAIN OR SOMETHING
@@ -2563,7 +2559,6 @@
 %
 % \indexref{cbind}{{\tt\bfseries append\_col}}
 % \indexref{rbind}{{\tt\bfseries append\_row}}
->>>>>>> 086111af
 
 
 
