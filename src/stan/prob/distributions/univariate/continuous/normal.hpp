--- conflicted
+++ resolved
@@ -195,19 +195,12 @@
       const double SQRT_TWO_OVER_PI = std::sqrt(2.0 / stan::math::pi());
 
       for (size_t n = 0; n < N; n++) {
-<<<<<<< HEAD
         const T_partials_return y_dbl = value_of(y_vec[n]);
         const T_partials_return mu_dbl = value_of(mu_vec[n]);
         const T_partials_return sigma_dbl = value_of(sigma_vec[n]);
         const T_partials_return scaled_diff = (y_dbl - mu_dbl) 
           / (sigma_dbl * SQRT_2);
-        const T_partials_return cdf_ = 0.5 * (1.0 + erf(scaled_diff));
-=======
-        const double y_dbl = value_of(y_vec[n]);
-        const double mu_dbl = value_of(mu_vec[n]);
-        const double sigma_dbl = value_of(sigma_vec[n]);
-        const double scaled_diff = (y_dbl - mu_dbl) / (sigma_dbl * SQRT_2);
-        double cdf_;
+        T_partials_return cdf_;
         if (scaled_diff < -37.5 * INV_SQRT_2)
           cdf_ = 0.0;
         else if (scaled_diff < -5.0 * INV_SQRT_2)
@@ -216,7 +209,6 @@
           cdf_ = 1;
         else
           cdf_ = 0.5 * (1.0 + erf(scaled_diff));
->>>>>>> 45252875
 
         // cdf
         cdf *= cdf_;
@@ -293,10 +285,7 @@
         const T_partials_return scaled_diff = (y_dbl - mu_dbl) 
           / (sigma_dbl * SQRT_2);
         
-<<<<<<< HEAD
-        const T_partials_return one_p_erf = 1.0 + erf(scaled_diff);
-=======
-        double one_p_erf;
+        T_partials_return one_p_erf;
         if (scaled_diff < -37.5 * INV_SQRT_2)
           one_p_erf = 0.0;
         else if (scaled_diff < -5.0 * INV_SQRT_2)
@@ -306,7 +295,6 @@
         else
           one_p_erf = 1.0 + erf(scaled_diff);
 
->>>>>>> 45252875
         // log cdf
         cdf_log += log_half + log(one_p_erf);
 
@@ -372,10 +360,7 @@
         const T_partials_return scaled_diff = (y_dbl - mu_dbl) 
           / (sigma_dbl * SQRT_2);
         
-<<<<<<< HEAD
-        const T_partials_return one_m_erf = 1.0 - erf(scaled_diff);
-=======
-        double one_m_erf;
+        T_partials_return one_m_erf;
         if (scaled_diff < -37.5 * INV_SQRT_2)
           one_m_erf = 2.0;
         else if (scaled_diff < -5.0 * INV_SQRT_2)
@@ -385,7 +370,6 @@
         else
           one_m_erf = 1.0 - erf(scaled_diff);
 
->>>>>>> 45252875
         // log ccdf
         ccdf_log += log_half + log(one_m_erf);
 
