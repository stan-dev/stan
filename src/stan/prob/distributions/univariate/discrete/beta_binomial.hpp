#ifndef __STAN__PROB__DISTRIBUTIONS__UNIVARIATE__DISCRETE__BETA_BINOMIAL_HPP__
#define __STAN__PROB__DISTRIBUTIONS__UNIVARIATE__DISCRETE__BETA_BINOMIAL_HPP__

#include <stan/prob/distributions/univariate/discrete/binomial.hpp>
#include <stan/prob/distributions/univariate/continuous/beta.hpp>

#include <stan/agrad/partials_vari.hpp>
#include <stan/math/error_handling.hpp>
#include <stan/math/constants.hpp>
#include <stan/math/functions/lbeta.hpp>
#include <stan/math/functions/value_of.hpp>
#include <stan/meta/traits.hpp>
#include <stan/prob/traits.hpp>
#include <stan/prob/constants.hpp>
#include <stan/prob/internal_math.hpp>

#include <stan/math/functions/binomial_coefficient_log.hpp>

namespace stan {
  
  namespace prob {

    // BetaBinomial(n|alpha,beta) [alpha > 0;  beta > 0;  n >= 0]
    template <bool propto,
              typename T_n, typename T_N,
              typename T_size1, typename T_size2>
    typename return_type<T_size1,T_size2>::type
    beta_binomial_log(const T_n& n, 
                      const T_N& N, 
                      const T_size1& alpha, 
                      const T_size2& beta) {
      static const char* function = "stan::prob::beta_binomial_log(%1%)";
      typedef typename stan::partials_return_type<T_n,T_N,T_size1,T_size2>::type T_partials_return;

      using stan::math::check_finite;
      using stan::math::check_nonnegative;
      using stan::math::check_positive;
      using stan::math::value_of;
      using stan::math::check_consistent_sizes;
      using stan::prob::include_summand;

      // check if any vectors are zero length
      if (!(stan::length(n)
            && stan::length(N)
            && stan::length(alpha)
            && stan::length(beta)))
        return 0.0;
      
<<<<<<< HEAD
      T_partials_return logp(0.0);
      if (!check_nonnegative(function, N, "Population size parameter", &logp))
        return logp;
      if (!check_finite(function, alpha, "First prior sample size parameter", &logp))
        return logp;
      if (!check_positive(function, alpha, "First prior sample size parameter", &logp))
        return logp;
      if (!check_finite(function, beta, "Second prior sample size parameter", &logp))
        return logp;
      if (!check_positive(function, beta, "Second prior sample size parameter", &logp))
        return logp;
      if (!(check_consistent_sizes(function,
                                   n,N,alpha,beta,
                                   "Successes variable",
                                   "Population size parameter",
                                   "First prior sample size parameter",
                                   "Second prior sample size parameter",
                                   &logp)))
        return logp;
=======
      double logp(0.0);
      check_nonnegative(function, N, "Population size parameter", &logp);
      check_finite(function, alpha, "First prior sample size parameter", &logp);
      check_positive(function, alpha, "First prior sample size parameter", 
                     &logp);
      check_finite(function, beta, "Second prior sample size parameter", 
                   &logp);      
      check_positive(function, beta, "Second prior sample size parameter",  
                     &logp);
      check_consistent_sizes(function,
                             n,N,alpha,beta,
                             "Successes variable",
                             "Population size parameter",
                             "First prior sample size parameter",
                             "Second prior sample size parameter",
                             &logp);
>>>>>>> 14aa19d2

      // check if no variables are involved and prop-to
      if (!include_summand<propto,T_size1,T_size2>::value)
        return 0.0;

      VectorView<const T_n> n_vec(n);
      VectorView<const T_N> N_vec(N);
      VectorView<const T_size1> alpha_vec(alpha);
      VectorView<const T_size2> beta_vec(beta);
      size_t size = max_size(n, N, alpha, beta);
      
      for (size_t i = 0; i < size; i++) {
        if (n_vec[i] < 0 || n_vec[i] > N_vec[i])
          return LOG_ZERO;
      }
      
      using stan::math::lbeta;
      using stan::math::binomial_coefficient_log;
      using boost::math::digamma;

      DoubleVectorView<T_partials_return,
                       include_summand<propto>::value,
                       is_vector<T_n>::value || is_vector<T_N>::value> 
      normalizing_constant(max_size(N,n));
    for (size_t i = 0; i < max_size(N,n); i++)
      if (include_summand<propto>::value)
        normalizing_constant[i] 
          = binomial_coefficient_log(N_vec[i],n_vec[i]);
      
    DoubleVectorView<T_partials_return,
                     include_summand<propto,T_size1,T_size2>::value,
                     is_vector<T_n>::value || is_vector<T_N>::value 
                     || is_vector<T_size1>::value || is_vector<T_size2>::value>
    lbeta_numerator(size);
  for (size_t i = 0; i < size; i++)
    if (include_summand<propto,T_size1,T_size2>::value)
      lbeta_numerator[i] = lbeta(n_vec[i] + value_of(alpha_vec[i]),
                                 N_vec[i] - n_vec[i] 
                                 + value_of(beta_vec[i]));
  DoubleVectorView<T_partials_return,
                   include_summand<propto,T_size1,T_size2>::value,
                   is_vector<T_size1>::value || is_vector<T_size2>::value>
  lbeta_denominator(max_size(alpha,beta));
for (size_t i = 0; i < max_size(alpha,beta); i++)
  if (include_summand<propto,T_size1,T_size2>::value)
    lbeta_denominator[i] = lbeta(value_of(alpha_vec[i]), 
                                 value_of(beta_vec[i]));
      
 DoubleVectorView<T_partials_return,
                  !is_constant_struct<T_size1>::value,
                 is_vector<T_n>::value || is_vector<T_size1>::value> 
  digamma_n_plus_alpha(max_size(n,alpha));
 for (size_t i = 0; i < max_size(n,alpha); i++)
   if (!is_constant_struct<T_size1>::value)
     digamma_n_plus_alpha[i] 
       = digamma(n_vec[i] + value_of(alpha_vec[i]));

 DoubleVectorView<T_partials_return,
                  !is_constant_struct<T_size1>::value
                  || !is_constant_struct<T_size2>::value,
                  is_vector<T_N>::value 
                  || is_vector<T_size1>::value 
                  || is_vector<T_size1>::value> 
 digamma_N_plus_alpha_plus_beta(max_size(N,alpha,beta));
    for (size_t i = 0; i < max_size(N,alpha,beta); i++)
      if (!is_constant_struct<T_size1>::value 
          || !is_constant_struct<T_size2>::value)
        digamma_N_plus_alpha_plus_beta[i] 
          = digamma(N_vec[i] + value_of(alpha_vec[i]) + value_of(beta_vec[i]));

    DoubleVectorView<T_partials_return,
                     !is_constant_struct<T_size1>::value
                     || !is_constant_struct<T_size2>::value,
                     is_vector<T_size1>::value
                     || is_vector<T_size1>::value> 
    digamma_alpha_plus_beta(max_size(alpha,beta));
    for (size_t i = 0; i < max_size(alpha,beta); i++)
      if (!is_constant_struct<T_size1>::value 
          || !is_constant_struct<T_size2>::value)
        digamma_alpha_plus_beta[i] 
          = digamma(value_of(alpha_vec[i]) + value_of(beta_vec[i]));

    DoubleVectorView<T_partials_return,
                     !is_constant_struct<T_size1>::value, 
                     is_vector<T_size1>::value>
    digamma_alpha(length(alpha));
    for (size_t i = 0; i < length(alpha); i++)
      if (!is_constant_struct<T_size1>::value)
        digamma_alpha[i] = digamma(value_of(alpha_vec[i]));

    DoubleVectorView<T_partials_return,
                     !is_constant_struct<T_size2>::value, 
                     is_vector<T_size2>::value>
    digamma_beta(length(beta));
    for (size_t i = 0; i < length(beta); i++)
      if (!is_constant_struct<T_size2>::value)
        digamma_beta[i] = digamma(value_of(beta_vec[i]));

    agrad::OperandsAndPartials<T_n,T_N,T_size1,T_size2> 
    operands_and_partials(n,N,alpha,beta);
    for (size_t i = 0; i < size; i++) {
      if (include_summand<propto>::value)
        logp += normalizing_constant[i];
      if (include_summand<propto,T_size1,T_size2>::value)
        logp += lbeta_numerator[i] 
          - lbeta_denominator[i];
        
      if (!is_constant_struct<T_size1>::value)
        operands_and_partials.d_x3[i] 
          += digamma_n_plus_alpha[i]
          - digamma_N_plus_alpha_plus_beta[i]
          + digamma_alpha_plus_beta[i]
          - digamma_alpha[i];
      if (!is_constant_struct<T_size2>::value)
        operands_and_partials.d_x4[i] 
          += digamma(value_of(N_vec[i]-n_vec[i]+beta_vec[i]))
          - digamma_N_plus_alpha_plus_beta[i]
          + digamma_alpha_plus_beta[i]
          - digamma_beta[i];
    }
    return operands_and_partials.to_var(logp,n,N,alpha,beta);
  }

    template <typename T_n,
              typename T_N,
              typename T_size1,
              typename T_size2>
    typename return_type<T_size1,T_size2>::type
    beta_binomial_log(const T_n& n, const T_N& N, 
                      const T_size1& alpha, const T_size2& beta) {
      return beta_binomial_log<false>(n,N,alpha,beta);
    }

  // Beta-Binomial CDF
  template <typename T_n, typename T_N, 
            typename T_size1, typename T_size2>
  typename return_type<T_size1,T_size2>::type
  beta_binomial_cdf(const T_n& n, const T_N& N, const T_size1& alpha, 
                    const T_size2& beta) {
          
    static const char* function = "stan::prob::beta_binomial_cdf(%1%)";
    typedef typename stan::partials_return_type<T_n,T_N,T_size1,T_size2>::type T_partials_return;

    using stan::math::check_finite;
    using stan::math::check_nonnegative;
    using stan::math::check_positive;
    using stan::math::value_of;
    using stan::math::check_consistent_sizes;
    using stan::prob::include_summand;
          
    // Ensure non-zero argument lengths
    if (!(stan::length(n) && stan::length(N) && stan::length(alpha) 
          && stan::length(beta)))
      return 1.0;
          
    T_partials_return P(1.0);
          
    // Validate arguments
    check_nonnegative(function, N, "Population size parameter", &P);
    check_finite(function, alpha, "First prior sample size parameter", &P);
    check_positive(function, alpha, "First prior sample size parameter", &P);
    check_finite(function, beta, "Second prior sample size parameter", &P);
    check_positive(function, beta, "Second prior sample size parameter", &P);
    check_consistent_sizes(function,
                           n, N, alpha, beta,
                           "Successes variable",
                           "Population size parameter",
                           "First prior sample size parameter",
                           "Second prior sample size parameter",
                           &P);

    // Wrap arguments in vector views
    VectorView<const T_n> n_vec(n);
    VectorView<const T_N> N_vec(N);
    VectorView<const T_size1> alpha_vec(alpha);
    VectorView<const T_size2> beta_vec(beta);
    size_t size = max_size(n, N, alpha, beta);
          
    // Compute vectorized CDF and gradient
    using boost::math::lgamma;
    using boost::math::digamma;

    agrad::OperandsAndPartials<T_size1, T_size2> 
      operands_and_partials(alpha, beta);
          
    // Explicit return for extreme values
    // The gradients are technically ill-defined, but treated as zero
    for (size_t i = 0; i < stan::length(n); i++) {
      if (value_of(n_vec[i]) <= 0) 
        return operands_and_partials.to_var(0.0,n,N,alpha,beta);
    }
          
    for (size_t i = 0; i < size; i++) {
      // Explicit results for extreme values
      // The gradients are technically ill-defined, but treated as zero
      if (value_of(n_vec[i]) >= value_of(N_vec[i])) {
        continue;
      }
              
      const T_partials_return n_dbl = value_of(n_vec[i]);
      const T_partials_return N_dbl = value_of(N_vec[i]);
      const T_partials_return alpha_dbl = value_of(alpha_vec[i]);
      const T_partials_return beta_dbl = value_of(beta_vec[i]);
              
      const T_partials_return mu = alpha_dbl + n_dbl + 1;
      const T_partials_return nu = beta_dbl + N_dbl - n_dbl - 1;
              
      const T_partials_return F = stan::math::F32(1, mu, -N_dbl + n_dbl + 1, n_dbl + 2, 
                                       1 - nu, 1);
              
      T_partials_return C = lgamma(nu) - lgamma(N_dbl - n_dbl);
      C += lgamma(mu) - lgamma(n_dbl + 2);
      C += lgamma(N_dbl + 2) - lgamma(N_dbl + alpha_dbl + beta_dbl);
      C = std::exp(C);
                
      C *= F / boost::math::beta(alpha_dbl, beta_dbl);
      C /= N_dbl + 1;
              
      const T_partials_return Pi = 1 - C;
              
      P *= Pi;
              
      T_partials_return dF[6];
      T_partials_return digammaOne = 0;
      T_partials_return digammaTwo = 0;
              
      if ( (!is_constant_struct<T_size1>::value) 
           || (!is_constant_struct<T_size2>::value) ) {
        digammaOne = digamma(mu + nu);
        digammaTwo = digamma(alpha_dbl + beta_dbl);
        stan::math::gradF32(dF, 1, mu, -N_dbl + n_dbl + 1, n_dbl + 2,
                            1 - nu, 1);
      }
      if (!is_constant_struct<T_size1>::value) {
        const T_partials_return g 
          = - C * (digamma(mu) - digammaOne + dF[1] / F
                   - digamma(alpha_dbl) + digammaTwo);
        operands_and_partials.d_x1[i] 
          += g / Pi;
      }
      if (!is_constant_struct<T_size2>::value) {
        const T_partials_return g 
          = - C * (digamma(nu) - digammaOne - dF[4] / F - digamma(beta_dbl) 
                   + digammaTwo);
        operands_and_partials.d_x2[i] 
          += g / Pi;
      }
    }
          
    if (!is_constant_struct<T_size1>::value)
      for(size_t i = 0; i < stan::length(alpha); ++i)
        operands_and_partials.d_x1[i] *= P;
    if (!is_constant_struct<T_size2>::value)
      for(size_t i = 0; i < stan::length(beta); ++i)
        operands_and_partials.d_x2[i] *= P;
          
    return operands_and_partials.to_var(P,n,N,alpha,beta);
  }

  template <typename T_n, typename T_N, 
            typename T_size1, typename T_size2>
  typename return_type<T_size1,T_size2>::type
  beta_binomial_cdf_log(const T_n& n, const T_N& N, const T_size1& alpha, 
                        const T_size2& beta) {
          
    static const char* function = "stan::prob::beta_binomial_cdf_log(%1%)";
    typedef typename stan::partials_return_type<T_n,T_N,T_size1,T_size2>::type T_partials_return;

    using stan::math::check_finite;
    using stan::math::check_nonnegative;
    using stan::math::check_positive;
    using stan::math::value_of;
    using stan::math::check_consistent_sizes;
    using stan::prob::include_summand;
          
    // Ensure non-zero argument lengths
    if (!(stan::length(n) && stan::length(N) && stan::length(alpha) 
          && stan::length(beta)))
      return 0.0;
          
    T_partials_return P(0.0);
          
    // Validate arguments
    check_nonnegative(function, N, "Population size parameter", &P);
    check_finite(function, alpha, "First prior sample size parameter", &P);
    check_positive(function, alpha, "First prior sample size parameter", &P);
    check_finite(function, beta, "Second prior sample size parameter", &P);
    check_positive(function, beta, "Second prior sample size parameter", &P);
    check_consistent_sizes(function,
                           n, N, alpha, beta,
                           "Successes variable",
                           "Population size parameter",
                           "First prior sample size parameter",
                           "Second prior sample size parameter",
                           &P);

    // Wrap arguments in vector views
    VectorView<const T_n> n_vec(n);
    VectorView<const T_N> N_vec(N);
    VectorView<const T_size1> alpha_vec(alpha);
    VectorView<const T_size2> beta_vec(beta);
    size_t size = max_size(n, N, alpha, beta);
          
    // Compute vectorized cdf_log and gradient
    using boost::math::lgamma;
    using boost::math::digamma;

    agrad::OperandsAndPartials<T_size1, T_size2> 
      operands_and_partials(alpha, beta);
          
    // Explicit return for extreme values
    // The gradients are technically ill-defined, but treated as neg infinity
    for (size_t i = 0; i < stan::length(n); i++) {
      if (value_of(n_vec[i]) <= 0) 
        return operands_and_partials.to_var(stan::math::negative_infinity(),n,N,alpha,beta);
    }
          
    for (size_t i = 0; i < size; i++) {
      // Explicit results for extreme values
      // The gradients are technically ill-defined, but treated as zero
      if (value_of(n_vec[i]) >= value_of(N_vec[i])) {
        continue;
      }
              
      const T_partials_return n_dbl = value_of(n_vec[i]);
      const T_partials_return N_dbl = value_of(N_vec[i]);
      const T_partials_return alpha_dbl = value_of(alpha_vec[i]);
      const T_partials_return beta_dbl = value_of(beta_vec[i]);
              
      const T_partials_return mu = alpha_dbl + n_dbl + 1;
      const T_partials_return nu = beta_dbl + N_dbl - n_dbl - 1;
              
      const T_partials_return F = stan::math::F32(1, mu, -N_dbl + n_dbl + 1, n_dbl + 2, 
                                       1 - nu, 1);
              
      T_partials_return C = lgamma(nu) - lgamma(N_dbl - n_dbl);
      C += lgamma(mu) - lgamma(n_dbl + 2);
      C += lgamma(N_dbl + 2) - lgamma(N_dbl + alpha_dbl + beta_dbl);
      C = std::exp(C);
                
      C *= F / boost::math::beta(alpha_dbl, beta_dbl);
      C /= N_dbl + 1;
              
      const T_partials_return Pi = 1 - C;
              
      P += log(Pi);
              
      T_partials_return dF[6];
      T_partials_return digammaOne = 0;
      T_partials_return digammaTwo = 0;
              
      if ( (!is_constant_struct<T_size1>::value) 
           || (!is_constant_struct<T_size2>::value) ) {
        digammaOne = digamma(mu + nu);
        digammaTwo = digamma(alpha_dbl + beta_dbl);
        stan::math::gradF32(dF, 1, mu, -N_dbl + n_dbl + 1, n_dbl + 2,
                            1 - nu, 1);
      }
      if (!is_constant_struct<T_size1>::value) {
        const T_partials_return g 
          = - C * (digamma(mu) - digammaOne + dF[1] / F
                   - digamma(alpha_dbl) + digammaTwo);
        operands_and_partials.d_x1[i] += g / Pi;
      }
      if (!is_constant_struct<T_size2>::value) {
        const T_partials_return g 
          = - C * (digamma(nu) - digammaOne - dF[4] / F - digamma(beta_dbl) 
                   + digammaTwo);
        operands_and_partials.d_x2[i] += g / Pi;
      }
    }
          
    return operands_and_partials.to_var(P,n,N,alpha,beta);
  }
      
  template <typename T_n, typename T_N, 
            typename T_size1, typename T_size2>
  typename return_type<T_size1,T_size2>::type
  beta_binomial_ccdf_log(const T_n& n, const T_N& N, const T_size1& alpha, 
                        const T_size2& beta) {
          
    static const char* function = "stan::prob::beta_binomial_ccdf_log(%1%)";
    typedef typename stan::partials_return_type<T_n,T_N,T_size1,T_size2>::type T_partials_return;

    using stan::math::check_finite;
    using stan::math::check_nonnegative;
    using stan::math::check_positive;
    using stan::math::value_of;
    using stan::math::check_consistent_sizes;
    using stan::prob::include_summand;
          
    // Ensure non-zero argument lengths
    if (!(stan::length(n) && stan::length(N) && stan::length(alpha) 
          && stan::length(beta)))
      return 0.0;
          
    T_partials_return P(0.0);
          
    // Validate arguments
    check_nonnegative(function, N, "Population size parameter", &P);
    check_finite(function, alpha, "First prior sample size parameter", &P);
    check_positive(function, alpha, "First prior sample size parameter", &P);
    check_finite(function, beta, "Second prior sample size parameter", &P);
    check_positive(function, beta, "Second prior sample size parameter", &P);
    check_consistent_sizes(function,
                           n, N, alpha, beta,
                           "Successes variable",
                           "Population size parameter",
                           "First prior sample size parameter",
                           "Second prior sample size parameter",
                           &P);

    // Wrap arguments in vector views
    VectorView<const T_n> n_vec(n);
    VectorView<const T_N> N_vec(N);
    VectorView<const T_size1> alpha_vec(alpha);
    VectorView<const T_size2> beta_vec(beta);
    size_t size = max_size(n, N, alpha, beta);
          
    // Compute vectorized cdf_log and gradient
    using boost::math::lgamma;
    using boost::math::digamma;

    agrad::OperandsAndPartials<T_size1, T_size2> 
      operands_and_partials(alpha, beta);
          
    // Explicit return for extreme values
    // The gradients are technically ill-defined, but treated as neg infinity
    for (size_t i = 0; i < stan::length(n); i++) {
      if (value_of(n_vec[i]) <= 0) 
        return operands_and_partials.to_var(0.0,n,N,alpha,beta);
    }
          
    for (size_t i = 0; i < size; i++) {
      // Explicit results for extreme values
      // The gradients are technically ill-defined, but treated as zero
      if (value_of(n_vec[i]) >= value_of(N_vec[i])) {
        return operands_and_partials.to_var(stan::math::negative_infinity(),n,N,alpha,beta);
      }
              
      const T_partials_return n_dbl = value_of(n_vec[i]);
      const T_partials_return N_dbl = value_of(N_vec[i]);
      const T_partials_return alpha_dbl = value_of(alpha_vec[i]);
      const T_partials_return beta_dbl = value_of(beta_vec[i]);
              
      const T_partials_return mu = alpha_dbl + n_dbl + 1;
      const T_partials_return nu = beta_dbl + N_dbl - n_dbl - 1;
              
      const T_partials_return F = stan::math::F32(1, mu, -N_dbl + n_dbl + 1, n_dbl + 2, 
                                       1 - nu, 1);
              
      T_partials_return C = lgamma(nu) - lgamma(N_dbl - n_dbl);
      C += lgamma(mu) - lgamma(n_dbl + 2);
      C += lgamma(N_dbl + 2) - lgamma(N_dbl + alpha_dbl + beta_dbl);
      C = std::exp(C);
                
      C *= F / boost::math::beta(alpha_dbl, beta_dbl);
      C /= N_dbl + 1;
              
      const T_partials_return Pi = C;
              
      P += log(Pi);
              
      T_partials_return dF[6];
      T_partials_return digammaOne = 0;
      T_partials_return digammaTwo = 0;
              
      if ( (!is_constant_struct<T_size1>::value) 
           || (!is_constant_struct<T_size2>::value) ) {
        digammaOne = digamma(mu + nu);
        digammaTwo = digamma(alpha_dbl + beta_dbl);
        stan::math::gradF32(dF, 1, mu, -N_dbl + n_dbl + 1, n_dbl + 2,
                            1 - nu, 1);
      }
      if (!is_constant_struct<T_size1>::value) {
        const T_partials_return g 
          = - C * (digamma(mu) - digammaOne + dF[1] / F
                   - digamma(alpha_dbl) + digammaTwo);
        operands_and_partials.d_x1[i] -= g / Pi;
      }
      if (!is_constant_struct<T_size2>::value) {
        const T_partials_return g 
          = - C * (digamma(nu) - digammaOne - dF[4] / F - digamma(beta_dbl) 
                   + digammaTwo);
        operands_and_partials.d_x2[i] -= g / Pi;
      }
    }
          
    return operands_and_partials.to_var(P,n,N,alpha,beta);
  }

  template <class RNG>
  inline int
  beta_binomial_rng(const int N,
                    const double alpha,
                    const double beta,
                    RNG& rng) {

      static const char* function = "stan::prob::beta_binomial_rng(%1%)";

      using stan::math::check_finite;
      using stan::math::check_nonnegative;
      using stan::math::check_positive;
  
      check_nonnegative(function, N, "Population size parameter", (double*)0);
      check_finite(function, alpha, "First prior sample size parameter", 
                   (double*)0);
      check_positive(function, alpha, "First prior sample size parameter", 
                     (double*)0);
      check_finite(function, beta, "Second prior sample size parameter", 
                   (double*)0);
      check_positive(function, beta, "Second prior sample size parameter",
                     (double*)0);

    double a = stan::prob::beta_rng(alpha, beta, rng);
    while(a > 1 || a < 0) 
      a = stan::prob::beta_rng(alpha, beta, rng);
    return stan::prob::binomial_rng(N, a, rng);
  }
}
  }
#endif<|MERGE_RESOLUTION|>--- conflicted
+++ resolved
@@ -46,28 +46,7 @@
             && stan::length(beta)))
         return 0.0;
       
-<<<<<<< HEAD
       T_partials_return logp(0.0);
-      if (!check_nonnegative(function, N, "Population size parameter", &logp))
-        return logp;
-      if (!check_finite(function, alpha, "First prior sample size parameter", &logp))
-        return logp;
-      if (!check_positive(function, alpha, "First prior sample size parameter", &logp))
-        return logp;
-      if (!check_finite(function, beta, "Second prior sample size parameter", &logp))
-        return logp;
-      if (!check_positive(function, beta, "Second prior sample size parameter", &logp))
-        return logp;
-      if (!(check_consistent_sizes(function,
-                                   n,N,alpha,beta,
-                                   "Successes variable",
-                                   "Population size parameter",
-                                   "First prior sample size parameter",
-                                   "Second prior sample size parameter",
-                                   &logp)))
-        return logp;
-=======
-      double logp(0.0);
       check_nonnegative(function, N, "Population size parameter", &logp);
       check_finite(function, alpha, "First prior sample size parameter", &logp);
       check_positive(function, alpha, "First prior sample size parameter", 
@@ -83,7 +62,6 @@
                              "First prior sample size parameter",
                              "Second prior sample size parameter",
                              &logp);
->>>>>>> 14aa19d2
 
       // check if no variables are involved and prop-to
       if (!include_summand<propto,T_size1,T_size2>::value)
