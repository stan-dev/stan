--- conflicted
+++ resolved
@@ -148,19 +148,12 @@
       using stan::math::check_positive;
       using Eigen::MatrixXd;
 
-<<<<<<< HEAD
       typename MatrixXd::size_type k = S.rows();
-      check_positive(function,nu,"degrees of freedom");
-      check_size_match(function, 
-                       k, "Rows of scale parameter",
-                       S.cols(), "columns of scale parameter");
-=======
       check_positive(function,nu,"degrees of freedom",(double*)0);
       check_size_match(function, 
                        S.rows(), "Rows of scale parameter",
                        S.cols(), "columns of scale parameter",
                        (double*)0);
->>>>>>> 14aa19d2
 
       MatrixXd B = MatrixXd::Zero(k, k);
 
