--- conflicted
+++ resolved
@@ -14,28 +14,6 @@
 template <typename Derived>
 class base_mcmc {
  public:
-<<<<<<< HEAD
-  base_mcmc() {}
-
-  virtual ~base_mcmc() {}
-  base_mcmc(const base_mcmc& other) = default;
-  base_mcmc(base_mcmc&& other) = default;
-  base_mcmc& operator=(const base_mcmc&) = default;
-  base_mcmc& operator=(base_mcmc&&) = default;
-  virtual sample transition(sample& init_sample, callbacks::logger& logger) = 0;
-
-  inline virtual void get_sampler_param_names(std::vector<std::string>& names) {
-  }
-
-  inline virtual void get_sampler_params(std::vector<double>& values) {}
-
-  inline virtual void write_sampler_state(callbacks::writer& writer) {}
-
-  inline virtual void get_sampler_diagnostic_names(
-      std::vector<std::string>& model_names, std::vector<std::string>& names) {}
-
-  inline virtual void get_sampler_diagnostics(std::vector<double>& values) {}
-=======
   // mutator for the derived type
   inline Derived& derived() { return static_cast<Derived&>(*this); }
   // inspector to the derived class
@@ -67,7 +45,6 @@
   inline void get_sampler_diagnostics(std::vector<double>& values) {
     return this->derived().get_sampler_diagnostics(values);
   }
->>>>>>> 7a2a9ce7
 };
 
 }  // namespace mcmc
