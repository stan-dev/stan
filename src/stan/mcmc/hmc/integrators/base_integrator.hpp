--- conflicted
+++ resolved
@@ -10,17 +10,11 @@
     class base_integrator {
     public:
       base_integrator() {}
-<<<<<<< HEAD
-      virtual void evolve(typename Hamiltonian::PointType& z,
-                          Hamiltonian& hamiltonian,
-                          const double epsilon) = 0;
-=======
 
       virtual void evolve(typename Hamiltonian::PointType& z,
                           Hamiltonian& hamiltonian,
                           const double epsilon,
                           interface_callbacks::writer::base_writer& writer) = 0;
->>>>>>> 6796c997
     };
 
   }  // mcmc
