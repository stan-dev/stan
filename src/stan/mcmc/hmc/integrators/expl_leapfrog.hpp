--- conflicted
+++ resolved
@@ -11,12 +11,8 @@
     class expl_leapfrog :
       public base_leapfrog<Hamiltonian> {
     public:
-<<<<<<< HEAD
-      expl_leapfrog(): base_leapfrog<Hamiltonian>() {}
-=======
       expl_leapfrog()
         : base_leapfrog<Hamiltonian>() {}
->>>>>>> 6796c997
 
       void begin_update_p(typename Hamiltonian::PointType& z,
                           Hamiltonian& hamiltonian,
