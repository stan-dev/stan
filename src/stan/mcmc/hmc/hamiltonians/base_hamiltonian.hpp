#ifndef STAN_MCMC_HMC_HAMILTONIANS_BASE_HAMILTONIAN_HPP
#define STAN_MCMC_HMC_HAMILTONIANS_BASE_HAMILTONIAN_HPP

#include <stan/callbacks/logger.hpp>
#include <stan/math/prim/mat/fun/Eigen.hpp>
#include <stan/model/gradient.hpp>
#include <stan/model/log_prob_propto.hpp>
#include <Eigen/Dense>
#include <iostream>
#include <limits>
#include <stdexcept>
#include <vector>

namespace stan {
  namespace mcmc {

    template <class Model, class Point, class BaseRNG>
    class base_hamiltonian {
    public:
      explicit base_hamiltonian(const Model& model)
        : model_(model) {}

      ~base_hamiltonian() {}

      typedef Point PointType;

      virtual double T(Point& z) = 0;

      double V(Point& z) {
        return z.V;
      }

      virtual double tau(Point& z) = 0;

      virtual double phi(Point& z) = 0;

      double H(Point& z) {
        return T(z) + V(z);
      }

      // The time derivative of the virial, G = \sum_{d = 1}^{D} q^{d} p_{d}.
      virtual double dG_dt(Point& z, callbacks::logger& logger) = 0;

      // tau = 0.5 p_{i} p_{j} Lambda^{ij} (q)
      virtual Eigen::VectorXd dtau_dq(Point& z, callbacks::logger& logger) = 0;

      virtual Eigen::VectorXd dtau_dp(Point& z) = 0;

      // phi = 0.5 * log | Lambda (q) | + V(q)
      virtual Eigen::VectorXd dphi_dq(Point& z, callbacks::logger& logger) = 0;

      virtual void sample_p(Point& z, BaseRNG& rng) = 0;

      void init(Point& z, callbacks::logger& logger) {
        this->update_potential_gradient(z, logger);
      }

      void update_potential(Point& z, callbacks::logger& logger) {
        try {
          z.V = -stan::model::log_prob_propto<true>(model_, z.q);
        } catch (const std::exception& e) {
          this->write_error_msg_(e, logger);
          z.V = std::numeric_limits<double>::infinity();
        }
      }

      void update_potential_gradient(Point& z, callbacks::logger& logger) {
        try {
          stan::model::gradient(model_, z.q, z.V, z.g, logger);
          z.V = -z.V;
        } catch (const std::exception& e) {
          this->write_error_msg_(e, logger);
          z.V = std::numeric_limits<double>::infinity();
        }
        z.g = -z.g;
      }

      void update_metric(Point& z, callbacks::logger& logger) { }

      void update_metric_gradient(Point& z, callbacks::logger& logger) { }

      void update_gradients(Point& z, callbacks::logger& logger) {
        update_potential_gradient(z, logger);
      }

    protected:
      const Model& model_;

      void write_error_msg_(const std::exception& e,
<<<<<<< HEAD
                            callbacks::writer& writer) {
        writer("Informational Message: Log density evaluation failed"
               " and the parameter proposal was rejected because:");
        writer(e.what());
        writer("If this warning occurs more than a few times, your model"
               " is either misspecified or numerically ill-conditioned.");
        writer();
=======
                            callbacks::logger& logger) {
        logger.error("Informational Message: The current Metropolis proposal "
                     "is about to be rejected because of the following issue:");
        logger.error(e.what());
        logger.error("If this warning occurs sporadically, such as for highly "
                     "constrained variable types like covariance matrices, "
                     "then the sampler is fine,");
        logger.error("but if this warning occurs often then your model may be "
                     "either severely ill-conditioned or misspecified.");
        logger.error("");
>>>>>>> e4e4ba94
      }
    };

  }  // mcmc
}  // stan

#endif<|MERGE_RESOLUTION|>--- conflicted
+++ resolved
@@ -87,15 +87,6 @@
       const Model& model_;
 
       void write_error_msg_(const std::exception& e,
-<<<<<<< HEAD
-                            callbacks::writer& writer) {
-        writer("Informational Message: Log density evaluation failed"
-               " and the parameter proposal was rejected because:");
-        writer(e.what());
-        writer("If this warning occurs more than a few times, your model"
-               " is either misspecified or numerically ill-conditioned.");
-        writer();
-=======
                             callbacks::logger& logger) {
         logger.error("Informational Message: The current Metropolis proposal "
                      "is about to be rejected because of the following issue:");
@@ -106,7 +97,6 @@
         logger.error("but if this warning occurs often then your model may be "
                      "either severely ill-conditioned or misspecified.");
         logger.error("");
->>>>>>> e4e4ba94
       }
     };
 
