--- conflicted
+++ resolved
@@ -14,19 +14,11 @@
 
   namespace mcmc {
 
-<<<<<<< HEAD
     template <class Model, class Point, class BaseRNG>
     class base_hamiltonian {
     public:
-      explicit base_hamiltonian(Model& m):
-        model_(m), info_buffer_(), err_buffer_() {}
-=======
-    template <typename Model, typename Point, typename BaseRNG>
-    class base_hamiltonian {
-    public:
-      base_hamiltonian(Model& m, std::ostream* e)
-        : model_(m), err_stream_(e) {}
->>>>>>> 66830e2a
+      explicit base_hamiltonian(Model& model):
+        model_(model), info_buffer_(), err_buffer_() {}
 
       ~base_hamiltonian() {}
 
@@ -75,7 +67,6 @@
       std::stringstream& err() { return err_buffer_; }
 
     protected:
-<<<<<<< HEAD
       Model& model_;
       std::stringstream info_buffer_;
       std::stringstream err_buffer_;
@@ -92,30 +83,6 @@
                     << std::endl;
         err_buffer_ << "but if this warning occurs often then your model may "
                     << "be either severely ill-conditioned or misspecified.";
-=======
-        Model& model_;
-
-        std::ostream* err_stream_;
-
-        void write_error_msg_(std::ostream* error_msgs,
-                              const std::exception& e) {
-          if (!error_msgs)
-            return;
-
-          *error_msgs
-            << std::endl
-            << "Informational Message: The current Metropolis proposal "
-            << "is about to be rejected because of the following issue:"
-            << std::endl
-            << e.what() << std::endl
-            << "If this warning occurs sporadically, such as for highly "
-            << "constrained variable types like covariance matrices, then "
-            << "the sampler is fine,"
-            << std::endl
-            << "but if this warning occurs often then your model may be "
-            << "either severely ill-conditioned or misspecified."
-            << std::endl;
->>>>>>> 66830e2a
       }
     };
 
