#ifndef STAN_MCMC_HMC_HAMILTONIANS_DIAG_E_POINT_HPP
#define STAN_MCMC_HMC_HAMILTONIANS_DIAG_E_POINT_HPP

#include <stan/mcmc/hmc/hamiltonians/ps_point.hpp>

namespace stan {
  namespace mcmc {

    // Point in a phase space with a base
    // Euclidean manifold with diagonal metric
    class diag_e_point: public ps_point {
    public:
      explicit diag_e_point(int n)
        : ps_point(n), mInv(n) {
        mInv.setOnes();
      }

      Eigen::VectorXd mInv;

      diag_e_point(const diag_e_point& z): ps_point(z), mInv(z.mInv.size()) {
        fast_vector_copy_<double>(mInv, z.mInv);
      }

<<<<<<< HEAD
      /**
       * @tparam Writer An implementation of
       *                    src/stan/interface_callbacks/writer/base_writer.hpp
       * @param writer Writer callback
       */
      template <class Writer>
      void write_metric(Writer& writer) {
        writer("# Diagonal Euclidean metric");
        writer("# M_inv", mInv.data(), mInv.size());
=======
      void
      write_metric(stan::interface_callbacks::writer::base_writer& writer) {
        writer("# Diagonal elements of inverse mass matrix:");
        std::stringstream mInv_ss;
        mInv_ss << "# " << mInv(0);
        for (int i = 1; i < mInv.size(); ++i)
          mInv_ss << ", " << mInv(i);
        writer(mInv_ss.str());
>>>>>>> 0db08c70
      }
    };

  }  // mcmc
}  // stan

#endif<|MERGE_RESOLUTION|>--- conflicted
+++ resolved
@@ -21,7 +21,6 @@
         fast_vector_copy_<double>(mInv, z.mInv);
       }
 
-<<<<<<< HEAD
       /**
        * @tparam Writer An implementation of
        *                    src/stan/interface_callbacks/writer/base_writer.hpp
@@ -31,16 +30,6 @@
       void write_metric(Writer& writer) {
         writer("# Diagonal Euclidean metric");
         writer("# M_inv", mInv.data(), mInv.size());
-=======
-      void
-      write_metric(stan::interface_callbacks::writer::base_writer& writer) {
-        writer("# Diagonal elements of inverse mass matrix:");
-        std::stringstream mInv_ss;
-        mInv_ss << "# " << mInv(0);
-        for (int i = 1; i < mInv.size(); ++i)
-          mInv_ss << ", " << mInv(i);
-        writer(mInv_ss.str());
->>>>>>> 0db08c70
       }
     };
 
