#ifndef STAN_MCMC_CHAINSET_HPP
#define STAN_MCMC_CHAINSET_HPP

#include <stan/io/stan_csv_reader.hpp>
#include <stan/math/prim.hpp>
#include <stan/analyze/mcmc/split_rank_normalized_ess.hpp>
#include <stan/analyze/mcmc/split_rank_normalized_rhat.hpp>
#include <boost/accumulators/accumulators.hpp>
#include <boost/accumulators/statistics/stats.hpp>
#include <boost/accumulators/statistics/mean.hpp>
#include <boost/accumulators/statistics/tail_quantile.hpp>
#include <boost/accumulators/statistics/p_square_quantile.hpp>
#include <boost/accumulators/statistics/variance.hpp>
#include <boost/accumulators/statistics/covariance.hpp>
#include <boost/accumulators/statistics/variates/covariate.hpp>
#include <algorithm>
#include <cmath>
#include <iostream>
#include <map>
#include <stdexcept>
#include <string>
#include <sstream>
#include <utility>
#include <vector>
#include <cstdlib>

namespace stan {
namespace mcmc {
using Eigen::Dynamic;

/**
 * An <code>mcmc::chainset</code> object manages the post-warmup draws
 * across a set of MCMC chains, which all have the same number or samples.
 *
 * <p><b>Storage Order</b>: Storage is column/last-index major.
 */
template <typename Unused = void*>
class chainset {
 private:
  size_t num_samples_;
  std::vector<std::string> param_names_;
  std::vector<Eigen::MatrixXd> chains_;

  static size_t thinned_samples(const stan::io::stan_csv& stan_csv) {
    size_t thinned_samples = stan_csv.metadata.num_samples;
    if (stan_csv.metadata.thin > 0) {
      thinned_samples = thinned_samples / stan_csv.metadata.thin;
    }
    return thinned_samples;
  }

  static bool is_valid(const stan::io::stan_csv& stan_csv) {
    if (stan_csv.header.empty())
      return false;
    if (stan_csv.samples.size() == 0)
      return false;
    if (stan_csv.samples.rows() != thinned_samples(stan_csv))
      return false;
    return true;
  }

  /**
   * Process first chain: record header, thinned samples,
   * add samples to vector chains.
   */
  void initFromStanCsv(const stan::io::stan_csv& stan_csv) {
    if (!is_valid(stan_csv)) {
      throw std::invalid_argument("Invalid sample");
    }
    if (chains_.size() > 0) {
      throw std::invalid_argument("Cannot re-initialize chains object");
    }
    param_names_ = stan_csv.header;
    num_samples_ = thinned_samples(stan_csv);
    chains_.push_back(stan_csv.samples);
  }

  /**
   * Process next chain: validate size, shape, column names,
   * append to vector chains.
   */
  void add(const stan::io::stan_csv& stan_csv) {
    if (!is_valid(stan_csv)) {
      throw std::invalid_argument("Invalid sample");
    }
    if (stan_csv.header.size() != num_params()) {
      throw std::invalid_argument(
          "Error add(stan_csv): number of columns in"
          " sample does not match first chain");
    }
    if (thinned_samples(stan_csv) != num_samples_) {
      throw std::invalid_argument(
          "Error add(stan_csv): number of sampling draws in"
          " sample does not match first chain");
    }
    for (int i = 0; i < num_params(); i++) {
      if (param_names_[i] != stan_csv.header[i]) {
        std::stringstream ss;
        ss << "Error add(stan_csv): header " << param_names_[i]
           << " does not match chain's header (" << stan_csv.header[i] << ")";
        throw std::invalid_argument(ss.str());
      }
    }
    chains_.push_back(stan_csv.samples);
  }

 public:
  explicit chainset(const stan::io::stan_csv& stan_csv) {
    initFromStanCsv(stan_csv);
  }

  explicit chainset(const std::vector<stan::io::stan_csv>& stan_csv) {
    if (stan_csv.empty())
      return;
    initFromStanCsv(stan_csv[0]);
    for (size_t i = 1; i < stan_csv.size(); ++i) {
      add(stan_csv[i]);
    }
  }

  inline int num_chains() const { return chains_.size(); }

  inline int num_params() const { return param_names_.size(); }

  inline int num_samples() const { return num_samples_; }

  const std::vector<std::string>& param_names() const { return param_names_; }

  const std::string& param_name(int j) const { return param_names_[j]; }

  int index(const std::string& name) const {
    auto it = std::find(param_names_.begin(), param_names_.end(), name);
    if (it != param_names_.end()) {
      return std::distance(param_names_.begin(), it);
    }
    return -1;
  }

  Eigen::MatrixXd samples(const int index) const {
    Eigen::MatrixXd result(num_samples(), chains_.size());
    for (int i = 0; i < chains_.size(); ++i) {
      result.col(i) = chains_[i].col(index);
    }
    return result;
  }

  Eigen::MatrixXd samples(const std::string& name) const {
    return samples(index(name));
  }

  double mean(const int index) const { return samples(index).mean(); }

  double mean(const std::string& name) const { return mean(index(name)); }

  double variance(const int index) const {
    Eigen::MatrixXd draws = samples(index);
    return (draws.array() - draws.mean()).square().sum() / (draws.size() - 1);
  }

  double variance(const std::string& name) const {
    return variance(index(name));
  }

  double sd(const int index) const { return std::sqrt(variance(index)); }

  double sd(const std::string& name) const { return sd(index(name)); }

  double median(const int index) const {
    Eigen::MatrixXd draws = samples(index);
    std::vector<double> sorted(draws.data(),
				       draws.data() + draws.size());
    std::sort(sorted.begin(), sorted.end());
    size_t idx = static_cast<size_t>(0.5 * (sorted.size() - 1));
    return sorted[idx];
  }

  double median(const std::string& name) const {
    return median(index(name));
  }

  double max_abs_deviation(const int index) const {
    Eigen::MatrixXd draws = samples(index);
<<<<<<< HEAD
    auto center = median(index);
    Eigen::MatrixXd abs_dev = (draws.array() - center).abs();
    std::vector<double> sorted(abs_dev.data(),
				       abs_dev.data() + abs_dev.size());
    std::sort(sorted.begin(), sorted.end());
    size_t idx = static_cast<size_t>(0.5 * (sorted.size() - 1));
    return 1.4826 * sorted[idx];
  }    
=======
    return (samples(index).array() - mean(index)).abs().maxCoeff();
  }
>>>>>>> c24e986b

  double max_abs_deviation(const std::string& name) const {
    return max_abs_deviation(index(name));
  }

  double quantile(const int index, const double prob) const {
    // Ensure the probability is within [0, 1]
    if (prob < 0.0 || prob > 1.0) {
      throw std::out_of_range("Probability must be between 0 and 1.");
    }
    Eigen::MatrixXd draws = samples(index);
    std::vector<double> sorted(draws.data(), draws.data() + draws.size());
    std::sort(sorted.begin(), sorted.end());
    size_t idx = static_cast<size_t>(prob * (sorted.size() - 1));
    return sorted[idx];
  }

  double quantile(const std::string& name, const double prob) const {
    return quantile(index(name), prob);
  }

<<<<<<< HEAD
=======
  double median(const int index) const { return quantile(index, .50); }

  double median(const std::string& name) const { return median(index(name)); }

>>>>>>> c24e986b
  Eigen::VectorXd quantiles(const int index,
                            const Eigen::VectorXd& probs) const {
    // Ensure the probability is within [0, 1]
    if (probs.minCoeff() < 0.0 || probs.maxCoeff() > 1.0) {
      throw std::out_of_range("Probabilities must be between 0 and 1.");
    }
    Eigen::MatrixXd draws = samples(index);
    std::vector<double> sorted(draws.data(), draws.data() + draws.size());
    std::sort(sorted.begin(), sorted.end());
    Eigen::VectorXd quantiles(probs.size());
    for (size_t i = 0; i < probs.size(); ++i) {
      size_t idx = static_cast<size_t>(probs[i] * (sorted.size() - 1));
      quantiles[i] = sorted[idx];
    }
    return quantiles;
  }

  Eigen::VectorXd quantiles(const std::string& name,
                            const Eigen::VectorXd& probs) const {
    return quantiles(index(name), probs);
  }

  std::pair<double, double> split_rank_normalized_rhat(const int index) const {
    return analyze::split_rank_normalized_rhat(samples(index));
  }

  std::pair<double, double> split_rank_normalized_rhat(
      const std::string& name) const {
    return split_rank_normalized_rhat(index(name));
  }

  std::pair<double, double> split_rank_normalized_ess(const int index) const {
    return analyze::split_rank_normalized_ess(samples(index));
  }

  std::pair<double, double> split_rank_normalized_ess(
      const std::string& name) const {
    return split_rank_normalized_ess(index(name));
  }

  double mcse_mean(const int index) const {
    double ess_bulk = analyze::split_rank_normalized_ess(samples(index)).first;
    return sd(index) / std::sqrt(ess_bulk);
  }

  double mcse_mean(const std::string& name) const {
    return mcse_mean(index(name));
  }

  double mcse_sd(const int index) const {
    Eigen::MatrixXd s = samples(index);
    Eigen::MatrixXd s2 = s.array().square();
    double ess_s = analyze::split_rank_normalized_ess(s).first;
    double ess_s2 = analyze::split_rank_normalized_ess(s2).first;
    return std::min(ess_s, ess_s2);
  }

  double mcse_sd(const std::string& name) const { return mcse_sd(index(name)); }
};

}  // namespace mcmc
}  // namespace stan

#endif<|MERGE_RESOLUTION|>--- conflicted
+++ resolved
@@ -180,7 +180,6 @@
 
   double max_abs_deviation(const int index) const {
     Eigen::MatrixXd draws = samples(index);
-<<<<<<< HEAD
     auto center = median(index);
     Eigen::MatrixXd abs_dev = (draws.array() - center).abs();
     std::vector<double> sorted(abs_dev.data(),
@@ -189,10 +188,6 @@
     size_t idx = static_cast<size_t>(0.5 * (sorted.size() - 1));
     return 1.4826 * sorted[idx];
   }    
-=======
-    return (samples(index).array() - mean(index)).abs().maxCoeff();
-  }
->>>>>>> c24e986b
 
   double max_abs_deviation(const std::string& name) const {
     return max_abs_deviation(index(name));
@@ -214,13 +209,6 @@
     return quantile(index(name), prob);
   }
 
-<<<<<<< HEAD
-=======
-  double median(const int index) const { return quantile(index, .50); }
-
-  double median(const std::string& name) const { return median(index(name)); }
-
->>>>>>> c24e986b
   Eigen::VectorXd quantiles(const int index,
                             const Eigen::VectorXd& probs) const {
     // Ensure the probability is within [0, 1]
