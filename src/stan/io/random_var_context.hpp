--- conflicted
+++ resolved
@@ -180,8 +180,6 @@
 
 #ifdef USE_STANC3
   /**
-<<<<<<< HEAD
-=======
    * Check variable dimensions against variable declaration.
    * Only used for data read in from file.
    *
@@ -200,7 +198,6 @@
 #endif
 
   /**
->>>>>>> e76e9d19
    * Return the random initialization on the unconstrained scale.
    *
    * @return the unconstrained parameters
