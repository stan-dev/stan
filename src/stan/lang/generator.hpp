--- conflicted
+++ resolved
@@ -224,55 +224,20 @@
         if (num_str.find_first_of("eE.") == std::string::npos)
           o_ << ".0";  // trailing 0 to ensure C++ makes it a double
       }
-      void operator()(const array_expr& x) const {
-        std::stringstream ssDouble;
-        if (is_fun_origin(x.var_origin_)) {
-          ssDouble << "fun_scalar_t__";
-        } else if (is_var_context_ && x.has_var_) {
-          ssDouble << "T__";
-        } else {
-            ssDouble << "double";
-        }
-        std::stringstream ssType;
-        switch (x.type_.base_type_) {
-        case INT_T :
-          ssType << "int";
-          break;
-        case DOUBLE_T :
-          ssType << ssDouble.str();
-          break;
-        case VECTOR_T :
-          ssType << "vector_d";
-          break;
-        case ROW_VECTOR_T :
-          ssType << "row_vector_d";
-          break;
-        case MATRIX_T :
-          ssType << "matrix_d";
-          break;
-        }
-        
-        o_ << "static_cast<";
-        generate_type(ssType.str(),
+      void operator()(const array_literal& x) const {
+        o_ << "stan::math::new_array<";
+        generate_type("foobar",
                       x.args_,
-                      x.type_.num_dims_,
+                      x.args_.size(),
                       o_);
-        o_ << " >(";
-        o_ << "stan::math::array_builder<";
-        generate_type(ssType.str(),
-                      x.args_,
-                      x.type_.num_dims_ - 1,
-                      o_);
-        o_ << " >()";
+        o_ << ">()";
         for (size_t i = 0; i < x.args_.size(); ++i) {
           o_ << ".add(";
           generate_expression(x.args_[i], o_);
           o_ << ")";
         }
         o_ << ".array()";
-        o_ << ")";
-      }
-
+      }
       void operator()(const variable& v) const { o_ << v.name_; }
       void operator()(int n) const {   // NOLINT
         o_ << static_cast<long>(n);    // NOLINT
@@ -894,19 +859,10 @@
                                 nil(), nil());
       }
       void operator()(double_var_decl const& x) const {
-<<<<<<< HEAD
-        generate_initialization(o_, x.name_, "double", x.dims_, nil(),
-                                nil());
-      }
-      void operator()(vector_var_decl const& x) const {
-        generate_initialization(o_, x.name_, "vector_d", x.dims_, x.M_,
-                                nil());
-=======
         generate_initialization(o_, x.name_, "double", x.dims_, nil(), nil());
       }
       void operator()(vector_var_decl const& x) const {
         generate_initialization(o_, x.name_, "vector_d", x.dims_, x.M_, nil());
->>>>>>> 8ebf763a
       }
       void operator()(row_vector_var_decl const& x) const {
         generate_initialization(o_, x.name_, "row_vector_d", x.dims_, x.N_,
@@ -1711,90 +1667,7 @@
                                      std::ostream& o,
                                      bool is_var_context,
                                      bool is_fun_return) {
-<<<<<<< HEAD
-      generate_local_var_init_nan_visgen vis(indent, is_var_context,
-                                             is_fun_return, indent, o);
-      for (size_t i = 0; i < vs.size(); ++i) {
-        boost::apply_visitor(vis, vs[i].decl_);
-      }
-    }
-
-    // see member_var_decl_visgen cut & paste
-    struct generate_init_vars_visgen : public visgen {
-      int indent_;
-      generate_init_vars_visgen(int indent,
-                                std::ostream& o)
-        : visgen(o),
-          indent_(indent) {
-      }
-      void operator()(nil const& /*x*/) const { }
-      void operator()(int_var_decl const& x) const {
-        generate_indent(indent_, o_);
-        o_ << "stan::math::fill(" << x.name_
-           << ", std::numeric_limits<int>::min());"
-           << EOL;
-      }
-      void operator()(double_var_decl const& x) const {
-        generate_indent(indent_, o_);
-        o_ << "stan::math::fill(" << x.name_ << ",DUMMY_VAR__);" << EOL;
-      }
-      void operator()(vector_var_decl const& x) const {
-        generate_indent(indent_, o_);
-        o_ << "stan::math::fill(" << x.name_ << ",DUMMY_VAR__);" << EOL;
-      }
-      void operator()(row_vector_var_decl const& x) const {
-        generate_indent(indent_, o_);
-        o_ << "stan::math::fill(" << x.name_ << ",DUMMY_VAR__);" << EOL;
-      }
-      void operator()(matrix_var_decl const& x) const {
-        generate_indent(indent_, o_);
-        o_ << "stan::math::fill(" << x.name_ << ",DUMMY_VAR__);" << EOL;
-      }
-      void operator()(unit_vector_var_decl const& x) const {
-        generate_indent(indent_, o_);
-        o_ << "stan::math::fill(" << x.name_ << ",DUMMY_VAR__);" << EOL;
-      }
-      void operator()(simplex_var_decl const& x) const {
-        generate_indent(indent_, o_);
-        o_ << "stan::math::fill(" << x.name_ << ",DUMMY_VAR__);" << EOL;
-      }
-      void operator()(ordered_var_decl const& x) const {
-        generate_indent(indent_, o_);
-        o_ << "stan::math::fill(" << x.name_ << ",DUMMY_VAR__);" << EOL;
-      }
-      void operator()(positive_ordered_var_decl const& x) const {
-        generate_indent(indent_, o_);
-        o_ << "stan::math::fill(" << x.name_ << ",DUMMY_VAR__);" << EOL;
-      }
-      void operator()(cholesky_factor_var_decl const& x) const {
-        generate_indent(indent_, o_);
-        o_ << "stan::math::fill(" << x.name_ << ",DUMMY_VAR__);" << EOL;
-      }
-      void operator()(cholesky_corr_var_decl const& x) const {
-        generate_indent(indent_, o_);
-        o_ << "stan::math::fill(" << x.name_ << ",DUMMY_VAR__);" << EOL;
-      }
-      void operator()(cov_matrix_var_decl const& x) const {
-        generate_indent(indent_, o_);
-        o_ << "stan::math::fill(" << x.name_ << ",DUMMY_VAR__);" << EOL;
-      }
-      void operator()(corr_matrix_var_decl const& x) const {
-        generate_indent(indent_, o_);
-        o_ << "stan::math::fill(" << x.name_ << ",DUMMY_VAR__);" << EOL;
-      }
-    };
-
-    void generate_init_vars(const std::vector<var_decl>& vs,
-                            int indent,
-                            std::ostream& o) {
-      generate_init_vars_visgen vis(indent, o);
-      o << EOL;
-      generate_comment("initialize undefined transformed variables to"
-                       " avoid seg fault on val access",
-                       indent, o);
-=======
       generate_local_var_init_nan_visgen vis(is_var_context, indent, o);
->>>>>>> 8ebf763a
       for (size_t i = 0; i < vs.size(); ++i) {
         boost::apply_visitor(vis, vs[i].decl_);
       }
@@ -2247,12 +2120,6 @@
           o_ << "{" << EOL;
           generate_local_var_decls(x.local_decl_, indent, o_,
                                    is_var_context_, is_fun_return_);
-<<<<<<< HEAD
-          generate_local_var_init_nan(x.local_decl_, indent, o_,
-                                      is_var_context_, is_fun_return_);
-          generate_define_vars(x.local_decl_, indent, is_var_context_, o_);
-=======
->>>>>>> 8ebf763a
         }
         o_ << EOL;
         for (size_t i = 0; i < x.statements_.size(); ++i)
@@ -2495,11 +2362,6 @@
       generate_comment("transformed parameters", 2, o);
       generate_local_var_decls(p.derived_decl_.first, 2, o, is_var_context,
                                is_fun_return);
-<<<<<<< HEAD
-      generate_init_vars(p.derived_decl_.first, 2, o);
-      generate_define_vars(p.derived_decl_.first, 2, is_var_context, o);
-=======
->>>>>>> 8ebf763a
       o << EOL;
 
       bool include_sampling = true;
@@ -3334,28 +3196,11 @@
       generate_var_resizing(prog.derived_data_decl_.first, o);
       o << EOL;
 
-<<<<<<< HEAD
-      o << INDENT2
-        << "double DUMMY_VAR__(std::numeric_limits<double>::quiet_NaN());"
-        << EOL;
-      o << INDENT2
-        << "(void) DUMMY_VAR__;  // suppress unused var warning" << EOL2;
-      generate_init_vars(prog.derived_data_decl_.first, 2, o);
-
       bool include_sampling = false;
       bool is_var_context = false;
       bool is_fun_return = false;
-      generate_define_vars(prog.derived_data_decl_.first, 2, is_var_context, o);
-      o << EOL;
-
-      // need to fix generate_located_statements // mm: remove this comment?
-=======
-      bool include_sampling = false;
-      bool is_var_context = false;
-      bool is_fun_return = false;
 
       // need to fix generate_located_statements
->>>>>>> 8ebf763a
       generate_located_statements(prog.derived_data_decl_.second,
                                   2, o, include_sampling, is_var_context,
                                   is_fun_return);
@@ -3543,16 +3388,6 @@
         generate_type(base_type, dims, dims.size(), o_);
         o_ << ' ' << name;
         generate_initializer(o_, base_type, dims, type_arg1, type_arg2);
-<<<<<<< HEAD
-        if (!is_nil(definition)) {
-          o_ << ";" << EOL;
-          o_ << INDENT2;
-          o_ << "stan::math::assign(" << name << ", ";
-          generate_expression(definition, false, o_);
-          o_ << ");" << EOL;
-        }
-=======
->>>>>>> 8ebf763a
       }
       void generate_indent_num_dims(size_t base_indent,
                                     const std::vector<expression>& dims,
@@ -4574,17 +4409,6 @@
                                is_var_context, is_fun_return);
 
       o << EOL;
-<<<<<<< HEAD
-      o << INDENT2
-        << "double DUMMY_VAR__(std::numeric_limits<double>::quiet_NaN());"
-        << EOL;
-      o << INDENT2 << "(void) DUMMY_VAR__;  // suppress unused var warning"
-        << EOL2;
-      generate_init_vars(prog.generated_decl_.first, 2, o);
-      generate_define_vars(prog.generated_decl_.first, 2, is_var_context, o);
-      o << EOL;
-=======
->>>>>>> 8ebf763a
       generate_located_statements(prog.generated_decl_.second, 2, o,
                                   include_sampling, is_var_context,
                                   is_fun_return);
