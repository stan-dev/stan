// included from constructor for function_signatures() in src/stan/lang/ast.hpp

std::vector<base_expr_type> base_types;
base_types.push_back(int_type());
base_types.push_back(double_type());
base_types.push_back(vector_type());
base_types.push_back(row_vector_type());
base_types.push_back(matrix_type());

std::vector<expr_type> vector_types;
vector_types.push_back(expr_type(double_type()));  // scalar
vector_types.push_back(expr_type(double_type(), 1U));  // std vector
vector_types.push_back(expr_type(vector_type()));  // Eigen vector
vector_types.push_back(expr_type(row_vector_type()));  // Eigen row vector

std::vector<expr_type> int_vector_types;
int_vector_types.push_back(expr_type(int_type()));  // scalar
int_vector_types.push_back(expr_type(int_type(), 1U));  // std vector

std::vector<expr_type> all_vector_types;
all_vector_types.push_back(expr_type(double_type()));  // scalar
all_vector_types.push_back(expr_type(double_type(), 1U));  // std vector
all_vector_types.push_back(expr_type(vector_type()));  // Eigen vector
all_vector_types.push_back(expr_type(row_vector_type()));  // Eigen row vector
all_vector_types.push_back(expr_type(int_type()));  // scalar
all_vector_types.push_back(expr_type(int_type(), 1U));  // std vector

std::vector<expr_type> primitive_types;
primitive_types.push_back(expr_type(int_type()));
primitive_types.push_back(expr_type(double_type()));

add("abs", expr_type(int_type()), expr_type(int_type()));
add("abs", expr_type(double_type()), expr_type(double_type()));
add_unary_vectorized("acos");
add_unary_vectorized("acosh");
for (size_t i = 0; i < base_types.size(); ++i) {
  add("add", base_types[i], base_types[i], base_types[i]);
}
add("add", expr_type(vector_type()), expr_type(vector_type()), expr_type(double_type()));
add("add", expr_type(row_vector_type()), expr_type(row_vector_type()), expr_type(double_type()));
add("add", expr_type(matrix_type()), expr_type(matrix_type()), expr_type(double_type()));
add("add", expr_type(vector_type()), expr_type(double_type()), expr_type(vector_type()));
add("add", expr_type(row_vector_type()), expr_type(double_type()), expr_type(row_vector_type()));
add("add", expr_type(matrix_type()), expr_type(double_type()), expr_type(matrix_type()));
for (size_t i = 0; i < base_types.size(); ++i) {
  add("add", base_types[i], base_types[i]);
}
for (size_t i = 1; i < 8; ++i) {
  add("append_array", expr_type(int_type(), i), expr_type(int_type(), i), expr_type(int_type(), i));
  add("append_array", expr_type(double_type(), i), expr_type(double_type(), i), expr_type(double_type(), i));
  add("append_array", expr_type(vector_type(), i), expr_type(vector_type(), i), expr_type(vector_type(), i));
  add("append_array", expr_type(row_vector_type(), i), expr_type(row_vector_type(), i), expr_type(row_vector_type(), i));
  add("append_array", expr_type(matrix_type(), i), expr_type(matrix_type(), i), expr_type(matrix_type(), i));
}
add_unary_vectorized("asin");
add_unary_vectorized("asinh");
add_unary_vectorized("atan");
add_binary("atan2");
add_unary_vectorized("atanh");
for (size_t i = 0; i < int_vector_types.size(); ++i)
  for (size_t j = 0; j < vector_types.size(); ++j) {
    add("bernoulli_ccdf_log", expr_type(double_type()), int_vector_types[i],
	vector_types[j]);
    add("bernoulli_cdf", expr_type(double_type()), int_vector_types[i],
	vector_types[j]);
    add("bernoulli_cdf_log", expr_type(double_type()), int_vector_types[i],
	vector_types[j]);
    add("bernoulli_log", expr_type(double_type()), int_vector_types[i],
	vector_types[j]);
    add("bernoulli_lccdf", expr_type(double_type()), int_vector_types[i],
	vector_types[j]);
    add("bernoulli_lcdf", expr_type(double_type()), int_vector_types[i],
	vector_types[j]);
    add("bernoulli_lpmf", expr_type(double_type()), int_vector_types[i],
	vector_types[j]);
  }
for (const auto& t : all_vector_types) {
  add("bernoulli_rng", rng_return_type<int_type>(t), t);
 }
for (const auto& t : all_vector_types) {
  add("bernoulli_logit_rng", rng_return_type<int_type>(t), t);
 }
for (size_t i = 0; i < int_vector_types.size(); ++i)
  for (size_t j = 0; j < vector_types.size(); ++j) {
    add("bernoulli_logit_log", expr_type(double_type()), int_vector_types[i],
	vector_types[j]);
    add("bernoulli_logit_lpmf", expr_type(double_type()), int_vector_types[i],
	vector_types[j]);
  }
for (size_t i = 0; i < int_vector_types.size(); ++i)
  for (size_t j = 0; j < vector_types.size(); ++j) {
    add("bernoulli_logit_glm_lpmf",
        expr_type(double_type()),
        int_vector_types[i],
        expr_type(matrix_type()),
        vector_types[j],
        expr_type(double_type()));
    add("bernoulli_logit_glm_lpmf",
        expr_type(double_type()),
        int_vector_types[i],
        expr_type(vector_type()),
        vector_types[j],
        expr_type(double_type()));
  }
add("bessel_first_kind", expr_type(double_type()), expr_type(int_type()), expr_type(double_type()));
add("bessel_second_kind", expr_type(double_type()), expr_type(int_type()), expr_type(double_type()));
for (size_t i = 0; i < int_vector_types.size(); i++)
  for (size_t j = 0; j < int_vector_types.size(); j++)
    for (size_t k = 0; k < vector_types.size(); k++)
      for (size_t l = 0; l < vector_types.size(); l++) {
        add("beta_binomial_ccdf_log", expr_type(double_type()),
            int_vector_types[i], int_vector_types[j],
	    vector_types[k], vector_types[l]);
        add("beta_binomial_cdf", expr_type(double_type()),
            int_vector_types[i], int_vector_types[j],
	    vector_types[k], vector_types[l]);
        add("beta_binomial_cdf_log", expr_type(double_type()),
            int_vector_types[i], int_vector_types[j],
	    vector_types[k], vector_types[l]);
        add("beta_binomial_log", expr_type(double_type()),
            int_vector_types[i], int_vector_types[j],
	    vector_types[k], vector_types[l]);
        add("beta_binomial_lccdf", expr_type(double_type()), int_vector_types[i],
	    int_vector_types[j], vector_types[k], vector_types[l]);
        add("beta_binomial_lcdf", expr_type(double_type()),
            int_vector_types[i], int_vector_types[j],
	    vector_types[k], vector_types[l]);
        add("beta_binomial_lpmf", expr_type(double_type()),
            int_vector_types[i], int_vector_types[j],
	    vector_types[k], vector_types[l]);
      }
for (const auto& t : int_vector_types) {
  for (const auto& u : all_vector_types) {
    for (const auto& v : all_vector_types) {
      add("beta_binomial_rng", rng_return_type<int_type>(t, u, v), t, u, v);
    }
  }
 }
for (size_t i = 0; i < vector_types.size(); ++i) {
  for (size_t j = 0; j < vector_types.size(); ++j) {
    for (size_t k = 0; k < vector_types.size(); ++k) {
      add("beta_ccdf_log", expr_type(double_type()), vector_types[i],
	  vector_types[j], vector_types[k]);
      add("beta_cdf", expr_type(double_type()), vector_types[i], vector_types[j],
	  vector_types[k]);
      add("beta_cdf_log", expr_type(double_type()), vector_types[i],
	  vector_types[j], vector_types[k]);
      add("beta_log", expr_type(double_type()), vector_types[i], vector_types[j],
	  vector_types[k]);
      add("beta_lccdf", expr_type(double_type()), vector_types[i],
	  vector_types[j], vector_types[k]);
      add("beta_lcdf", expr_type(double_type()), vector_types[i],
	  vector_types[j], vector_types[k]);
      add("beta_lpdf", expr_type(double_type()), vector_types[i], vector_types[j],
	  vector_types[k]);
    }
  }
}
for (const auto& t : all_vector_types) {
  for (const auto& u : all_vector_types) {
    add("beta_rng", rng_return_type<double_type>(t, u), t, u);
  }
 }
add("binary_log_loss", expr_type(double_type()), expr_type(int_type()), expr_type(double_type()));
for (size_t i = 0; i < int_vector_types.size(); ++i) {
  for (size_t j = 0; j < int_vector_types.size(); ++j) {
    for (size_t k = 0; k < vector_types.size(); ++k) {
      add("binomial_ccdf_log", expr_type(double_type()),
          int_vector_types[i], int_vector_types[j], vector_types[k]);
      add("binomial_cdf", expr_type(double_type()),
          int_vector_types[i], int_vector_types[j], vector_types[k]);
      add("binomial_cdf_log", expr_type(double_type()),
          int_vector_types[i], int_vector_types[j], vector_types[k]);
      add("binomial_log", expr_type(double_type()),
          int_vector_types[i], int_vector_types[j], vector_types[k]);
      add("binomial_lccdf", expr_type(double_type()),
          int_vector_types[i], int_vector_types[j], vector_types[k]);
      add("binomial_lcdf", expr_type(double_type()),
          int_vector_types[i], int_vector_types[j], vector_types[k]);
      add("binomial_lpmf", expr_type(double_type()),
          int_vector_types[i], int_vector_types[j], vector_types[k]);
    }
  }
}
for (const auto& t : int_vector_types) {
  for (const auto& u : all_vector_types) {
    add("binomial_rng", rng_return_type<int_type>(t, u), t, u);
  }
 }
add_binary("binomial_coefficient_log");
for (size_t i = 0; i < int_vector_types.size(); ++i) {
  for (size_t j = 0; j < int_vector_types.size(); ++j) {
    for (size_t k = 0; k < vector_types.size(); ++k) {
      add("binomial_logit_log", expr_type(double_type()),
          int_vector_types[i], int_vector_types[j], vector_types[k]);
      add("binomial_logit_lpmf", expr_type(double_type()),
          int_vector_types[i], int_vector_types[j], vector_types[k]);
    }
  }
}
add("block", expr_type(matrix_type()), expr_type(matrix_type()), expr_type(int_type()), expr_type(int_type()), expr_type(int_type()), expr_type(int_type()));
for (size_t i = 0; i < int_vector_types.size(); ++i) {
  add("categorical_log", expr_type(double_type()), int_vector_types[i], expr_type(vector_type()));
  add("categorical_logit_log", expr_type(double_type()), int_vector_types[i],
      expr_type(vector_type()));
  add("categorical_lpmf", expr_type(double_type()), int_vector_types[i], expr_type(vector_type()));
  add("categorical_logit_lpmf", expr_type(double_type()), int_vector_types[i],
      expr_type(vector_type()));
}
add("categorical_rng", expr_type(int_type()), expr_type(vector_type()));
add("categorical_logit_rng", expr_type(int_type()), expr_type(vector_type()));
for (size_t i = 0; i < vector_types.size(); ++i) {
  for (size_t j = 0; j < vector_types.size(); ++j) {
    for (size_t k = 0; k < vector_types.size(); ++k) {
      add("cauchy_ccdf_log", expr_type(double_type()), vector_types[i],
	  vector_types[j], vector_types[k]);
      add("cauchy_cdf", expr_type(double_type()), vector_types[i], vector_types[j],
	  vector_types[k]);
      add("cauchy_cdf_log", expr_type(double_type()), vector_types[i],
	  vector_types[j], vector_types[k]);
      add("cauchy_log", expr_type(double_type()), vector_types[i], vector_types[j],
	  vector_types[k]);
      add("cauchy_lccdf", expr_type(double_type()), vector_types[i],
	  vector_types[j], vector_types[k]);
      add("cauchy_lcdf", expr_type(double_type()), vector_types[i],
	  vector_types[j], vector_types[k]);
      add("cauchy_lpdf", expr_type(double_type()), vector_types[i], vector_types[j],
	  vector_types[k]);
    }
  }
 }
for (const auto& t : all_vector_types) {
  for (const auto& u : all_vector_types) {
    add("cauchy_rng", rng_return_type<double_type>(t, u), t, u);
  }
 }
add("append_col", expr_type(matrix_type()), expr_type(matrix_type()), expr_type(matrix_type()));
add("append_col", expr_type(matrix_type()), expr_type(vector_type()), expr_type(matrix_type()));
add("append_col", expr_type(matrix_type()), expr_type(matrix_type()), expr_type(vector_type()));
add("append_col", expr_type(matrix_type()), expr_type(vector_type()), expr_type(vector_type()));
add("append_col", expr_type(row_vector_type()), expr_type(row_vector_type()), expr_type(row_vector_type()));
add("append_col", expr_type(row_vector_type()), expr_type(double_type()), expr_type(row_vector_type()));
add("append_col", expr_type(row_vector_type()), expr_type(row_vector_type()), expr_type(double_type()));
add_unary_vectorized("cbrt");
add_unary_vectorized("ceil");
for (size_t i = 0; i < vector_types.size(); ++i) {
  for (size_t j = 0; j < vector_types.size(); ++j) {
      add("chi_square_ccdf_log", expr_type(double_type()), vector_types[i],
	  vector_types[j]);
      add("chi_square_cdf", expr_type(double_type()), vector_types[i],
	  vector_types[j]);
      add("chi_square_cdf_log", expr_type(double_type()), vector_types[i],
	  vector_types[j]);
      add("chi_square_log", expr_type(double_type()), vector_types[i],
	  vector_types[j]);
      add("chi_square_lccdf", expr_type(double_type()), vector_types[i],
	  vector_types[j]);
      add("chi_square_lcdf", expr_type(double_type()), vector_types[i],
	  vector_types[j]);
      add("chi_square_lpdf", expr_type(double_type()), vector_types[i],
	  vector_types[j]);
  }
}
for (const auto& t : all_vector_types) {
  add("chi_square_rng", rng_return_type<double_type>(t), t);
 }
add("cholesky_decompose", expr_type(matrix_type()), expr_type(matrix_type()));
add("choose", expr_type(int_type()), expr_type(int_type()), expr_type(int_type()));
add("col", expr_type(vector_type()), expr_type(matrix_type()), expr_type(int_type()));
add("cols", expr_type(int_type()), expr_type(vector_type()));
add("cols", expr_type(int_type()), expr_type(row_vector_type()));
add("cols", expr_type(int_type()), expr_type(matrix_type()));
add("columns_dot_product", expr_type(row_vector_type()), expr_type(vector_type()), expr_type(vector_type()));
add("columns_dot_product", expr_type(row_vector_type()), expr_type(row_vector_type()), expr_type(row_vector_type()));
add("columns_dot_product", expr_type(row_vector_type()), expr_type(matrix_type()), expr_type(matrix_type()));
add("columns_dot_self", expr_type(row_vector_type()), expr_type(vector_type()));
add("columns_dot_self", expr_type(row_vector_type()), expr_type(row_vector_type()));
add("columns_dot_self", expr_type(row_vector_type()), expr_type(matrix_type()));
add_unary_vectorized("cos");
add_unary_vectorized("cosh");
add("cov_exp_quad", expr_type(matrix_type()), expr_type(double_type(), 1U), expr_type(double_type()), expr_type(double_type()));
add("cov_exp_quad", expr_type(matrix_type()), expr_type(vector_type(), 1U), expr_type(double_type()), expr_type(double_type()));
add("cov_exp_quad", expr_type(matrix_type()), expr_type(row_vector_type(), 1U), expr_type(double_type()), expr_type(double_type()));
add("cov_exp_quad", expr_type(matrix_type()), expr_type(double_type(), 1U), expr_type(double_type(), 1U), expr_type(double_type()), expr_type(double_type()));
add("cov_exp_quad", expr_type(matrix_type()), expr_type(vector_type(), 1U), expr_type(vector_type(), 1U), expr_type(double_type()), expr_type(double_type()));
add("cov_exp_quad", expr_type(matrix_type()), expr_type(row_vector_type(), 1U), expr_type(row_vector_type(), 1U), expr_type(double_type()), expr_type(double_type()));
add("crossprod", expr_type(matrix_type()), expr_type(matrix_type()));
add("csr_matrix_times_vector",expr_type(vector_type()), expr_type(int_type()), expr_type(int_type()),
          expr_type(vector_type()), expr_type(int_type(), 1U), expr_type(int_type(), 1U), expr_type(vector_type()));
add("csr_to_dense_matrix", expr_type(matrix_type()),expr_type(int_type()), expr_type(int_type()),
          expr_type(vector_type()), expr_type(int_type(), 1U), expr_type(int_type(), 1U));
add("csr_extract_w", expr_type(vector_type()), expr_type(matrix_type()));
add("csr_extract_v", expr_type(int_type(), 1U), expr_type(matrix_type()));
add("csr_extract_u", expr_type(int_type(), 1U), expr_type(matrix_type()));
add("cumulative_sum", expr_type(double_type(), 1U),
    expr_type(double_type(), 1U));
add("cumulative_sum", expr_type(vector_type()), expr_type(vector_type()));
add("cumulative_sum", expr_type(row_vector_type()), expr_type(row_vector_type()));
add("determinant", expr_type(double_type()), expr_type(matrix_type()));
add("diag_matrix", expr_type(matrix_type()), expr_type(vector_type()));
add("diag_post_multiply", expr_type(matrix_type()), expr_type(matrix_type()), expr_type(vector_type()));
add("diag_post_multiply", expr_type(matrix_type()), expr_type(matrix_type()), expr_type(row_vector_type()));
add("diag_pre_multiply", expr_type(matrix_type()), expr_type(vector_type()), expr_type(matrix_type()));
add("diag_pre_multiply", expr_type(matrix_type()), expr_type(row_vector_type()), expr_type(matrix_type()));
add("diagonal", expr_type(vector_type()), expr_type(matrix_type()));
add_unary_vectorized("digamma");
for (size_t i = 0; i < 8; ++i) {
  add("dims", expr_type(int_type(), 1), expr_type(int_type(), i));
  add("dims", expr_type(int_type(), 1), expr_type(double_type(), i));
  add("dims", expr_type(int_type(), 1), expr_type(vector_type(), i));
  add("dims", expr_type(int_type(), 1), expr_type(row_vector_type(), i));
  add("dims", expr_type(int_type(), 1), expr_type(matrix_type(), i));
}
add("dirichlet_log", expr_type(double_type()), expr_type(vector_type()), expr_type(vector_type()));
add("dirichlet_lpdf", expr_type(double_type()), expr_type(vector_type()), expr_type(vector_type()));
add("dirichlet_rng", expr_type(vector_type()), expr_type(vector_type()));
add("distance", expr_type(double_type()), expr_type(vector_type()), expr_type(vector_type()));
add("distance", expr_type(double_type()), expr_type(row_vector_type()), expr_type(row_vector_type()));
add("distance", expr_type(double_type()), expr_type(vector_type()), expr_type(row_vector_type()));
add("distance", expr_type(double_type()), expr_type(row_vector_type()), expr_type(vector_type()));
add("divide", expr_type(int_type()), expr_type(int_type()), expr_type(int_type()));
add("divide", expr_type(double_type()), expr_type(double_type()), expr_type(double_type()));
add("divide", expr_type(vector_type()), expr_type(vector_type()), expr_type(double_type()));
add("divide", expr_type(row_vector_type()), expr_type(row_vector_type()), expr_type(double_type()));
add("divide", expr_type(matrix_type()), expr_type(matrix_type()), expr_type(double_type()));
add("dot_product", expr_type(double_type()), expr_type(vector_type()), expr_type(vector_type()));
add("dot_product", expr_type(double_type()), expr_type(row_vector_type()), expr_type(row_vector_type()));
add("dot_product", expr_type(double_type()), expr_type(vector_type()), expr_type(row_vector_type()));
add("dot_product", expr_type(double_type()), expr_type(row_vector_type()), expr_type(vector_type()));
add("dot_product", expr_type(double_type()), expr_type(double_type(), 1U),
    expr_type(double_type(), 1U));
add("dot_self", expr_type(double_type()), expr_type(vector_type()));
add("dot_self", expr_type(double_type()), expr_type(row_vector_type()));
for (size_t i = 0; i < vector_types.size(); ++i) {
  for (size_t j = 0; j < vector_types.size(); ++j) {
    for (size_t k = 0; k < vector_types.size(); ++k) {
      add("double_exponential_ccdf_log", expr_type(double_type()), vector_types[i],
	  vector_types[j], vector_types[k]);
      add("double_exponential_cdf", expr_type(double_type()), vector_types[i],
	  vector_types[j], vector_types[k]);
      add("double_exponential_cdf_log", expr_type(double_type()), vector_types[i],
	  vector_types[j], vector_types[k]);
      add("double_exponential_log", expr_type(double_type()), vector_types[i],
	  vector_types[j], vector_types[k]);
      add("double_exponential_lccdf", expr_type(double_type()), vector_types[i],
	  vector_types[j], vector_types[k]);
      add("double_exponential_lcdf", expr_type(double_type()), vector_types[i],
	  vector_types[j], vector_types[k]);
      add("double_exponential_lpdf", expr_type(double_type()), vector_types[i],
	  vector_types[j], vector_types[k]);
    }
  }
}
for (const auto& t : all_vector_types) {
  for (const auto& u : all_vector_types) {
    add("double_exponential_rng", rng_return_type<double_type>(t, u), t, u);
  }
 }
add_nullary("e");
add("eigenvalues_sym", expr_type(vector_type()), expr_type(matrix_type()));
add("eigenvectors_sym", expr_type(matrix_type()), expr_type(matrix_type()));
add("qr_Q", expr_type(matrix_type()), expr_type(matrix_type()));
add("qr_R", expr_type(matrix_type()), expr_type(matrix_type()));
add("qr_thin_Q", expr_type(matrix_type()), expr_type(matrix_type()));
add("qr_thin_R", expr_type(matrix_type()), expr_type(matrix_type()));
add("elt_divide", expr_type(vector_type()), expr_type(vector_type()), expr_type(vector_type()));
add("elt_divide", expr_type(row_vector_type()), expr_type(row_vector_type()), expr_type(row_vector_type()));
add("elt_divide", expr_type(matrix_type()), expr_type(matrix_type()), expr_type(matrix_type()));
add("elt_divide", expr_type(vector_type()), expr_type(vector_type()), expr_type(double_type()));
add("elt_divide", expr_type(row_vector_type()), expr_type(row_vector_type()), expr_type(double_type()));
add("elt_divide", expr_type(matrix_type()), expr_type(matrix_type()), expr_type(double_type()));
add("elt_divide", expr_type(vector_type()), expr_type(double_type()), expr_type(vector_type()));
add("elt_divide", expr_type(row_vector_type()), expr_type(double_type()), expr_type(row_vector_type()));
add("elt_divide", expr_type(matrix_type()), expr_type(double_type()), expr_type(matrix_type()));
add("elt_multiply", expr_type(vector_type()), expr_type(vector_type()), expr_type(vector_type()));
add("elt_multiply", expr_type(row_vector_type()), expr_type(row_vector_type()), expr_type(row_vector_type()));
add("elt_multiply", expr_type(matrix_type()), expr_type(matrix_type()), expr_type(matrix_type()));
add_unary_vectorized("erf");
add_unary_vectorized("erfc");
add_unary_vectorized("exp");
add_unary_vectorized("exp2");
for (size_t i = 0; i < vector_types.size(); ++i) {
  for (size_t j = 0; j < vector_types.size(); ++j) {
    for (size_t k = 0; k < vector_types.size(); ++k) {
      for (size_t l = 0; l < vector_types.size(); ++l) {
        add("exp_mod_normal_ccdf_log", expr_type(double_type()), vector_types[i],
	    vector_types[j], vector_types[k], vector_types[l]);
        add("exp_mod_normal_cdf", expr_type(double_type()), vector_types[i],
	    vector_types[j], vector_types[k], vector_types[l]);
        add("exp_mod_normal_cdf_log", expr_type(double_type()), vector_types[i],
	    vector_types[j], vector_types[k], vector_types[l]);
        add("exp_mod_normal_log", expr_type(double_type()), vector_types[i],
	    vector_types[j], vector_types[k], vector_types[l]);
        add("exp_mod_normal_lccdf", expr_type(double_type()), vector_types[i],
	    vector_types[j], vector_types[k], vector_types[l]);
        add("exp_mod_normal_lcdf", expr_type(double_type()), vector_types[i],
	    vector_types[j], vector_types[k], vector_types[l]);
        add("exp_mod_normal_lpdf", expr_type(double_type()), vector_types[i],
	    vector_types[j], vector_types[k], vector_types[l]);
      }
    }
  }
}
for (const auto& t : all_vector_types) {
  for (const auto& u : all_vector_types) {
    for (const auto& v : all_vector_types) {
      add("exp_mod_normal_rng", rng_return_type<double_type>(t, u, v), t, u, v);
    }
  }
 }
add_unary_vectorized("expm1");
for (size_t i = 0; i < vector_types.size(); ++i) {
  for (size_t j = 0; j < vector_types.size(); ++j) {
      add("exponential_ccdf_log", expr_type(double_type()), vector_types[i], vector_types[j]);
      add("exponential_cdf", expr_type(double_type()), vector_types[i], vector_types[j]);
      add("exponential_cdf_log", expr_type(double_type()), vector_types[i], vector_types[j]);
      add("exponential_log", expr_type(double_type()), vector_types[i], vector_types[j]);
      add("exponential_lccdf", expr_type(double_type()), vector_types[i], vector_types[j]);
      add("exponential_lcdf", expr_type(double_type()), vector_types[i], vector_types[j]);
      add("exponential_lpdf", expr_type(double_type()), vector_types[i], vector_types[j]);
  }
}
for (const auto& t : all_vector_types) {
  add("exponential_rng", rng_return_type<double_type>(t), t);
 }

add_unary_vectorized("fabs");
add("falling_factorial", expr_type(double_type()), expr_type(double_type()), expr_type(int_type()));
add("falling_factorial", expr_type(int_type()), expr_type(int_type()), expr_type(int_type()));
add_binary("fdim");
add_unary_vectorized("floor");
add_ternary("fma");
add_binary("fmax");
add_binary("fmin");
add_binary("fmod");
for (size_t i = 0; i < vector_types.size(); ++i) {
  for (size_t j = 0; j < vector_types.size(); ++j) {
    for (size_t k = 0; k < vector_types.size(); ++k) {
        add("frechet_ccdf_log", expr_type(double_type()), vector_types[i],
	    vector_types[j], vector_types[k]);
        add("frechet_cdf", expr_type(double_type()), vector_types[i],
	    vector_types[j], vector_types[k]);
        add("frechet_cdf_log", expr_type(double_type()), vector_types[i],
	    vector_types[j], vector_types[k]);
        add("frechet_log", expr_type(double_type()), vector_types[i],
	    vector_types[j], vector_types[k]);
        add("frechet_lccdf", expr_type(double_type()), vector_types[i],
	    vector_types[j], vector_types[k]);
        add("frechet_lcdf", expr_type(double_type()), vector_types[i],
	    vector_types[j], vector_types[k]);
        add("frechet_lpdf", expr_type(double_type()), vector_types[i],
	    vector_types[j], vector_types[k]);
    }
  }
}
for (const auto& t : all_vector_types) {
  for (const auto& u : all_vector_types) {
    add("frechet_rng", rng_return_type<double_type>(t, u), t, u);
  }
 }
for (size_t i = 0; i < vector_types.size(); ++i) {
  for (size_t j = 0; j < vector_types.size(); ++j) {
    for (size_t k = 0; k < vector_types.size(); ++k) {
      add("gamma_ccdf_log", expr_type(double_type()), vector_types[i],
	  vector_types[j], vector_types[k]);
      add("gamma_cdf", expr_type(double_type()), vector_types[i], vector_types[j],
	  vector_types[k]);
      add("gamma_cdf_log", expr_type(double_type()), vector_types[i],
	  vector_types[j], vector_types[k]);
      add("gamma_log", expr_type(double_type()), vector_types[i], vector_types[j],
	  vector_types[k]);
      add("gamma_lccdf", expr_type(double_type()), vector_types[i],
	  vector_types[j], vector_types[k]);
      add("gamma_lcdf", expr_type(double_type()), vector_types[i],
	  vector_types[j], vector_types[k]);
      add("gamma_lpdf", expr_type(double_type()), vector_types[i], vector_types[j],
	  vector_types[k]);
    }
  }
}
add_binary("gamma_p");
add_binary("gamma_q");
for (const auto& t : all_vector_types) {
  for (const auto& u : all_vector_types) {
    add("gamma_rng", rng_return_type<double_type>(t, u), t, u);
  }
 }
add("gaussian_dlm_obs_log", expr_type(double_type()), expr_type(matrix_type()), expr_type(matrix_type()), expr_type(matrix_type()),
    expr_type(matrix_type()), expr_type(matrix_type()), expr_type(vector_type()), expr_type(matrix_type()));
add("gaussian_dlm_obs_log", expr_type(double_type()), expr_type(matrix_type()), expr_type(matrix_type()), expr_type(matrix_type()),
    expr_type(vector_type()), expr_type(matrix_type()), expr_type(vector_type()), expr_type(matrix_type()));
add("gaussian_dlm_obs_lpdf", expr_type(double_type()), expr_type(matrix_type()), expr_type(matrix_type()), expr_type(matrix_type()),
    expr_type(matrix_type()), expr_type(matrix_type()), expr_type(vector_type()), expr_type(matrix_type()));
add("gaussian_dlm_obs_lpdf", expr_type(double_type()), expr_type(matrix_type()), expr_type(matrix_type()), expr_type(matrix_type()),
    expr_type(vector_type()), expr_type(matrix_type()), expr_type(vector_type()), expr_type(matrix_type()));
add_nullary("get_lp");  // special handling in term_grammar_def
for (size_t i = 0; i < vector_types.size(); ++i) {
  for (size_t j = 0; j < vector_types.size(); ++j) {
    for (size_t k = 0; k < vector_types.size(); ++k) {
      add("gumbel_ccdf_log", expr_type(double_type()), vector_types[i],
	  vector_types[j], vector_types[k]);
      add("gumbel_cdf", expr_type(double_type()), vector_types[i], vector_types[j],
	  vector_types[k]);
      add("gumbel_cdf_log", expr_type(double_type()), vector_types[i],
	  vector_types[j], vector_types[k]);
      add("gumbel_log", expr_type(double_type()), vector_types[i], vector_types[j],
	  vector_types[k]);
      add("gumbel_lccdf", expr_type(double_type()), vector_types[i],
	  vector_types[j], vector_types[k]);
      add("gumbel_lcdf", expr_type(double_type()), vector_types[i],
	  vector_types[j], vector_types[k]);
      add("gumbel_lpdf", expr_type(double_type()), vector_types[i], vector_types[j],
	  vector_types[k]);
    }
  }
}
for (const auto& t : all_vector_types) {
  for (const auto& u : all_vector_types) {
    add("gumbel_rng", rng_return_type<double_type>(t, u), t, u);
  }
 }
add("head", expr_type(row_vector_type()), expr_type(row_vector_type()), expr_type(int_type()));
add("head", expr_type(vector_type()), expr_type(vector_type()), expr_type(int_type()));
for (size_t i = 0; i < base_types.size(); ++i) {
  add("head", expr_type(base_types[i], 1U),
      expr_type(base_types[i], 1U), expr_type(int_type()));
  add("head", expr_type(base_types[i], 2U),
      expr_type(base_types[i], 2U), expr_type(int_type()));
  add("head", expr_type(base_types[i], 3U),
      expr_type(base_types[i], 3U), expr_type(int_type()));
}
add("hypergeometric_log", expr_type(double_type()), expr_type(int_type()), expr_type(int_type()), expr_type(int_type()), expr_type(int_type()));
add("hypergeometric_lpmf", expr_type(double_type()), expr_type(int_type()), expr_type(int_type()), expr_type(int_type()), expr_type(int_type()));
add("hypergeometric_rng", expr_type(int_type()), expr_type(int_type()), expr_type(int_type()), expr_type(int_type()));
add_binary("hypot");
add("if_else", expr_type(double_type()), expr_type(int_type()), expr_type(double_type()), expr_type(double_type()));
add("inc_beta", expr_type(double_type()), expr_type(double_type()), expr_type(double_type()), expr_type(double_type()));
add("int_step", expr_type(int_type()), expr_type(double_type()));
add("int_step", expr_type(int_type()), expr_type(int_type()));
add_unary_vectorized("inv");
for (size_t i = 0; i < vector_types.size(); ++i) {
  for (size_t j = 0; j < vector_types.size(); ++j) {
    add("inv_chi_square_ccdf_log", expr_type(double_type()), vector_types[i], vector_types[j]);
    add("inv_chi_square_cdf", expr_type(double_type()), vector_types[i], vector_types[j]);
    add("inv_chi_square_cdf_log", expr_type(double_type()), vector_types[i], vector_types[j]);
    add("inv_chi_square_log", expr_type(double_type()), vector_types[i], vector_types[j]);
    add("inv_chi_square_lccdf", expr_type(double_type()), vector_types[i], vector_types[j]);
    add("inv_chi_square_lcdf", expr_type(double_type()), vector_types[i], vector_types[j]);
    add("inv_chi_square_lpdf", expr_type(double_type()), vector_types[i], vector_types[j]);
  }
}
for (const auto& t : all_vector_types) {
  add("inv_chi_square_rng", rng_return_type<double_type>(t), t);
 }
add_unary_vectorized("inv_cloglog");
for (size_t i = 0; i < vector_types.size(); ++i) {
  for (size_t j = 0; j < vector_types.size(); ++j) {
    for (size_t k = 0; k < vector_types.size(); ++k) {
      add("inv_gamma_ccdf_log", expr_type(double_type()), vector_types[i],
	  vector_types[j], vector_types[k]);
      add("inv_gamma_cdf", expr_type(double_type()), vector_types[i],
	  vector_types[j], vector_types[k]);
      add("inv_gamma_cdf_log", expr_type(double_type()), vector_types[i],
	  vector_types[j], vector_types[k]);
      add("inv_gamma_log", expr_type(double_type()), vector_types[i],
	  vector_types[j], vector_types[k]);
      add("inv_gamma_lccdf", expr_type(double_type()), vector_types[i],
	  vector_types[j], vector_types[k]);
      add("inv_gamma_lcdf", expr_type(double_type()), vector_types[i],
	  vector_types[j], vector_types[k]);
      add("inv_gamma_lpdf", expr_type(double_type()), vector_types[i],
	  vector_types[j], vector_types[k]);
    }
  }
}
for (const auto& t : all_vector_types) {
  for (const auto& u : all_vector_types) {
    add("inv_gamma_rng", rng_return_type<double_type>(t, u), t, u);
  }
 }
add_unary_vectorized("inv_logit");
add_unary_vectorized("inv_Phi");
add_unary_vectorized("inv_sqrt");
add_unary_vectorized("inv_square");
add("inv_wishart_log", expr_type(double_type()), expr_type(matrix_type()), expr_type(double_type()), expr_type(matrix_type()));
add("inv_wishart_lpdf", expr_type(double_type()), expr_type(matrix_type()), expr_type(double_type()), expr_type(matrix_type()));
add("inv_wishart_rng", expr_type(matrix_type()), expr_type(double_type()), expr_type(matrix_type()));
add("inverse", expr_type(matrix_type()), expr_type(matrix_type()));
add("inverse_spd", expr_type(matrix_type()), expr_type(matrix_type()));
add("is_inf", expr_type(int_type()), expr_type(double_type()));
add("is_nan", expr_type(int_type()), expr_type(double_type()));
add_binary("lbeta");
add_binary("lchoose");
add_unary_vectorized("lgamma");
add("lkj_corr_cholesky_log", expr_type(double_type()), expr_type(matrix_type()), expr_type(double_type()));
add("lkj_corr_cholesky_lpdf", expr_type(double_type()), expr_type(matrix_type()), expr_type(double_type()));
add("lkj_corr_cholesky_rng", expr_type(matrix_type()), expr_type(int_type()), expr_type(double_type()));
add("lkj_corr_log", expr_type(double_type()), expr_type(matrix_type()), expr_type(double_type()));
add("lkj_corr_lpdf", expr_type(double_type()), expr_type(matrix_type()), expr_type(double_type()));
add("lkj_corr_rng", expr_type(matrix_type()), expr_type(int_type()), expr_type(double_type()));
add("lkj_cov_log", expr_type(double_type()), expr_type(matrix_type()), expr_type(vector_type()), expr_type(vector_type()), expr_type(double_type()));
add("lmgamma", expr_type(double_type()), expr_type(int_type()), expr_type(double_type()));
add_binary("lmultiply");
add_unary_vectorized("log");
add_nullary("log10");
add_unary_vectorized("log10");
add_unary_vectorized("log1m");
add_unary_vectorized("log1m_exp");
add_unary_vectorized("log1m_inv_logit");
add_unary_vectorized("log1p");
add_unary_vectorized("log1p_exp");
add_nullary("log2");
add_unary_vectorized("log2");
add("log_determinant", expr_type(double_type()), expr_type(matrix_type()));
add_binary("log_diff_exp");
add_binary("log_falling_factorial");
add_ternary("log_mix");
for (size_t i = 1; i < vector_types.size(); ++i) {
  add("log_mix", expr_type(double_type()), vector_types[i], expr_type(double_type(), 1));
  for (size_t j = 0; j < 2; ++j) {
    for (size_t k = 2; k < 4; ++k) {
      add("log_mix", expr_type(double_type()), vector_types[i], expr_type(base_types[k], j));
    }
  }
}
add_binary("log_rising_factorial");
add_unary_vectorized("log_inv_logit");
add("log_softmax", expr_type(vector_type()), expr_type(vector_type()));
add("log_sum_exp", expr_type(double_type()), expr_type(double_type(), 1U));
add("log_sum_exp", expr_type(double_type()), expr_type(vector_type()));
add("log_sum_exp", expr_type(double_type()), expr_type(row_vector_type()));
add("log_sum_exp", expr_type(double_type()), expr_type(matrix_type()));
add_binary("log_sum_exp");
for (size_t i = 0; i < primitive_types.size(); ++i) {
  add("logical_negation", expr_type(int_type()), primitive_types[i]);
  for (size_t j = 0; j < primitive_types.size(); ++j) {
    add("logical_or", expr_type(int_type()), primitive_types[i],
	primitive_types[j]);
    add("logical_and", expr_type(int_type()), primitive_types[i],
	primitive_types[j]);
    add("logical_eq", expr_type(int_type()), primitive_types[i],
	primitive_types[j]);
    add("logical_neq", expr_type(int_type()), primitive_types[i],
	primitive_types[j]);
    add("logical_lt", expr_type(int_type()), primitive_types[i],
	primitive_types[j]);
    add("logical_lte", expr_type(int_type()), primitive_types[i],
	primitive_types[j]);
    add("logical_gt", expr_type(int_type()), primitive_types[i],
	primitive_types[j]);
    add("logical_gte", expr_type(int_type()), primitive_types[i],
	primitive_types[j]);
  }
}
for (size_t i = 0; i < vector_types.size(); ++i) {
  for (size_t j = 0; j < vector_types.size(); ++j) {
    for (size_t k = 0; k < vector_types.size(); ++k) {
      add("logistic_ccdf_log", expr_type(double_type()), vector_types[i],
	  vector_types[j], vector_types[k]);
      add("logistic_cdf", expr_type(double_type()), vector_types[i],
	  vector_types[j], vector_types[k]);
      add("logistic_cdf_log", expr_type(double_type()), vector_types[i],
	  vector_types[j], vector_types[k]);
      add("logistic_log", expr_type(double_type()), vector_types[i],
	  vector_types[j], vector_types[k]);
      add("logistic_lccdf", expr_type(double_type()), vector_types[i],
	  vector_types[j], vector_types[k]);
      add("logistic_lcdf", expr_type(double_type()), vector_types[i],
	  vector_types[j], vector_types[k]);
      add("logistic_lpdf", expr_type(double_type()), vector_types[i],
	  vector_types[j], vector_types[k]);
    }
  }
}
for (const auto& t : all_vector_types) {
  for (const auto& u : all_vector_types) {
    add("logistic_rng", rng_return_type<double_type>(t, u), t, u);
  }
 }
add_unary_vectorized("logit");
for (size_t i = 0; i < vector_types.size(); ++i) {
  for (size_t j = 0; j < vector_types.size(); ++j) {
    for (size_t k = 0; k < vector_types.size(); ++k) {
      add("lognormal_ccdf_log", expr_type(double_type()), vector_types[i],
	  vector_types[j], vector_types[k]);
      add("lognormal_cdf", expr_type(double_type()), vector_types[i],
	  vector_types[j], vector_types[k]);
      add("lognormal_cdf_log", expr_type(double_type()), vector_types[i],
	  vector_types[j], vector_types[k]);
      add("lognormal_log", expr_type(double_type()), vector_types[i],
	  vector_types[j], vector_types[k]);
      add("lognormal_lccdf", expr_type(double_type()), vector_types[i],
	  vector_types[j], vector_types[k]);
      add("lognormal_lcdf", expr_type(double_type()), vector_types[i],
	  vector_types[j], vector_types[k]);
      add("lognormal_lpdf", expr_type(double_type()), vector_types[i],
	  vector_types[j], vector_types[k]);
    }
  }
}
for (const auto& t : all_vector_types) {
  for (const auto& u : all_vector_types) {
    add("lognormal_rng", rng_return_type<double_type>(t, u), t, u);
  }
 }
add_nullary("machine_precision");
add("matrix_exp", expr_type(matrix_type()), expr_type(matrix_type()));
add("matrix_exp_multiply", expr_type(matrix_type()), expr_type(matrix_type()), expr_type(matrix_type()));
add("max", expr_type(int_type()), expr_type(int_type(), 1));
add("max", expr_type(double_type()), expr_type(double_type(), 1));
add("max", expr_type(double_type()), expr_type(vector_type()));
add("max", expr_type(double_type()), expr_type(row_vector_type()));
add("max", expr_type(double_type()), expr_type(matrix_type()));
add("max", expr_type(int_type()), expr_type(int_type()), expr_type(int_type()));
add("mdivide_left", expr_type(vector_type()), expr_type(matrix_type()), expr_type(vector_type()));
add("mdivide_left", expr_type(matrix_type()), expr_type(matrix_type()), expr_type(matrix_type()));
add("mdivide_left_spd", expr_type(vector_type()), expr_type(matrix_type()), expr_type(vector_type()));
add("mdivide_left_spd", expr_type(matrix_type()), expr_type(matrix_type()), expr_type(matrix_type()));
add("mdivide_left_tri_low", expr_type(matrix_type()), expr_type(matrix_type()), expr_type(matrix_type()));
add("mdivide_left_tri_low", expr_type(vector_type()), expr_type(matrix_type()), expr_type(vector_type()));
add("mdivide_right", expr_type(row_vector_type()), expr_type(row_vector_type()), expr_type(matrix_type()));
add("mdivide_right_spd", expr_type(matrix_type()), expr_type(matrix_type()), expr_type(matrix_type()));
add("mdivide_right_spd", expr_type(row_vector_type()), expr_type(row_vector_type()), expr_type(matrix_type()));
add("mdivide_right", expr_type(matrix_type()), expr_type(matrix_type()), expr_type(matrix_type()));
add("mdivide_right_tri_low", expr_type(row_vector_type()), expr_type(row_vector_type()), expr_type(matrix_type()));
add("mdivide_right_tri_low", expr_type(matrix_type()), expr_type(matrix_type()), expr_type(matrix_type()));
add("mean", expr_type(double_type()), expr_type(double_type(), 1));
add("mean", expr_type(double_type()), expr_type(vector_type()));
add("mean", expr_type(double_type()), expr_type(row_vector_type()));
add("mean", expr_type(double_type()), expr_type(matrix_type()));
add("min", expr_type(int_type()), expr_type(int_type(), 1));
add("min", expr_type(double_type()), expr_type(double_type(), 1));
add("min", expr_type(double_type()), expr_type(vector_type()));
add("min", expr_type(double_type()), expr_type(row_vector_type()));
add("min", expr_type(double_type()), expr_type(matrix_type()));
add("min", expr_type(int_type()), expr_type(int_type()), expr_type(int_type()));
add("minus", expr_type(double_type()), expr_type(double_type()));
add("minus", expr_type(vector_type()), expr_type(vector_type()));
add("minus", expr_type(row_vector_type()), expr_type(row_vector_type()));
add("minus", expr_type(matrix_type()), expr_type(matrix_type()));
add("modified_bessel_first_kind", expr_type(double_type()), expr_type(int_type()), expr_type(double_type()));
add("modified_bessel_second_kind", expr_type(double_type()), expr_type(int_type()), expr_type(double_type()));
add("modulus", expr_type(int_type()), expr_type(int_type()), expr_type(int_type()));
add("multi_gp_log", expr_type(double_type()), expr_type(matrix_type()), expr_type(matrix_type()), expr_type(vector_type()));
add("multi_gp_lpdf", expr_type(double_type()), expr_type(matrix_type()), expr_type(matrix_type()), expr_type(vector_type()));
add("multi_gp_cholesky_log", expr_type(double_type()), expr_type(matrix_type()), expr_type(matrix_type()), expr_type(vector_type()));
add("multi_gp_cholesky_lpdf", expr_type(double_type()), expr_type(matrix_type()), expr_type(matrix_type()), expr_type(vector_type()));
{
  std::vector<base_expr_type> eigen_vector_types;
  eigen_vector_types.push_back(vector_type());
  eigen_vector_types.push_back(row_vector_type());
  for (size_t i = 0; i < 2; ++i) {
    for (size_t j = 0; j < 2; ++j) {
      for (size_t k = 0; k < 2; ++k) {
        for (size_t l = 0; l < 2; ++l) {
          add("multi_normal_cholesky_log", expr_type(double_type()),
              expr_type(eigen_vector_types[k], i),
              expr_type(eigen_vector_types[l], j), expr_type(matrix_type()));
          add("multi_normal_cholesky_lpdf", expr_type(double_type()),
              expr_type(eigen_vector_types[k], i),
              expr_type(eigen_vector_types[l], j), expr_type(matrix_type()));

          add("multi_normal_log", expr_type(double_type()),
              expr_type(eigen_vector_types[k], i),
              expr_type(eigen_vector_types[l], j), expr_type(matrix_type()));
          add("multi_normal_lpdf", expr_type(double_type()),
              expr_type(eigen_vector_types[k], i),
              expr_type(eigen_vector_types[l], j), expr_type(matrix_type()));

          add("multi_normal_prec_log", expr_type(double_type()),
              expr_type(eigen_vector_types[k], i),
              expr_type(eigen_vector_types[l], j), expr_type(matrix_type()));
          add("multi_normal_prec_lpdf", expr_type(double_type()),
              expr_type(eigen_vector_types[k], i),
              expr_type(eigen_vector_types[l], j), expr_type(matrix_type()));

          add("multi_student_t_log", expr_type(double_type()),
              expr_type(eigen_vector_types[k], i), expr_type(double_type()),
              expr_type(eigen_vector_types[l], j), expr_type(matrix_type()));
          add("multi_student_t_lpdf", expr_type(double_type()),
              expr_type(eigen_vector_types[k], i), expr_type(double_type()),
              expr_type(eigen_vector_types[l], j), expr_type(matrix_type()));
        }
      }
    }
  }
}

add("multi_normal_rng", expr_type(vector_type()), expr_type(vector_type()), expr_type(matrix_type()));
add("multi_normal_rng", expr_type(vector_type(), 1U), expr_type(vector_type(), 1U), expr_type(matrix_type()));
add("multi_normal_rng", expr_type(vector_type()), expr_type(row_vector_type()), expr_type(matrix_type()));
add("multi_normal_rng", expr_type(vector_type(), 1U), expr_type(row_vector_type(), 1U), expr_type(matrix_type()));
add("multi_normal_cholesky_rng", expr_type(vector_type()), expr_type(vector_type()), expr_type(matrix_type()));
add("multi_normal_cholesky_rng", expr_type(vector_type(), 1U), expr_type(vector_type(), 1U), expr_type(matrix_type()));
add("multi_normal_cholesky_rng", expr_type(vector_type()), expr_type(row_vector_type()), expr_type(matrix_type()));
add("multi_normal_cholesky_rng", expr_type(vector_type(), 1U), expr_type(row_vector_type(), 1U), expr_type(matrix_type()));
add("multi_student_t_rng", expr_type(vector_type()), expr_type(double_type()), expr_type(vector_type()), expr_type(matrix_type()));
add("multi_student_t_rng", expr_type(vector_type(), 1U), expr_type(double_type()), expr_type(vector_type(), 1U), expr_type(matrix_type()));
add("multi_student_t_rng", expr_type(vector_type()), expr_type(double_type()), expr_type(row_vector_type()), expr_type(matrix_type()));
add("multi_student_t_rng", expr_type(vector_type(), 1U), expr_type(double_type()), expr_type(row_vector_type(), 1U), expr_type(matrix_type()));

add("multinomial_log", expr_type(double_type()), expr_type(int_type(), 1U), expr_type(vector_type()));
add("multinomial_lpmf", expr_type(double_type()), expr_type(int_type(), 1U), expr_type(vector_type()));
add("multinomial_rng", expr_type(int_type(), 1U), expr_type(vector_type()), expr_type(int_type()));
add("multiply", expr_type(double_type()), expr_type(double_type()), expr_type(double_type()));
add("multiply", expr_type(vector_type()), expr_type(vector_type()), expr_type(double_type()));
add("multiply", expr_type(row_vector_type()), expr_type(row_vector_type()), expr_type(double_type()));
add("multiply", expr_type(matrix_type()), expr_type(matrix_type()), expr_type(double_type()));
add("multiply", expr_type(double_type()), expr_type(row_vector_type()), expr_type(vector_type()));
add("multiply", expr_type(matrix_type()), expr_type(vector_type()), expr_type(row_vector_type()));
add("multiply", expr_type(vector_type()), expr_type(matrix_type()), expr_type(vector_type()));
add("multiply", expr_type(row_vector_type()), expr_type(row_vector_type()), expr_type(matrix_type()));
add("multiply", expr_type(matrix_type()), expr_type(matrix_type()), expr_type(matrix_type()));
add("multiply", expr_type(vector_type()), expr_type(double_type()), expr_type(vector_type()));
add("multiply", expr_type(row_vector_type()), expr_type(double_type()), expr_type(row_vector_type()));
add("multiply", expr_type(matrix_type()), expr_type(double_type()), expr_type(matrix_type()));
add_binary("multiply_log");
add("multiply_lower_tri_self_transpose", expr_type(matrix_type()), expr_type(matrix_type()));
for (size_t i = 0; i < int_vector_types.size(); ++i) {
  for (size_t j = 0; j < vector_types.size(); ++j) {
    for (size_t k = 0; k < vector_types.size(); ++k) {
      add("neg_binomial_ccdf_log", expr_type(double_type()),
          int_vector_types[i], vector_types[j], vector_types[k]);
      add("neg_binomial_cdf", expr_type(double_type()),
          int_vector_types[i], vector_types[j], vector_types[k]);
      add("neg_binomial_cdf_log", expr_type(double_type()),
          int_vector_types[i], vector_types[j], vector_types[k]);
      add("neg_binomial_log", expr_type(double_type()),
          int_vector_types[i], vector_types[j], vector_types[k]);
      add("neg_binomial_lccdf", expr_type(double_type()),
          int_vector_types[i], vector_types[j], vector_types[k]);
      add("neg_binomial_lcdf", expr_type(double_type()),
          int_vector_types[i], vector_types[j], vector_types[k]);
      add("neg_binomial_lpmf", expr_type(double_type()),
          int_vector_types[i], vector_types[j], vector_types[k]);

      add("neg_binomial_2_ccdf_log", expr_type(double_type()),
          int_vector_types[i], vector_types[j], vector_types[k]);
      add("neg_binomial_2_cdf", expr_type(double_type()),
          int_vector_types[i], vector_types[j], vector_types[k]);
      add("neg_binomial_2_cdf_log", expr_type(double_type()),
          int_vector_types[i], vector_types[j], vector_types[k]);
      add("neg_binomial_2_log", expr_type(double_type()),
          int_vector_types[i], vector_types[j], vector_types[k]);
      add("neg_binomial_2_lccdf", expr_type(double_type()),
          int_vector_types[i], vector_types[j], vector_types[k]);
      add("neg_binomial_2_lcdf", expr_type(double_type()),
          int_vector_types[i], vector_types[j], vector_types[k]);
      add("neg_binomial_2_lpmf", expr_type(double_type()),
          int_vector_types[i], vector_types[j], vector_types[k]);

      add("neg_binomial_2_log_log", expr_type(double_type()),
          int_vector_types[i], vector_types[j], vector_types[k]);
      add("neg_binomial_2_log_lpmf", expr_type(double_type()),
          int_vector_types[i], vector_types[j], vector_types[k]);
    }
  }
}
<<<<<<< HEAD
add("neg_binomial_rng", expr_type(int_type()), expr_type(double_type()), expr_type(double_type()));
add("neg_binomial_2_rng", expr_type(int_type()), expr_type(double_type()), expr_type(double_type()));
add("neg_binomial_2_log_rng", expr_type(int_type()), expr_type(double_type()), expr_type(double_type()));
for (size_t i = 0; i < int_vector_types.size(); ++i)
  for (size_t j = 0; j < vector_types.size(); ++j)
    for (size_t k = 0; k < vector_types.size(); ++k) {
      add("neg_binomial_2_log_glm_lpmf",
          expr_type(double_type()),
          int_vector_types[i],
          expr_type(matrix_type()),
          vector_types[j],
          expr_type(double_type()),
          vector_types[k]);
      add("neg_binomial_2_log_glm_lpmf",
          expr_type(double_type()),
          int_vector_types[i],
          expr_type(vector_type()),
          vector_types[j],
          expr_type(double_type()),
          vector_types[k]);
    }
=======
for (const auto& t : all_vector_types) {
  for (const auto& u : all_vector_types) {
    add("neg_binomial_rng", rng_return_type<int_type>(t, u), t, u);
  }
 }
for (const auto& t : all_vector_types) {
  for (const auto& u : all_vector_types) {
    add("neg_binomial_2_rng", rng_return_type<int_type>(t, u), t, u);
  }
 }
for (const auto& t : all_vector_types) {
  for (const auto& u : all_vector_types) {
    add("neg_binomial_2_log_rng", rng_return_type<int_type>(t, u), t, u);
  }
 }
>>>>>>> 11d5b7b8
add_nullary("negative_infinity");
for (size_t i = 0; i < vector_types.size(); ++i) {
  for (size_t j = 0; j < vector_types.size(); ++j) {
    for (size_t k = 0; k < vector_types.size(); ++k) {
      add("normal_ccdf_log", expr_type(double_type()),
          vector_types[i], vector_types[j], vector_types[k]);
      add("normal_cdf", expr_type(double_type()),
          vector_types[i], vector_types[j], vector_types[k]);
      add("normal_cdf_log", expr_type(double_type()),
          vector_types[i], vector_types[j], vector_types[k]);
      add("normal_log", expr_type(double_type()),
          vector_types[i], vector_types[j], vector_types[k]);
      add("normal_lccdf", expr_type(double_type()),
          vector_types[i], vector_types[j], vector_types[k]);
      add("normal_lcdf", expr_type(double_type()),
          vector_types[i], vector_types[j], vector_types[k]);
      add("normal_lpdf", expr_type(double_type()),
          vector_types[i], vector_types[j], vector_types[k]);
    }
  }
}
<<<<<<< HEAD
add_binary("normal_rng");
for (size_t i = 0; i < vector_types.size(); ++i)
  for (size_t j = 0; j < vector_types.size(); ++j)
    for (size_t k = 0; k < vector_types.size(); ++k) {
      add("normal_id_glm_lpdf",
          expr_type(double_type()),
          vector_types[i],
          expr_type(matrix_type()),
          vector_types[j],
          expr_type(double_type()),
          vector_types[k]);
      add("normal_id_glm_lpdf",
          expr_type(double_type()),
          vector_types[i],
          expr_type(vector_type()),
          vector_types[j],
          expr_type(double_type()),
          vector_types[k]);
    }
=======
for (const auto& t : all_vector_types) {
  for (const auto& u : all_vector_types) {
    add("normal_rng", rng_return_type<double_type>(t, u), t, u);
  }
 }
>>>>>>> 11d5b7b8
add_nullary("not_a_number");
add("num_elements", expr_type(int_type()), expr_type(matrix_type()));
add("num_elements", expr_type(int_type()), expr_type(vector_type()));
add("num_elements", expr_type(int_type()), expr_type(row_vector_type()));
for (size_t i=1; i < 10; i++) {
  add("num_elements", expr_type(int_type()), expr_type(int_type(), i));
  add("num_elements", expr_type(int_type()), expr_type(double_type(), i));
  add("num_elements", expr_type(int_type()), expr_type(matrix_type(), i));
  add("num_elements", expr_type(int_type()), expr_type(row_vector_type(), i));
  add("num_elements", expr_type(int_type()), expr_type(vector_type(), i));
}
add("ordered_logistic_log", expr_type(double_type()), expr_type(int_type()),
    expr_type(double_type()), expr_type(vector_type()));
for (size_t i = 0; i < 2; ++i) {
  add("ordered_logistic_log", expr_type(double_type()),
      expr_type(int_type(), 1), expr_type(vector_type()),
      expr_type(vector_type(), i));
}
add("ordered_logistic_lpmf", expr_type(double_type()), expr_type(int_type()),
    expr_type(double_type()), expr_type(vector_type()));
for (size_t i = 0; i < 2; ++i) {
  add("ordered_logistic_lpmf", expr_type(double_type()),
      expr_type(int_type(), 1), expr_type(vector_type()),
      expr_type(vector_type(), i));
}
add("ordered_logistic_rng", expr_type(int_type()), expr_type(double_type()),
    expr_type(vector_type()));
add("ordered_probit_log", expr_type(double_type()), expr_type(int_type()),
    expr_type(double_type()), expr_type(vector_type()));
for (size_t i = 0; i < 2; ++i) {
  add("ordered_probit_log", expr_type(double_type()),
      expr_type(int_type(), 1), expr_type(vector_type()),
      expr_type(vector_type(), i));
}
add("ordered_probit_lpmf", expr_type(double_type()), expr_type(int_type()),
    expr_type(double_type()), expr_type(vector_type()));
for (size_t i = 0; i < 2; ++i) {
  add("ordered_probit_lpmf", expr_type(double_type()), expr_type(int_type(), 1),
      expr_type(vector_type()), expr_type(vector_type(), i));
}
add("ordered_probit_rng", expr_type(int_type()), expr_type(double_type()),
    expr_type(vector_type()));
add_binary("owens_t");
for (size_t i = 0; i < vector_types.size(); ++i) {
  for (size_t j = 0; j < vector_types.size(); ++j) {
    for (size_t k = 0; k < vector_types.size(); ++k) {
      add("pareto_ccdf_log", expr_type(double_type()),
          vector_types[i], vector_types[j], vector_types[k]);
      add("pareto_cdf", expr_type(double_type()),
          vector_types[i], vector_types[j], vector_types[k]);
      add("pareto_cdf_log", expr_type(double_type()),
          vector_types[i], vector_types[j], vector_types[k]);
      add("pareto_log", expr_type(double_type()),
          vector_types[i], vector_types[j], vector_types[k]);
      add("pareto_lccdf", expr_type(double_type()),
          vector_types[i], vector_types[j], vector_types[k]);
      add("pareto_lcdf", expr_type(double_type()),
          vector_types[i], vector_types[j], vector_types[k]);
      add("pareto_lpdf", expr_type(double_type()),
          vector_types[i], vector_types[j], vector_types[k]);
    }
  }
}
for (const auto& t : all_vector_types) {
  for (const auto& u : all_vector_types) {
    add("pareto_rng", rng_return_type<double_type>(t, u), t, u);
  }
 }
for (size_t i = 0; i < vector_types.size(); ++i) {
  for (size_t j = 0; j < vector_types.size(); ++j) {
    for (size_t k = 0; k < vector_types.size(); ++k) {
      for (size_t l = 0; l < vector_types.size(); ++l) {
        add("pareto_type_2_ccdf_log", expr_type(double_type()), vector_types[i],
	    vector_types[j], vector_types[k], vector_types[l]);
        add("pareto_type_2_cdf", expr_type(double_type()), vector_types[i],
	    vector_types[j], vector_types[k], vector_types[l]);
        add("pareto_type_2_cdf_log", expr_type(double_type()), vector_types[i],
	    vector_types[j], vector_types[k], vector_types[l]);
        add("pareto_type_2_log", expr_type(double_type()), vector_types[i],
	    vector_types[j], vector_types[k], vector_types[l]);
        add("pareto_type_2_lccdf", expr_type(double_type()), vector_types[i],
	    vector_types[j], vector_types[k], vector_types[l]);
        add("pareto_type_2_lcdf", expr_type(double_type()), vector_types[i],
	    vector_types[j], vector_types[k], vector_types[l]);
        add("pareto_type_2_lpdf", expr_type(double_type()), vector_types[i],
	    vector_types[j], vector_types[k], vector_types[l]);
      }
    }
  }
}
for (const auto& t : all_vector_types) {
  for (const auto& u : all_vector_types) {
    for (const auto& v : all_vector_types) {
      add("pareto_type_2_rng", rng_return_type<double_type>(t, u, v), t, u, v);
    }
  }
 }
add_unary_vectorized("Phi");
add_unary_vectorized("Phi_approx");
add_nullary("pi");
for (size_t i = 0; i < int_vector_types.size(); ++i) {
  for (size_t j = 0; j < vector_types.size(); ++j) {
    add("poisson_ccdf_log", expr_type(double_type()), int_vector_types[i],
	vector_types[j]);
    add("poisson_cdf", expr_type(double_type()), int_vector_types[i],
	vector_types[j]);
    add("poisson_cdf_log", expr_type(double_type()), int_vector_types[i],
	vector_types[j]);
    add("poisson_log", expr_type(double_type()), int_vector_types[i],
	vector_types[j]);
    add("poisson_lccdf", expr_type(double_type()), int_vector_types[i],
    	vector_types[j]);
    add("poisson_lcdf", expr_type(double_type()), int_vector_types[i],
    	vector_types[j]);
    add("poisson_lpmf", expr_type(double_type()), int_vector_types[i],
    	vector_types[j]);
  }
}
for (const auto& t : all_vector_types) {
  add("poisson_rng", rng_return_type<int_type>(t), t);
 }
for (size_t i = 0; i < int_vector_types.size(); ++i) {
  for (size_t j = 0; j < vector_types.size(); ++j) {
    add("poisson_log_log", expr_type(double_type()), int_vector_types[i],
	vector_types[j]);
    add("poisson_log_lpmf", expr_type(double_type()), int_vector_types[i],
	vector_types[j]);
  }
}
<<<<<<< HEAD
add("poisson_log_rng", expr_type(int_type()), expr_type(double_type()));
for (size_t i = 0; i < int_vector_types.size(); ++i)
  for (size_t j = 0; j < vector_types.size(); ++j) {
    add("poisson_log_glm_lpmf",
        expr_type(double_type()),
        int_vector_types[i],
        expr_type(matrix_type()),
        vector_types[j],
        expr_type(double_type()));
    add("poisson_log_glm_lpmf",
        expr_type(double_type()),
        int_vector_types[i],
        expr_type(vector_type()),
        vector_types[j],
        expr_type(double_type()));
  }
=======
for (const auto& t : all_vector_types) {
  add("poisson_log_rng", rng_return_type<int_type>(t), t);
 }
>>>>>>> 11d5b7b8
add_nullary("positive_infinity");
add_binary("pow");
add("prod", expr_type(int_type()), expr_type(int_type(), 1));
add("prod", expr_type(double_type()), expr_type(double_type(), 1));
add("prod", expr_type(double_type()), expr_type(vector_type()));
add("prod", expr_type(double_type()), expr_type(row_vector_type()));
add("prod", expr_type(double_type()), expr_type(matrix_type()));
add("quad_form", expr_type(double_type()), expr_type(matrix_type()), expr_type(vector_type()));
add("quad_form", expr_type(matrix_type()), expr_type(matrix_type()), expr_type(matrix_type()));
add("quad_form_sym", expr_type(double_type()), expr_type(matrix_type()), expr_type(vector_type()));
add("quad_form_sym", expr_type(matrix_type()), expr_type(matrix_type()), expr_type(matrix_type()));
add("quad_form_diag", expr_type(matrix_type()), expr_type(matrix_type()), expr_type(vector_type()));
add("quad_form_diag", expr_type(matrix_type()), expr_type(matrix_type()), expr_type(row_vector_type()));
add("rank", expr_type(int_type()), expr_type(int_type(), 1), expr_type(int_type()));
add("rank", expr_type(int_type()), expr_type(double_type(), 1), expr_type(int_type()));
add("rank", expr_type(int_type()), expr_type(vector_type()), expr_type(int_type()));
add("rank", expr_type(int_type()), expr_type(row_vector_type()), expr_type(int_type()));
for (size_t i = 0; i < vector_types.size(); ++i) {
  for (size_t j = 0; j < vector_types.size(); ++j) {
    add("rayleigh_ccdf_log", expr_type(double_type()), vector_types[i], vector_types[j]);
    add("rayleigh_cdf", expr_type(double_type()), vector_types[i], vector_types[j]);
    add("rayleigh_cdf_log", expr_type(double_type()), vector_types[i], vector_types[j]);
    add("rayleigh_log", expr_type(double_type()), vector_types[i], vector_types[j]);
    add("rayleigh_lccdf", expr_type(double_type()), vector_types[i], vector_types[j]);
    add("rayleigh_lcdf", expr_type(double_type()), vector_types[i], vector_types[j]);
    add("rayleigh_lpdf", expr_type(double_type()), vector_types[i], vector_types[j]);
  }
}
for (const auto& t : all_vector_types) {
  add("rayleigh_rng", rng_return_type<double_type>(t), t);
 }
add("append_row", expr_type(matrix_type()), expr_type(matrix_type()), expr_type(matrix_type()));
add("append_row", expr_type(matrix_type()), expr_type(row_vector_type()), expr_type(matrix_type()));
add("append_row", expr_type(matrix_type()), expr_type(matrix_type()), expr_type(row_vector_type()));
add("append_row", expr_type(matrix_type()), expr_type(row_vector_type()), expr_type(row_vector_type()));
add("append_row", expr_type(vector_type()), expr_type(vector_type()), expr_type(vector_type()));
add("append_row", expr_type(vector_type()), expr_type(double_type()), expr_type(vector_type()));
add("append_row", expr_type(vector_type()), expr_type(vector_type()), expr_type(double_type()));
for (size_t i = 0; i < base_types.size(); ++i) {
  add("rep_array", expr_type(base_types[i], 1), base_types[i], expr_type(int_type()));
  add("rep_array", expr_type(base_types[i], 2), base_types[i], expr_type(int_type()), expr_type(int_type()));
  add("rep_array", expr_type(base_types[i], 3), base_types[i],
      expr_type(int_type()), expr_type(int_type()), expr_type(int_type()));
  for (size_t j = 1; j <= 3; ++j) {
    add("rep_array", expr_type(base_types[i], j + 1),
	expr_type(base_types[i], j),  expr_type(int_type()));
    add("rep_array", expr_type(base_types[i], j + 2),
	expr_type(base_types[i], j),  expr_type(int_type()), expr_type(int_type()));
    add("rep_array", expr_type(base_types[i], j + 3),
	expr_type(base_types[i], j),  expr_type(int_type()), expr_type(int_type()), expr_type(int_type()));
  }
}
add("rep_matrix", expr_type(matrix_type()), expr_type(double_type()), expr_type(int_type()), expr_type(int_type()));
add("rep_matrix", expr_type(matrix_type()), expr_type(vector_type()), expr_type(int_type()));
add("rep_matrix", expr_type(matrix_type()), expr_type(row_vector_type()), expr_type(int_type()));
add("rep_row_vector", expr_type(row_vector_type()), expr_type(double_type()), expr_type(int_type()));
add("rep_vector", expr_type(vector_type()), expr_type(double_type()), expr_type(int_type()));
add("rising_factorial", expr_type(double_type()), expr_type(double_type()), expr_type(int_type()));
add("rising_factorial", expr_type(int_type()), expr_type(int_type()), expr_type(int_type()));
add_unary_vectorized("round");
add("row", expr_type(row_vector_type()), expr_type(matrix_type()), expr_type(int_type()));
add("rows", expr_type(int_type()), expr_type(vector_type()));
add("rows", expr_type(int_type()), expr_type(row_vector_type()));
add("rows", expr_type(int_type()), expr_type(matrix_type()));
add("rows_dot_product", expr_type(vector_type()), expr_type(vector_type()), expr_type(vector_type()));
add("rows_dot_product", expr_type(vector_type()), expr_type(row_vector_type()), expr_type(row_vector_type()));
add("rows_dot_product", expr_type(vector_type()), expr_type(matrix_type()), expr_type(matrix_type()));
add("rows_dot_self", expr_type(vector_type()), expr_type(vector_type()));
add("rows_dot_self", expr_type(vector_type()), expr_type(row_vector_type()));
add("rows_dot_self", expr_type(vector_type()), expr_type(matrix_type()));
add("scale_matrix_exp_multiply", expr_type(matrix_type()), expr_type(double_type()), expr_type(matrix_type()), expr_type(matrix_type()));
for (size_t i = 0; i < vector_types.size(); ++i) {
  for (size_t j = 0; j < vector_types.size(); ++j) {
    for (size_t k = 0; k < vector_types.size(); ++k) {
      add("scaled_inv_chi_square_ccdf_log", expr_type(double_type()),
          vector_types[i], vector_types[j], vector_types[k]);
      add("scaled_inv_chi_square_cdf", expr_type(double_type()),
          vector_types[i], vector_types[j], vector_types[k]);
      add("scaled_inv_chi_square_cdf_log", expr_type(double_type()),
          vector_types[i], vector_types[j], vector_types[k]);
      add("scaled_inv_chi_square_log", expr_type(double_type()),
          vector_types[i], vector_types[j], vector_types[k]);
      add("scaled_inv_chi_square_lccdf", expr_type(double_type()),
          vector_types[i], vector_types[j], vector_types[k]);
      add("scaled_inv_chi_square_lcdf", expr_type(double_type()),
          vector_types[i], vector_types[j], vector_types[k]);
      add("scaled_inv_chi_square_lpdf", expr_type(double_type()),
          vector_types[i], vector_types[j], vector_types[k]);
    }
  }
}
for (const auto& t : all_vector_types) {
  for (const auto& u : all_vector_types) {
    add("scaled_inv_chi_square_rng", rng_return_type<double_type>(t, u), t, u);
  }
 }
add("sd", expr_type(double_type()), expr_type(double_type(), 1));
add("sd", expr_type(double_type()), expr_type(vector_type()));
add("sd", expr_type(double_type()), expr_type(row_vector_type()));
add("sd", expr_type(double_type()), expr_type(matrix_type()));
add("segment", expr_type(row_vector_type()), expr_type(row_vector_type()), expr_type(int_type()), expr_type(int_type()));
add("segment", expr_type(vector_type()), expr_type(vector_type()), expr_type(int_type()), expr_type(int_type()));
for (size_t i = 0; i < base_types.size(); ++i) {
  add("segment", expr_type(base_types[i], 1U),
      expr_type(base_types[i], 1U), expr_type(int_type()), expr_type(int_type()));
  add("segment", expr_type(base_types[i], 2U),
      expr_type(base_types[i], 2U), expr_type(int_type()), expr_type(int_type()));
  add("segment", expr_type(base_types[i], 3U),
      expr_type(base_types[i], 3U), expr_type(int_type()), expr_type(int_type()));
}
add_unary_vectorized("sin");
add("singular_values", expr_type(vector_type()), expr_type(matrix_type()));
add_unary_vectorized("sinh");
// size() is polymorphic over arrays, so start i at 1
for (size_t i = 1; i < 8; ++i) {
  add("size", expr_type(int_type()), expr_type(int_type(), i));
  add("size", expr_type(int_type()), expr_type(double_type(), i));
  add("size", expr_type(int_type()), expr_type(vector_type(), i));
  add("size", expr_type(int_type()), expr_type(row_vector_type(), i));
  add("size", expr_type(int_type()), expr_type(matrix_type(), i));
}
for (size_t i = 0; i < vector_types.size(); ++i) {
  for (size_t j = 0; j < vector_types.size(); ++j) {
    for (size_t k = 0; k < vector_types.size(); ++k) {
      for (size_t l = 0; l < vector_types.size(); ++l) {
        add("skew_normal_ccdf_log", expr_type(double_type()), vector_types[i],
	    vector_types[j], vector_types[k], vector_types[l]);
        add("skew_normal_cdf", expr_type(double_type()), vector_types[i],
	    vector_types[j], vector_types[k], vector_types[l]);
        add("skew_normal_cdf_log", expr_type(double_type()), vector_types[i],
	    vector_types[j], vector_types[k], vector_types[l]);
        add("skew_normal_log", expr_type(double_type()), vector_types[i],
	    vector_types[j], vector_types[k], vector_types[l]);
        add("skew_normal_lccdf", expr_type(double_type()), vector_types[i],
	    vector_types[j], vector_types[k], vector_types[l]);
        add("skew_normal_lcdf", expr_type(double_type()), vector_types[i],
	    vector_types[j], vector_types[k], vector_types[l]);
        add("skew_normal_lpdf", expr_type(double_type()), vector_types[i],
	    vector_types[j], vector_types[k], vector_types[l]);
      }
    }
  }
}
for (const auto& t : all_vector_types) {
  for (const auto& u : all_vector_types) {
    for (const auto& v : all_vector_types) {
      add("skew_normal_rng", rng_return_type<double_type>(t, u, v), t, u, v);
    }
  }
 }
add("softmax", expr_type(vector_type()), expr_type(vector_type()));
add("sort_asc", expr_type(int_type(), 1), expr_type(int_type(), 1));
add("sort_asc", expr_type(double_type(), 1), expr_type(double_type(), 1));
add("sort_asc", expr_type(vector_type()), expr_type(vector_type()));
add("sort_asc", expr_type(row_vector_type()), expr_type(row_vector_type()));
add("sort_desc", expr_type(int_type(), 1), expr_type(int_type(), 1));
add("sort_desc", expr_type(double_type(), 1), expr_type(double_type(), 1));
add("sort_desc", expr_type(vector_type()), expr_type(vector_type()));
add("sort_desc", expr_type(row_vector_type()), expr_type(row_vector_type()));
add("sort_indices_asc", expr_type(int_type(), 1), expr_type(int_type(), 1));
add("sort_indices_asc", expr_type(int_type(), 1), expr_type(double_type(), 1));
add("sort_indices_asc", expr_type(int_type(), 1), expr_type(vector_type()));
add("sort_indices_asc", expr_type(int_type(), 1), expr_type(row_vector_type()));
add("sort_indices_desc", expr_type(int_type(), 1), expr_type(int_type(), 1));
add("sort_indices_desc", expr_type(int_type(), 1),
    expr_type(double_type(), 1));
add("sort_indices_desc", expr_type(int_type(), 1), expr_type(vector_type()));
add("sort_indices_desc", expr_type(int_type(), 1), expr_type(row_vector_type()));
add("squared_distance", expr_type(double_type()), expr_type(double_type()), expr_type(double_type()));
add("squared_distance", expr_type(double_type()), expr_type(vector_type()), expr_type(vector_type()));
add("squared_distance", expr_type(double_type()), expr_type(row_vector_type()), expr_type(row_vector_type()));
add("squared_distance", expr_type(double_type()), expr_type(vector_type()), expr_type(row_vector_type()));
add("squared_distance", expr_type(double_type()), expr_type(row_vector_type()), expr_type(vector_type()));
add_unary_vectorized("sqrt");
add_nullary("sqrt2");
add_unary_vectorized("square");
for (size_t i = 0; i < vector_types.size(); ++i)
{
  add("std_normal_log", expr_type(double_type()), vector_types[i]);
  add("std_normal_lpdf", expr_type(double_type()), vector_types[i]);
}
add_unary("step");
for (size_t i = 0; i < vector_types.size(); ++i) {
  for (size_t j = 0; j < vector_types.size(); ++j) {
    for (size_t k = 0; k < vector_types.size(); ++k) {
      for (size_t l = 0; l < vector_types.size(); ++l) {
        add("student_t_ccdf_log", expr_type(double_type()), vector_types[i],
	    vector_types[j], vector_types[k], vector_types[l]);
        add("student_t_cdf", expr_type(double_type()), vector_types[i],
	    vector_types[j], vector_types[k], vector_types[l]);
        add("student_t_cdf_log", expr_type(double_type()), vector_types[i],
	    vector_types[j], vector_types[k], vector_types[l]);
        add("student_t_log", expr_type(double_type()), vector_types[i],
	    vector_types[j], vector_types[k], vector_types[l]);
        add("student_t_lccdf", expr_type(double_type()), vector_types[i],
	    vector_types[j], vector_types[k], vector_types[l]);
        add("student_t_lcdf", expr_type(double_type()), vector_types[i],
	    vector_types[j], vector_types[k], vector_types[l]);
        add("student_t_lpdf", expr_type(double_type()), vector_types[i],
	    vector_types[j], vector_types[k], vector_types[l]);
      }
    }
  }
}
for (const auto& t : all_vector_types) {
  for (const auto& u : all_vector_types) {
    for (const auto& v : all_vector_types) {
      add("student_t_rng", rng_return_type<double_type>(t, u, v), t, u, v);
    }
  }
 }
add("sub_col", expr_type(vector_type()), expr_type(matrix_type()), expr_type(int_type()), expr_type(int_type()), expr_type(int_type()));
add("sub_row", expr_type(row_vector_type()), expr_type(matrix_type()), expr_type(int_type()), expr_type(int_type()), expr_type(int_type()));
add("subtract", expr_type(vector_type()), expr_type(vector_type()), expr_type(vector_type()));
add("subtract", expr_type(row_vector_type()), expr_type(row_vector_type()), expr_type(row_vector_type()));
add("subtract", expr_type(matrix_type()), expr_type(matrix_type()), expr_type(matrix_type()));
add("subtract", expr_type(vector_type()), expr_type(vector_type()), expr_type(double_type()));
add("subtract", expr_type(row_vector_type()), expr_type(row_vector_type()), expr_type(double_type()));
add("subtract", expr_type(matrix_type()), expr_type(matrix_type()), expr_type(double_type()));
add("subtract", expr_type(vector_type()), expr_type(double_type()), expr_type(vector_type()));
add("subtract", expr_type(row_vector_type()), expr_type(double_type()), expr_type(row_vector_type()));
add("subtract", expr_type(matrix_type()), expr_type(double_type()), expr_type(matrix_type()));
add("sum", expr_type(int_type()), expr_type(int_type(), 1));
add("sum", expr_type(double_type()), expr_type(double_type(), 1));
add("sum", expr_type(double_type()), expr_type(vector_type()));
add("sum", expr_type(double_type()), expr_type(row_vector_type()));
add("sum", expr_type(double_type()), expr_type(matrix_type()));
add("tail", expr_type(row_vector_type()), expr_type(row_vector_type()), expr_type(int_type()));
add("tail", expr_type(vector_type()), expr_type(vector_type()), expr_type(int_type()));
for (size_t i = 0; i < base_types.size(); ++i) {
  add("tail", expr_type(base_types[i], 1U),
      expr_type(base_types[i], 1U), expr_type(int_type()));
  add("tail", expr_type(base_types[i], 2U),
      expr_type(base_types[i], 2U), expr_type(int_type()));
  add("tail", expr_type(base_types[i], 3U),
      expr_type(base_types[i], 3U), expr_type(int_type()));
}
add_unary_vectorized("tan");
add_unary_vectorized("tanh");
add_nullary("target");  // converted to "get_lp" in term_grammar semantics
add("tcrossprod", expr_type(matrix_type()), expr_type(matrix_type()));
add_unary_vectorized("tgamma");
add("to_array_1d", expr_type(double_type(), 1), expr_type(matrix_type()));
add("to_array_1d", expr_type(double_type(), 1), expr_type(vector_type()));
add("to_array_1d", expr_type(double_type(), 1), expr_type(row_vector_type()));
for (size_t i=1; i < 10; i++) {
  add("to_array_1d", expr_type(double_type(), 1),
      expr_type(double_type(), i));
  add("to_array_1d", expr_type(int_type(), 1), expr_type(int_type(), i));
}
add("to_array_2d", expr_type(double_type(), 2), expr_type(matrix_type()));
add("to_matrix", expr_type(matrix_type()), expr_type(matrix_type()));
add("to_matrix", expr_type(matrix_type()), expr_type(matrix_type()), expr_type(int_type()), expr_type(int_type()));
add("to_matrix", expr_type(matrix_type()), expr_type(matrix_type()), expr_type(int_type()), expr_type(int_type()), expr_type(int_type()));
add("to_matrix", expr_type(matrix_type()), expr_type(vector_type()));
add("to_matrix", expr_type(matrix_type()), expr_type(vector_type()), expr_type(int_type()), expr_type(int_type()));
add("to_matrix", expr_type(matrix_type()), expr_type(vector_type()), expr_type(int_type()), expr_type(int_type()), expr_type(int_type()));
add("to_matrix", expr_type(matrix_type()), expr_type(row_vector_type()));
add("to_matrix", expr_type(matrix_type()), expr_type(row_vector_type()), expr_type(int_type()), expr_type(int_type()));
add("to_matrix", expr_type(matrix_type()), expr_type(row_vector_type()), expr_type(int_type()), expr_type(int_type()), expr_type(int_type()));
add("to_matrix", expr_type(matrix_type()), expr_type(double_type(), 1), expr_type(int_type()), expr_type(int_type()));
add("to_matrix", expr_type(matrix_type()), expr_type(double_type(), 1), expr_type(int_type()), expr_type(int_type()), expr_type(int_type()));
add("to_matrix", expr_type(matrix_type()), expr_type(int_type(), 1), expr_type(int_type()), expr_type(int_type()));
add("to_matrix", expr_type(matrix_type()), expr_type(int_type(), 1), expr_type(int_type()), expr_type(int_type()), expr_type(int_type()));
add("to_matrix", expr_type(matrix_type()), expr_type(double_type(), 2));
add("to_matrix", expr_type(matrix_type()), expr_type(int_type(), 2));
add("to_row_vector", expr_type(row_vector_type()), expr_type(matrix_type()));
add("to_row_vector", expr_type(row_vector_type()), expr_type(vector_type()));
add("to_row_vector", expr_type(row_vector_type()), expr_type(row_vector_type()));
add("to_row_vector", expr_type(row_vector_type()), expr_type(double_type(), 1));
add("to_row_vector", expr_type(row_vector_type()), expr_type(int_type(), 1));
add("to_vector", expr_type(vector_type()), expr_type(matrix_type()));
add("to_vector", expr_type(vector_type()), expr_type(vector_type()));
add("to_vector", expr_type(vector_type()), expr_type(row_vector_type()));
add("to_vector", expr_type(vector_type()), expr_type(double_type(), 1));
add("to_vector", expr_type(vector_type()), expr_type(int_type(), 1));
add("trace", expr_type(double_type()), expr_type(matrix_type()));
add("trace_gen_quad_form", expr_type(double_type()), expr_type(matrix_type()), expr_type(matrix_type()), expr_type(matrix_type()));
add("trace_quad_form", expr_type(double_type()), expr_type(matrix_type()), expr_type(vector_type()));
add("trace_quad_form", expr_type(double_type()), expr_type(matrix_type()), expr_type(matrix_type()));
add("transpose", expr_type(row_vector_type()), expr_type(vector_type()));
add("transpose", expr_type(vector_type()), expr_type(row_vector_type()));
add("transpose", expr_type(matrix_type()), expr_type(matrix_type()));
add_unary_vectorized("trunc");
add_unary_vectorized("trigamma");
for (size_t i = 0; i < vector_types.size(); ++i) {
  for (size_t j = 0; j < vector_types.size(); ++j) {
    for (size_t k = 0; k < vector_types.size(); ++k) {
        add("uniform_ccdf_log", expr_type(double_type()),
            vector_types[i], vector_types[j], vector_types[k]);
        add("uniform_cdf", expr_type(double_type()),
            vector_types[i], vector_types[j], vector_types[k]);
        add("uniform_cdf_log", expr_type(double_type()),
            vector_types[i], vector_types[j], vector_types[k]);
        add("uniform_log", expr_type(double_type()),
            vector_types[i], vector_types[j], vector_types[k]);
        add("uniform_lccdf", expr_type(double_type()),
            vector_types[i], vector_types[j], vector_types[k]);
        add("uniform_lcdf", expr_type(double_type()),
            vector_types[i], vector_types[j], vector_types[k]);
        add("uniform_lpdf", expr_type(double_type()),
            vector_types[i], vector_types[j], vector_types[k]);
    }
  }
}
for (const auto& t : all_vector_types) {
  for (const auto& u : all_vector_types) {
    add("uniform_rng", rng_return_type<double_type>(t, u), t, u);
  }
 }
add("variance", expr_type(double_type()), expr_type(double_type(), 1));
add("variance", expr_type(double_type()), expr_type(vector_type()));
add("variance", expr_type(double_type()), expr_type(row_vector_type()));
add("variance", expr_type(double_type()), expr_type(matrix_type()));
for (size_t i = 0; i < vector_types.size(); ++i) {
  for (size_t j = 0; j < vector_types.size(); ++j) {
    for (size_t k = 0; k < vector_types.size(); ++k) {
      add("von_mises_log", expr_type(double_type()),
          vector_types[i], vector_types[j], vector_types[k]);
      add("von_mises_lpdf", expr_type(double_type()),
          vector_types[i], vector_types[j], vector_types[k]);
    }
  }
}
for (const auto& t : all_vector_types) {
  for (const auto& u : all_vector_types) {
    add("von_mises_rng", rng_return_type<double_type>(t, u), t, u);
  }
 }
for (size_t i = 0; i < vector_types.size(); ++i) {
  for (size_t j = 0; j < vector_types.size(); ++j) {
    for (size_t k = 0; k < vector_types.size(); ++k) {
        add("weibull_ccdf_log", expr_type(double_type()),
            vector_types[i], vector_types[j], vector_types[k]);
        add("weibull_cdf", expr_type(double_type()),
            vector_types[i], vector_types[j], vector_types[k]);
        add("weibull_cdf_log", expr_type(double_type()),
            vector_types[i], vector_types[j], vector_types[k]);
        add("weibull_log", expr_type(double_type()),
            vector_types[i], vector_types[j], vector_types[k]);
        add("weibull_lccdf", expr_type(double_type()),
            vector_types[i], vector_types[j], vector_types[k]);
        add("weibull_lcdf", expr_type(double_type()),
            vector_types[i], vector_types[j], vector_types[k]);
        add("weibull_lpdf", expr_type(double_type()),
            vector_types[i], vector_types[j], vector_types[k]);
    }
  }
}
for (const auto& t : all_vector_types) {
  for (const auto& u : all_vector_types) {
    add("weibull_rng", rng_return_type<double_type>(t, u), t, u);
  }
 }
for (size_t i = 0; i < vector_types.size(); ++i) {
  for (size_t j = 0; j < vector_types.size(); ++j) {
    for (size_t k = 0; k < vector_types.size(); ++k) {
      for (size_t l = 0; l < vector_types.size(); ++l) {
	for (size_t m = 0; m < vector_types.size(); ++m) {
          add("wiener_log", expr_type(double_type()), vector_types[i],
	      vector_types[j],vector_types[k], vector_types[l],
	      vector_types[m]);
	  add("wiener_lpdf", expr_type(double_type()), vector_types[i],
	      vector_types[j],vector_types[k], vector_types[l],
	      vector_types[m]);
	}
      }
    }
  }
 }
add("wishart_log", expr_type(double_type()), expr_type(matrix_type()), expr_type(double_type()), expr_type(matrix_type()));
add("wishart_lpdf", expr_type(double_type()), expr_type(matrix_type()), expr_type(double_type()), expr_type(matrix_type()));
add("wishart_rng", expr_type(matrix_type()), expr_type(double_type()), expr_type(matrix_type()));<|MERGE_RESOLUTION|>--- conflicted
+++ resolved
@@ -856,10 +856,21 @@
     }
   }
 }
-<<<<<<< HEAD
-add("neg_binomial_rng", expr_type(int_type()), expr_type(double_type()), expr_type(double_type()));
-add("neg_binomial_2_rng", expr_type(int_type()), expr_type(double_type()), expr_type(double_type()));
-add("neg_binomial_2_log_rng", expr_type(int_type()), expr_type(double_type()), expr_type(double_type()));
+for (const auto& t : all_vector_types) {
+  for (const auto& u : all_vector_types) {
+    add("neg_binomial_rng", rng_return_type<int_type>(t, u), t, u);
+  }
+ }
+for (const auto& t : all_vector_types) {
+  for (const auto& u : all_vector_types) {
+    add("neg_binomial_2_rng", rng_return_type<int_type>(t, u), t, u);
+  }
+ }
+for (const auto& t : all_vector_types) {
+  for (const auto& u : all_vector_types) {
+    add("neg_binomial_2_log_rng", rng_return_type<int_type>(t, u), t, u);
+  }
+ }
 for (size_t i = 0; i < int_vector_types.size(); ++i)
   for (size_t j = 0; j < vector_types.size(); ++j)
     for (size_t k = 0; k < vector_types.size(); ++k) {
@@ -878,23 +889,6 @@
           expr_type(double_type()),
           vector_types[k]);
     }
-=======
-for (const auto& t : all_vector_types) {
-  for (const auto& u : all_vector_types) {
-    add("neg_binomial_rng", rng_return_type<int_type>(t, u), t, u);
-  }
- }
-for (const auto& t : all_vector_types) {
-  for (const auto& u : all_vector_types) {
-    add("neg_binomial_2_rng", rng_return_type<int_type>(t, u), t, u);
-  }
- }
-for (const auto& t : all_vector_types) {
-  for (const auto& u : all_vector_types) {
-    add("neg_binomial_2_log_rng", rng_return_type<int_type>(t, u), t, u);
-  }
- }
->>>>>>> 11d5b7b8
 add_nullary("negative_infinity");
 for (size_t i = 0; i < vector_types.size(); ++i) {
   for (size_t j = 0; j < vector_types.size(); ++j) {
@@ -916,8 +910,11 @@
     }
   }
 }
-<<<<<<< HEAD
-add_binary("normal_rng");
+for (const auto& t : all_vector_types) {
+  for (const auto& u : all_vector_types) {
+    add("normal_rng", rng_return_type<double_type>(t, u), t, u);
+  }
+ }
 for (size_t i = 0; i < vector_types.size(); ++i)
   for (size_t j = 0; j < vector_types.size(); ++j)
     for (size_t k = 0; k < vector_types.size(); ++k) {
@@ -936,13 +933,6 @@
           expr_type(double_type()),
           vector_types[k]);
     }
-=======
-for (const auto& t : all_vector_types) {
-  for (const auto& u : all_vector_types) {
-    add("normal_rng", rng_return_type<double_type>(t, u), t, u);
-  }
- }
->>>>>>> 11d5b7b8
 add_nullary("not_a_number");
 add("num_elements", expr_type(int_type()), expr_type(matrix_type()));
 add("num_elements", expr_type(int_type()), expr_type(vector_type()));
@@ -1072,8 +1062,9 @@
 	vector_types[j]);
   }
 }
-<<<<<<< HEAD
-add("poisson_log_rng", expr_type(int_type()), expr_type(double_type()));
+for (const auto& t : all_vector_types) {
+  add("poisson_log_rng", rng_return_type<int_type>(t), t);
+ }
 for (size_t i = 0; i < int_vector_types.size(); ++i)
   for (size_t j = 0; j < vector_types.size(); ++j) {
     add("poisson_log_glm_lpmf",
@@ -1089,11 +1080,6 @@
         vector_types[j],
         expr_type(double_type()));
   }
-=======
-for (const auto& t : all_vector_types) {
-  add("poisson_log_rng", rng_return_type<int_type>(t), t);
- }
->>>>>>> 11d5b7b8
 add_nullary("positive_infinity");
 add_binary("pow");
 add("prod", expr_type(int_type()), expr_type(int_type(), 1));
