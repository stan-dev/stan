#ifndef STAN_LANG_GENERATOR_GENERATE_ARRAY_VAR_TYPE_HPP
#define STAN_LANG_GENERATOR_GENERATE_ARRAY_VAR_TYPE_HPP

#include <stan/lang/ast.hpp>
#include <ostream>
#include <string>

namespace stan {
  namespace lang {

    /**
     * Generate C++ type for array expressions according to context in
     * which expression appears.
     *
     * @param[in] base_type expression base type
     * @param[in] real_var_type context-dependent <code>real</code> type
     * @param[in,out] o generated typename
     */
    void generate_array_var_type(const base_expr_type& base_type,
                                 const std::string& real_var_type,
                                 std::ostream& o) {
      if (base_type.is_int_type())
        o << "int";
      else if (base_type.is_double_type())
        o << real_var_type;
<<<<<<< HEAD
        break;
      case VECTOR_T :
        o << "Eigen::Matrix<" << real_var_type << ",Eigen::Dynamic,1> ";
        break;
      case ROW_VECTOR_T :
        o << "Eigen::Matrix<" << real_var_type << ",1,Eigen::Dynamic> ";
        break;
      case MATRIX_T :
        o << "Eigen::Matrix<" << real_var_type
          << ",Eigen::Dynamic,Eigen::Dynamic> ";
        break;
      }
=======
      else if (base_type.is_vector_type())
        o << (is_var_context
              ? "Eigen::Matrix<T__,Eigen::Dynamic,1> "
              : "vector_d");
      else if (base_type.is_row_vector_type())
        o << (is_var_context
              ? "Eigen::Matrix<T__,1,Eigen::Dynamic> "
              : "row_vector_d");
      else if (base_type.is_matrix_type())
        o << (is_var_context
              ? "Eigen::Matrix<T__,Eigen::Dynamic,Eigen::Dynamic> "
              : "matrix_d");
>>>>>>> 773778e6
    }

  }
}
#endif<|MERGE_RESOLUTION|>--- conflicted
+++ resolved
@@ -23,33 +23,13 @@
         o << "int";
       else if (base_type.is_double_type())
         o << real_var_type;
-<<<<<<< HEAD
-        break;
-      case VECTOR_T :
+      else if (base_type.is_vector_type())
         o << "Eigen::Matrix<" << real_var_type << ",Eigen::Dynamic,1> ";
-        break;
-      case ROW_VECTOR_T :
+      else if (base_type.is_row_vector_type())
         o << "Eigen::Matrix<" << real_var_type << ",1,Eigen::Dynamic> ";
-        break;
-      case MATRIX_T :
+      else if (base_type.is_matrix_type())
         o << "Eigen::Matrix<" << real_var_type
           << ",Eigen::Dynamic,Eigen::Dynamic> ";
-        break;
-      }
-=======
-      else if (base_type.is_vector_type())
-        o << (is_var_context
-              ? "Eigen::Matrix<T__,Eigen::Dynamic,1> "
-              : "vector_d");
-      else if (base_type.is_row_vector_type())
-        o << (is_var_context
-              ? "Eigen::Matrix<T__,1,Eigen::Dynamic> "
-              : "row_vector_d");
-      else if (base_type.is_matrix_type())
-        o << (is_var_context
-              ? "Eigen::Matrix<T__,Eigen::Dynamic,Eigen::Dynamic> "
-              : "matrix_d");
->>>>>>> 773778e6
     }
 
   }
