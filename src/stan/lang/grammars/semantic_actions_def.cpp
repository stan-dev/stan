--- conflicted
+++ resolved
@@ -155,14 +155,11 @@
     template void assign_lhs::operator()(expression&,
                                          const integrate_ode_control&)
       const;
-<<<<<<< HEAD
     template void assign_lhs::operator()(expression&,
-                                         const generalCptModel_control&)
+                                         const generalOdeModel_control&)
       const;
-=======
     template void assign_lhs::operator()(array_expr&,
                                          const array_expr&) const;
->>>>>>> e546c9c5
     template void assign_lhs::operator()(int&, const int&) const;
     template void assign_lhs::operator()(size_t&, const size_t&) const;
     template void assign_lhs::operator()(statement&, const statement&) const;
@@ -1563,12 +1560,12 @@
     validate_integrate_ode_control_f;
 
     template <class T>
-    void validate_generalCptModel(const T& ode_fun,
+    void validate_generalOdeModel(const T& ode_fun,
                                   const variable_map& var_map,
                                   bool& pass,
                                   std::ostream& error_msgs) {
       pass = true;
-
+      
       // test function argument type
       expr_type sys_result_type(DOUBLE_T, 1);
       std::vector<expr_type> sys_arg_types;
@@ -1579,13 +1576,13 @@
       sys_arg_types.push_back(expr_type(INT_T, 1));
       function_signature_t system_signature(sys_result_type, sys_arg_types);
       if (!function_signatures::instance()
-        .is_defined(ode_fun.system_function_name_, system_signature)) {
-        error_msgs << "first argument to generalCptModel"
-                   << " must be a function with signature"
-                    << " (real, real[], real[], real[], int[]) : real[] ";
-        pass = false;
-      }
-
+            .is_defined(ode_fun.system_function_name_, system_signature)) {
+      error_msgs << "first argument to generalOdeModel"
+                 << " must be a function with signature"
+                 << " (real, real[], real[], real[], int[]) : real[] ";
+      pass = false;
+      }
+      
       // test regular argument types
       if (ode_fun.nCmt_.expression_type() != INT_T) {
         error_msgs << "second argument to "
@@ -1597,19 +1594,8 @@
                    << ". ";
         pass = false;
       }
-      if ((ode_fun.pMatrix_.expression_type() != expr_type(DOUBLE_T, 2))
-        && (ode_fun.pMatrix_.expression_type() != expr_type(DOUBLE_T, 1))) {
+      if (ode_fun.time_.expression_type() != expr_type(DOUBLE_T, 1)) {
         error_msgs << "third argument to "
-                   << ode_fun.integration_function_name_
-                   << " must be type real[ ] or real[ , ]"
-                   << " for parameter matrix"
-                   << "; found type="
-                   << ode_fun.pMatrix_.expression_type()
-                   << ". ";
-        pass = false;
-      }
-      if (ode_fun.time_.expression_type() != expr_type(DOUBLE_T, 1)) {
-        error_msgs << "fourth argument to "
                    << ode_fun.integration_function_name_
                    << " must be type real[]"
                    << "for time"
@@ -1618,175 +1604,208 @@
                    << ". ";
         pass = false;
       }
-          if (ode_fun.amt_.expression_type() != expr_type(DOUBLE_T, 1)) {
-              error_msgs << "fifth argument to "
-                         << ode_fun.integration_function_name_
-                         << " must be type real[]"
-                         << "for amount"
-                         << "; found type="
-                         << ode_fun.amt_.expression_type()
-                         << ". ";
-              pass = false;
-          }
-          if (ode_fun.rate_.expression_type() != expr_type(DOUBLE_T, 1)) {
-              error_msgs << "sixth argument to "
-                         << ode_fun.integration_function_name_
-                         << " must be type real[]"
-                         << "for rate"
-                         << "; found type="
-                         << ode_fun.rate_.expression_type()
-                         << ". ";
-              pass = false;
-          }
-          if (ode_fun.ii_.expression_type() != expr_type(DOUBLE_T, 1)) {
-              error_msgs << "seventh argument to "
-                         << ode_fun.integration_function_name_
-                         << " must be type real[]"
-                         << "for inter-dose interval"
-                         << "; found type="
-                         << ode_fun.ii_.expression_type()
-                         << ". ";
-              pass = false;
-          }
-          if (ode_fun.evid_.expression_type() != expr_type(INT_T, 1)) {
-              error_msgs << "eighth argument to "
-                         << ode_fun.integration_function_name_
-                         << " must be type int[]"
-                         << "for evid (event ID)"
-                         << "; found type="
-                         << ode_fun.evid_.expression_type()
-                         << ". ";
-              pass = false;
-          }
-          if (ode_fun.cmt_.expression_type() != expr_type(INT_T, 1)) {
-              error_msgs << "ninth argument to "
-                         << ode_fun.integration_function_name_
-                         << " must be type int[]"
-                         << "for cmt (compartment)"
-                         << "; found type="
-                         << ode_fun.cmt_.expression_type()
-                         << ". ";
-              pass = false;
-          }
-          if (ode_fun.addl_.expression_type() != expr_type(INT_T, 1)) {
-              error_msgs << "tenth argument to "
-                         << ode_fun.integration_function_name_
-                         << " must be type int[]"
-                         << "for addl (additional dose)"
-                         << "; found type="
-                         << ode_fun.addl_.expression_type()
-                         << ". ";
-              pass = false;
-          }
-          if (ode_fun.ss_.expression_type() != expr_type(INT_T, 1)) {
-              error_msgs << "eleventh argument to "
-                         << ode_fun.integration_function_name_
-                         << " must be type int[]"
-                         << "for ss (steady state)"
-                         << "; found type="
-                         << ode_fun.ss_.expression_type()
-                         << ". ";
-              pass = false;
-          }
-          if (!ode_fun.rel_tol_.expression_type().is_primitive()) {
-              error_msgs << "twelth argument to "
-                         << ode_fun.integration_function_name_
-                         << " must be type real or int"
-                         << " for relative tolerance"
-                         << "; found type="
-                         << ode_fun.rel_tol_.expression_type()
-                         << ". ";
-              pass = false;
-          }
-          if (!ode_fun.abs_tol_.expression_type().is_primitive()) {
-              error_msgs << "thirteenth argument to "
-                         << ode_fun.integration_function_name_
-                         << " must be type real or int"
-                         << " for absolute tolerance"
-                         << "; found type="
-                         << ode_fun.abs_tol_.expression_type()
-                         << ". ";
-              pass = false;
-          }
-          if (!ode_fun.max_num_steps_.expression_type().is_primitive()) {
-              error_msgs << "fourteenth argument to "
-                         << ode_fun.integration_function_name_
-                         << " must be type real or int"
-                         << " for maximum number of steps"
-                         << "; found type="
-                         << ode_fun.max_num_steps_.expression_type()
-                         << ". ";
-              pass = false;
-          }
-
-          // test data-only variables do not have parameters (int locals OK)
-          if (has_var(ode_fun.nCmt_, var_map)) {
-              error_msgs << "second argument to "
-                         << ode_fun.integration_function_name_
-                         << " for number of compartments"
-                         << " must be data only and not reference parameters";
-              pass = false;
-          }
-          if (has_var(ode_fun.evid_, var_map)) {
-              error_msgs << "eighth argument to "
-                         << ode_fun.integration_function_name_
-                         << " for event ID (evid)"
-                         << " must be data only and not reference parameters";
-              pass = false;
-          }
-          if (has_var(ode_fun.cmt_, var_map)) {
-              error_msgs << "ninth argument to "
-                         << ode_fun.integration_function_name_
-                         << " for compartment number (cmt)"
-                         << " must be data only and not reference parameters";
-              pass = false;
-          }
-          if (has_var(ode_fun.addl_, var_map)) {
-              error_msgs << "tenth argument to "
-                         << ode_fun.integration_function_name_
-                         << " for additional dose (addl)"
-                         << " must be data only and not reference parameters";
-              pass = false;
-          }
-          if (has_var(ode_fun.ss_, var_map)) {
-              error_msgs << "eleventh argument to "
-                         << ode_fun.integration_function_name_
-                         << " for steady state approximation (ss)"
-                         << " must be data only and not reference parameters";
-              pass = false;
-          }
-          if (has_var(ode_fun.rel_tol_, var_map)) {
-              error_msgs << "twelth argument to "
-                         << ode_fun.integration_function_name_
-                         << " for relative tolerance"
-                         << " must be data only and not reference parameters";
-              pass = false;
-          }
-          if (has_var(ode_fun.abs_tol_, var_map)) {
-              error_msgs << "thirteenth argument to "
-                         << ode_fun.integration_function_name_
-                         << " for absolute tolerance"
-                         << " must be data only and not reference parameters";
-              pass = false;
-          }
-          if (has_var(ode_fun.max_num_steps_, var_map)) {
-              error_msgs << "fourteenth argument to "
-                         << ode_fun.integration_function_name_
-                         << " for maximum number of steps"
-                         << " must be data only and not reference parameters";
-              pass = false;
-          }
-    }
-
-    void validate_generalCptModel_control::operator()(
-      const generalCptModel_control& ode_fun,
-      const variable_map& var_map,
-      bool& pass,
-      std::ostream& error_msgs) const {
-      validate_generalCptModel(ode_fun, var_map, pass, error_msgs);
-    }
-    boost::phoenix::function<validate_generalCptModel_control>
-    validate_generalCptModel_control_f;
+      if (ode_fun.amt_.expression_type() != expr_type(DOUBLE_T, 1)) {
+        error_msgs << "fourth argument to "
+                   << ode_fun.integration_function_name_
+                   << " must be type real[]"
+                   << "for amount"
+                   << "; found type="
+                   << ode_fun.amt_.expression_type()
+                   << ". ";
+        pass = false;
+      }
+      if (ode_fun.rate_.expression_type() != expr_type(DOUBLE_T, 1)) {
+        error_msgs << "fifth argument to "
+                   << ode_fun.integration_function_name_
+                   << " must be type real[]"
+                   << "for rate"
+                   << "; found type="
+                   << ode_fun.rate_.expression_type()
+                   << ". ";
+        pass = false;
+      }
+      if (ode_fun.ii_.expression_type() != expr_type(DOUBLE_T, 1)) {
+        error_msgs << "sixth argument to "
+                   << ode_fun.integration_function_name_
+                   << " must be type real[]"
+                   << "for inter-dose interval"
+                   << "; found type="
+                   << ode_fun.ii_.expression_type()
+                   << ". ";
+        pass = false;
+      }
+      if (ode_fun.evid_.expression_type() != expr_type(INT_T, 1)) {
+        error_msgs << "seventh argument to "
+                   << ode_fun.integration_function_name_
+                   << " must be type int[]"
+                   << "for evid (event ID)"
+                   << "; found type="
+                   << ode_fun.evid_.expression_type()
+                   << ". ";
+        pass = false;
+      }
+      if (ode_fun.cmt_.expression_type() != expr_type(INT_T, 1)) {
+        error_msgs << "eighth argument to "
+                   << ode_fun.integration_function_name_
+                   << " must be type int[]"
+                   << "for cmt (compartment)"
+                   << "; found type="
+                   << ode_fun.cmt_.expression_type()
+                   << ". ";
+        pass = false;
+      }
+      if (ode_fun.addl_.expression_type() != expr_type(INT_T, 1)) {
+        error_msgs << "ninth argument to "
+                   << ode_fun.integration_function_name_
+                   << " must be type int[]"
+                   << "for addl (additional dose)"
+                   << "; found type="
+                   << ode_fun.addl_.expression_type()
+                   << ". ";
+        pass = false;
+      }
+      if (ode_fun.ss_.expression_type() != expr_type(INT_T, 1)) {
+        error_msgs << "tenth argument to "
+                   << ode_fun.integration_function_name_
+                   << " must be type int[]"
+                   << "for ss (steady state)"
+                   << "; found type="
+                   << ode_fun.ss_.expression_type()
+                   << ". ";
+        pass = false;
+      }
+      if ((ode_fun.pMatrix_.expression_type() != expr_type(DOUBLE_T, 2))
+        && (ode_fun.pMatrix_.expression_type() != expr_type(DOUBLE_T, 1))) {
+        error_msgs << "eleventh argument to "
+                   << ode_fun.integration_function_name_
+                   << " must be type real[ ] or real[ , ]"
+                   << " for the ODE parameters"
+                   << "; found type="
+                   << ode_fun.pMatrix_.expression_type()
+                   << ". ";
+        pass = false;
+      }
+      if ((ode_fun.biovar_.expression_type() != expr_type(DOUBLE_T, 2))
+        && (ode_fun.biovar_.expression_type() != expr_type(DOUBLE_T, 1))) {
+        error_msgs << "twelth argument to "
+                   << ode_fun.integration_function_name_
+                   << " must be type real[ ] or real[ , ]"
+                   << " for the bio-variability"
+                   << "; found type="
+                   << ode_fun.biovar_.expression_type()
+                   << ". ";
+        pass = false;
+      }
+      if ((ode_fun.tlag_.expression_type() != expr_type(DOUBLE_T, 2))
+            && (ode_fun.tlag_.expression_type() != expr_type(DOUBLE_T, 1))) {
+        error_msgs << "thirteenth argument to "
+                   << ode_fun.integration_function_name_
+                   << " must be type real[ ] or real[ , ]"
+                   << " for the lag times"
+                   << "; found type="
+                   << ode_fun.tlag_.expression_type()
+                   << ". ";
+        pass = false;
+      }
+      if (!ode_fun.rel_tol_.expression_type().is_primitive()) {
+        error_msgs << "fourteenth argument to "
+                   << ode_fun.integration_function_name_
+                   << " must be type real or int"
+                   << " for relative tolerance"
+                   << "; found type="
+                   << ode_fun.rel_tol_.expression_type()
+                   << ". ";
+        pass = false;
+      }
+      if (!ode_fun.abs_tol_.expression_type().is_primitive()) {
+        error_msgs << "fifthteenth argument to "
+                   << ode_fun.integration_function_name_
+                   << " must be type real or int"
+                   << " for absolute tolerance"
+                   << "; found type="
+                   << ode_fun.abs_tol_.expression_type()
+                   << ". ";
+        pass = false;
+      }
+      if (!ode_fun.max_num_steps_.expression_type().is_primitive()) {
+        error_msgs << "sixteenth argument to "
+                   << ode_fun.integration_function_name_
+                   << " must be type real or int"
+                   << " for maximum number of steps"
+                   << "; found type="
+                   << ode_fun.max_num_steps_.expression_type()
+                   << ". ";
+        pass = false;
+      }
+      
+      // test data-only variables do not have parameters (int locals OK)
+      if (has_var(ode_fun.nCmt_, var_map)) {
+        error_msgs << "second argument to "
+                   << ode_fun.integration_function_name_
+                   << " for number of compartments"
+                   << " must be data only and not reference parameters";
+        pass = false;
+      }
+      if (has_var(ode_fun.evid_, var_map)) {
+        error_msgs << "seventh argument to "
+                   << ode_fun.integration_function_name_
+                   << " for event ID (evid)"
+                   << " must be data only and not reference parameters";
+        pass = false;
+      }
+      if (has_var(ode_fun.cmt_, var_map)) {
+        error_msgs << "eighth argument to "
+                   << ode_fun.integration_function_name_
+                   << " for compartment number (cmt)"
+                   << " must be data only and not reference parameters";
+        pass = false;
+      }
+      if (has_var(ode_fun.addl_, var_map)) {
+        error_msgs << "ninth argument to "
+                   << ode_fun.integration_function_name_
+                   << " for additional dose (addl)"
+                   << " must be data only and not reference parameters";
+        pass = false;
+      }
+      if (has_var(ode_fun.ss_, var_map)) {
+        error_msgs << "tenth argument to "
+                   << ode_fun.integration_function_name_
+                   << " for steady state approximation (ss)"
+                   << " must be data only and not reference parameters";
+        pass = false;
+      }
+      if (has_var(ode_fun.rel_tol_, var_map)) {
+        error_msgs << "fourteenth argument to "
+                   << ode_fun.integration_function_name_
+                   << " for relative tolerance"
+                   << " must be data only and not reference parameters";
+        pass = false;
+      }
+      if (has_var(ode_fun.abs_tol_, var_map)) {
+        error_msgs << "fifthteenth argument to "
+                   << ode_fun.integration_function_name_
+                   << " for absolute tolerance"
+                   << " must be data only and not reference parameters";
+        pass = false;
+      }
+      if (has_var(ode_fun.max_num_steps_, var_map)) {
+        error_msgs << "sixteenth argument to "
+                   << ode_fun.integration_function_name_
+                   << " for maximum number of steps"
+                   << " must be data only and not reference parameters";
+        pass = false;
+      }
+    }
+
+    void validate_generalOdeModel_control::operator()(
+        const generalOdeModel_control& ode_fun,
+        const variable_map& var_map,
+        bool& pass,
+        std::ostream& error_msgs) const {
+      validate_generalOdeModel(ode_fun, var_map, pass, error_msgs);
+    }
+    boost::phoenix::function<validate_generalOdeModel_control>
+    validate_generalOdeModel_control_f;    
 
     void set_fun_type_named::operator()(expression& fun_result, fun& fun,
                                         const var_origin& var_origin,
@@ -2419,14 +2438,16 @@
       return boost::apply_visitor(*this, x.y0_.expr_)
         && boost::apply_visitor(*this, x.theta_.expr_);
     }
-    bool data_only_expression::operator()(const generalCptModel_control& x)
+    bool data_only_expression::operator()(const generalOdeModel_control& x)
       const {
-      return (((boost::apply_visitor(*this, x.pMatrix_.expr_)
-                && boost::apply_visitor(*this, x.time_.expr_))
-                && boost::apply_visitor(*this, x.amt_.expr_))
-                && boost::apply_visitor(*this, x.rate_.expr_))
-                && boost::apply_visitor(*this, x.ii_.expr_);
-    }  // include all arguments with a template
+      return ((((((boost::apply_visitor(*this, x.time_.expr_)
+        && boost::apply_visitor(*this, x.amt_.expr_)))
+        && boost::apply_visitor(*this, x.rate_.expr_)
+        && boost::apply_visitor(*this, x.ii_.expr_))
+        && boost::apply_visitor(*this, x.pMatrix_.expr_))
+        && boost::apply_visitor(*this, x.biovar_.expr_))
+        && boost::apply_visitor(*this, x.tlag_.expr_));
+    }  // include all arguments with a template type
     bool data_only_expression::operator()(const fun& x) const {
       for (size_t i = 0; i < x.args_.size(); ++i)
         if (!boost::apply_visitor(*this, x.args_[i].expr_))
