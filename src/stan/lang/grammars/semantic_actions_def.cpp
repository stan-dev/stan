#ifndef STAN_LANG_GRAMMARS_SEMANTIC_ACTIONS_DEF_CPP
#define STAN_LANG_GRAMMARS_SEMANTIC_ACTIONS_DEF_CPP

#include <stan/io/program_reader.hpp>
#include <stan/lang/ast.hpp>
#include <stan/lang/grammars/iterator_typedefs.hpp>
#include <stan/lang/grammars/semantic_actions.hpp>

#include <boost/algorithm/string.hpp>
#include <boost/format.hpp>
#include <boost/spirit/include/qi.hpp>
#include <boost/variant/apply_visitor.hpp>
#include <boost/variant/recursive_variant.hpp>
#include <climits>
#include <cstddef>
#include <iomanip>
#include <iostream>
#include <limits>
#include <map>
#include <set>
#include <stdexcept>
#include <string>
#include <utility>
#include <vector>

#include <typeinfo>

namespace stan {

namespace lang {

/**
 * Add namespace qualifier `stan::math::` or `std::` to function names
 * in order to avoid ambiguities for functions in the Stan language which
 * are also defined in c and/or other libraries that some compilers (gcc)
 * bring into the top-level namespace.
 *
 * @param[in, out] f Function to qualify.
 */
void qualify_builtins(fun &f) {
  if ((f.name_ == "max" || f.name_ == "min") && f.args_.size() == 2 &&
      f.args_[0].bare_type().is_int_type() &&
      f.args_[1].bare_type().is_int_type()) {
    f.name_ = "std::" + f.name_;
    return;
  }

  if (f.name_ == "ceil" && f.args_[0].bare_type().is_int_type()) {
    f.name_ = "std::" + f.name_;
    return;
  }

  if ((f.args_.size() == 0 &&
       (f.name_ == "e" || f.name_ == "pi" || f.name_ == "log2" ||
        f.name_ == "log10" || f.name_ == "sqrt2" || f.name_ == "not_a_number" ||
        f.name_ == "positive_infinity" || f.name_ == "negative_infinity" ||
        f.name_ == "machine_precision")) ||
      (f.args_.size() == 1 &&
       (f.name_ == "abs" || f.name_ == "acos" || f.name_ == "acosh" ||
        f.name_ == "asin" || f.name_ == "asinh" || f.name_ == "atan" ||
        f.name_ == "atan2" || f.name_ == "atanh" || f.name_ == "cbrt" ||
        f.name_ == "ceil" || f.name_ == "cos" || f.name_ == "cosh" ||
        f.name_ == "erf" || f.name_ == "erfc" || f.name_ == "exp" ||
        f.name_ == "exp2" || f.name_ == "expm1" || f.name_ == "fabs" ||
        f.name_ == "floor" || f.name_ == "lgamma" || f.name_ == "log" ||
        f.name_ == "log1p" || f.name_ == "log2" || f.name_ == "log10" ||
        f.name_ == "round" || f.name_ == "sin" || f.name_ == "sinh" ||
        f.name_ == "sqrt" || f.name_ == "tan" || f.name_ == "tanh" ||
        f.name_ == "tgamma" || f.name_ == "trunc")) ||
      (f.args_.size() == 2 && (f.name_ == "fdim" || f.name_ == "fmax" ||
                               f.name_ == "fmin" || f.name_ == "hypot")) ||
      (f.args_.size() == 3 && f.name_ == "fma"))
    f.name_ = "stan::math::" + f.name_;
}

bool has_prob_suffix(const std::string &s) {
  return ends_with("_lpdf", s) || ends_with("_lpmf", s) ||
         ends_with("_lcdf", s) || ends_with("_lccdf", s);
}

bool has_rng_lp_suffix(const std::string &s) {
  return ends_with("_lp", s) || ends_with("_rng", s);
}

void replace_suffix(const std::string &old_suffix,
                    const std::string &new_suffix, fun &f) {
  if (!ends_with(old_suffix, f.name_))
    return;
  f.name_ = f.name_.substr(0, f.name_.size() - old_suffix.size()) + new_suffix;
}

bool deprecate_fun(const std::string &old_name, const std::string &new_name,
                   fun &f, std::ostream &msgs) {
  if (f.name_ != old_name)
    return false;
  f.original_name_ = f.name_;
  f.name_ = new_name;
  msgs << "Info: Function name '" << old_name << "' is deprecated"
       << " and will be removed in a later release; please replace"
       << " with '" << new_name << "'" << std::endl;
  return true;
}

bool deprecate_suffix(const std::string &deprecated_suffix,
                      const std::string &replacement, fun &f,
                      std::ostream &msgs) {
  if (!ends_with(deprecated_suffix, f.name_))
    return false;
  msgs << "Info: Deprecated function '" << f.name_ << "';"
       << " please replace suffix '" << deprecated_suffix << "' with "
       << replacement << std::endl;
  return true;
}

void set_fun_type(fun &fun, std::ostream &error_msgs) {
  std::vector<bare_expr_type> arg_types;
  for (size_t i = 0; i < fun.args_.size(); ++i)
    arg_types.push_back(fun.args_[i].bare_type());
  fun.type_ = function_signatures::instance().get_result_type(
      fun.name_, arg_types, error_msgs);
}

int num_dimss(std::vector<std::vector<stan::lang::expression>> &dimss) {
  int sum = 0;
  for (size_t i = 0; i < dimss.size(); ++i)
    sum += dimss[i].size();
  return sum;
}

bool is_double_return(const std::string &function_name,
                      const std::vector<bare_expr_type> &arg_types,
                      std::ostream &error_msgs) {
  return function_signatures::instance()
      .get_result_type(function_name, arg_types, error_msgs, true)
      .is_double_type();
}

bool is_univariate(const bare_expr_type &et) {
  return et.num_dims() == 0 && (et.is_int_type() || et.is_double_type());
}

bool can_assign_to_lhs_var(const std::string &lhs_var_name,
                           const scope &var_scope, const variable_map &vm,
                           std::ostream &error_msgs) {
  if (lhs_var_name == std::string("lp__")) {
    error_msgs << std::endl
               << "Error (fatal):  Use of lp__ is no longer supported."
               << std::endl
               << "  Use target += ... statement to increment log density."
               << std::endl;
    return false;
  }
  if (!vm.exists(lhs_var_name)) {
    error_msgs << "Unknown variable in assignment"
               << "; lhs variable=" << lhs_var_name << std::endl;
    return false;
  }
  scope lhs_origin = vm.get_scope(lhs_var_name);
  // enforce constancy of loop variables
  if (lhs_origin.program_block() == loop_identifier_origin) {
    error_msgs << "Loop variable " << lhs_var_name
               << " cannot be used on left side of assignment statement."
               << std::endl;
    return false;
  }
  // enforce constancy of function args
  if (!lhs_origin.is_local() && lhs_origin.fun()) {
    error_msgs << "Cannot assign to function argument variables." << std::endl
               << "Use local variables instead." << std::endl;
    return false;
  }
  if (lhs_origin.program_block() != var_scope.program_block()) {
    error_msgs << "Cannot assign to variable outside of declaration block"
               << "; left-hand-side variable origin=";
    print_scope(error_msgs, lhs_origin);
    error_msgs << std::endl;
    return false;
  }
  return true;
}

bare_expr_type infer_var_dims_type(const bare_expr_type &var_type,
                                   const variable_dims &var_dims) {
  size_t num_index_dims = var_dims.dims_.size();
  return infer_type_indexing(var_type, num_index_dims);
}

bool has_same_shape(const bare_expr_type &lhs_type, const expression &rhs_expr,
                    const std::string &name, const std::string &stmt_type,
                    std::ostream &error_msgs) {
  if (lhs_type.num_dims() != rhs_expr.bare_type().num_dims() ||
      lhs_type.array_dims() != rhs_expr.bare_type().array_dims()) {
    error_msgs << "Dimension mismatch in " << stmt_type
               << "; variable name = " << name << ", type = " << lhs_type
               << "; right-hand side type = " << rhs_expr.bare_type() << "."
               << std::endl;
    return false;
  }

  // allow int -> double promotion, even in arrays
  bool types_compatible =
      (lhs_type.innermost_type() == rhs_expr.bare_type().innermost_type() ||
       (lhs_type.innermost_type().is_double_type() &&
        rhs_expr.bare_type().innermost_type().is_int_type()));
  if (!types_compatible) {
    error_msgs << "Base type mismatch in " << stmt_type
               << "; variable name = " << name
               << ", base type = " << lhs_type.innermost_type()
               << "; right-hand side base type = "
               << rhs_expr.bare_type().innermost_type() << "." << std::endl;
    return false;
  }
  return true;
}

//  //////////////////////////////////
// *** functors for grammar rules ***
//  //////////////////////////////////

void validate_double_expr::operator()(const expression &expr, bool &pass,
                                      std::stringstream &error_msgs) const {
  if (!expr.bare_type().is_double_type() && !expr.bare_type().is_int_type()) {
    error_msgs << "Expression denoting real required; found type="
               << expr.bare_type() << "." << std::endl;
    pass = false;
    return;
  }
  pass = true;
}
boost::phoenix::function<validate_double_expr> validate_double_expr_f;

template <typename L, typename R>
void assign_lhs::operator()(L &lhs, const R &rhs) const {
  lhs = rhs;
}
boost::phoenix::function<assign_lhs> assign_lhs_f;

template void assign_lhs::operator()(expression &, const expression &) const;
template void assign_lhs::operator()(expression &,
                                     const double_literal &) const;
template void assign_lhs::operator()(expression &, const int_literal &) const;
<<<<<<< HEAD
template void assign_lhs::operator()(expression &, const integrate_1d &) const;
=======
>>>>>>> 479681ff
template void assign_lhs::operator()(expression &, const integrate_ode &) const;
template void assign_lhs::operator()(expression &,
                                     const integrate_ode_control &) const;
template void assign_lhs::operator()(expression &,
                                     const algebra_solver &) const;
template void assign_lhs::operator()(expression &,
                                     const algebra_solver_control &) const;
template void assign_lhs::operator()(expression &, const map_rect &) const;
template void assign_lhs::operator()(array_expr &, const array_expr &) const;
template void assign_lhs::operator()(matrix_expr &, const matrix_expr &) const;
template void assign_lhs::operator()(row_vector_expr &,
                                     const row_vector_expr &) const;
template void assign_lhs::operator()(int &, const int &) const;
template void assign_lhs::operator()(size_t &, const size_t &) const;
template void assign_lhs::operator()(statement &, const statement &) const;
template void assign_lhs::operator()(std::vector<var_decl> &,
                                     const std::vector<var_decl> &) const;
template void assign_lhs::operator()(std::vector<idx> &,
                                     const std::vector<idx> &) const;
template void assign_lhs::
operator()(std::vector<std::vector<expression>> &,
           const std::vector<std::vector<expression>> &) const;
template void assign_lhs::operator()(fun &, const fun &) const;
template void assign_lhs::operator()(variable &, const variable &) const;
template void assign_lhs::operator()(std::vector<block_var_decl> &,
                                     const std::vector<block_var_decl> &) const;
template void assign_lhs::operator()(std::vector<local_var_decl> &,
                                     const std::vector<local_var_decl> &) const;
template void assign_lhs::operator()(bare_expr_type &,
                                     const bare_expr_type &) const;
template void assign_lhs::operator()(block_var_decl &,
                                     const block_var_decl &) const;
template void assign_lhs::operator()(local_var_decl &,
                                     const local_var_decl &) const;
template void assign_lhs::operator()(var_decl &, const var_decl &) const;

void validate_expr_type3::operator()(const expression &expr, bool &pass,
                                     std::ostream &error_msgs) const {
  pass = !expr.bare_type().is_ill_formed_type();
  if (!pass)
    error_msgs << "Expression is ill formed." << std::endl;
}
boost::phoenix::function<validate_expr_type3> validate_expr_type3_f;

void is_prob_fun::operator()(const std::string &s, bool &pass) const {
  pass = has_prob_suffix(s);
}
boost::phoenix::function<is_prob_fun> is_prob_fun_f;

void addition_expr3::operator()(expression &expr1, const expression &expr2,
                                std::ostream &error_msgs) const {
  if (expr1.bare_type().is_primitive() && expr2.bare_type().is_primitive()) {
    expr1 += expr2;
    return;
  }
  std::vector<expression> args;
  args.push_back(expr1);
  args.push_back(expr2);
  fun f("add", args);
  set_fun_type(f, error_msgs);
  expr1 = expression(f);
}
boost::phoenix::function<addition_expr3> addition3_f;

void subtraction_expr3::operator()(expression &expr1, const expression &expr2,
                                   std::ostream &error_msgs) const {
  if (expr1.bare_type().is_primitive() && expr2.bare_type().is_primitive()) {
    expr1 -= expr2;
    return;
  }
  std::vector<expression> args;
  args.push_back(expr1);
  args.push_back(expr2);
  fun f("subtract", args);
  set_fun_type(f, error_msgs);
  expr1 = expression(f);
}
boost::phoenix::function<subtraction_expr3> subtraction3_f;

void increment_size_t::operator()(size_t &lhs) const { ++lhs; }
boost::phoenix::function<increment_size_t> increment_size_t_f;

void validate_conditional_op::operator()(conditional_op &conditional_op,
                                         const scope &var_scope, bool &pass,
                                         const variable_map &var_map,
                                         std::ostream &error_msgs) const {
  bare_expr_type cond_type = conditional_op.cond_.bare_type();
  if (!cond_type.is_int_type()) {
    error_msgs << "Condition in ternary expression must be"
               << " primitive int;"
               << " found type=" << cond_type << "." << std::endl;
    pass = false;
    return;
  }

  bare_expr_type true_val_type = conditional_op.true_val_.bare_type();
  bare_expr_type false_val_type = conditional_op.false_val_.bare_type();

  bool types_compatible =
      (true_val_type == false_val_type) ||
      (true_val_type.is_double_type() && false_val_type.is_int_type()) ||
      (true_val_type.is_int_type() && false_val_type.is_double_type());

  if (!types_compatible) {
    error_msgs << "Type mismatch in ternary expression,"
               << " expression when true is: ";
    write_bare_expr_type(error_msgs, true_val_type);
    error_msgs << "; expression when false is: ";
    write_bare_expr_type(error_msgs, false_val_type);
    error_msgs << "." << std::endl;
    pass = false;
    return;
  }

  if (true_val_type.is_primitive())
    conditional_op.type_ =
        (true_val_type == false_val_type) ? true_val_type : double_type();
  else
    conditional_op.type_ = true_val_type;

  conditional_op.has_var_ = has_var(conditional_op, var_map);
  conditional_op.scope_ = var_scope;
  pass = true;
}
boost::phoenix::function<validate_conditional_op> validate_conditional_op_f;

void binary_op_expr::operator()(expression &expr1, const expression &expr2,
                                const std::string &op,
                                const std::string &fun_name,
                                std::ostream &error_msgs) const {
  if (!expr1.bare_type().is_primitive() || !expr2.bare_type().is_primitive()) {
    error_msgs << "Binary infix operator " << op
               << " with functional interpretation " << fun_name
               << " requires arguments of primitive type (int or real)"
               << ", found left type=" << expr1.bare_type()
               << ", right arg type=" << expr2.bare_type() << "." << std::endl;
  }
  std::vector<expression> args;
  args.push_back(expr1);
  args.push_back(expr2);
  fun f(fun_name, args);
  set_fun_type(f, error_msgs);
  expr1 = expression(f);
}
boost::phoenix::function<binary_op_expr> binary_op_f;

void validate_non_void_arg_function::
operator()(bare_expr_type &arg_type, const scope &var_scope, bool &pass,
           std::ostream &error_msgs) const {
  if (var_scope.program_block() == data_origin)
    arg_type.set_is_data();
  pass = !arg_type.is_void_type();
  if (!pass)
    error_msgs << "Functions cannot contain void argument types; "
               << "found void argument." << std::endl;
}
boost::phoenix::function<validate_non_void_arg_function>
    validate_non_void_arg_f;

void set_void_function::operator()(const bare_expr_type &return_type,
                                   scope &var_scope, bool &pass,
                                   std::ostream &error_msgs) const {
  if (return_type.is_void_type() && return_type.num_dims() > 0) {
    error_msgs << "Void return type may not have dimensions declared."
               << std::endl;
    pass = false;
    return;
  }
  var_scope = return_type.is_void_type() ? scope(void_function_argument_origin)
                                         : scope(function_argument_origin);
  pass = true;
}
boost::phoenix::function<set_void_function> set_void_function_f;

void set_allows_sampling_origin::operator()(const std::string &identifier,
                                            scope &var_scope) const {
  if (ends_with("_lp", identifier)) {
    var_scope = var_scope.void_fun() ? scope(void_function_argument_origin_lp)
                                     : scope(function_argument_origin_lp);
  } else if (ends_with("_rng", identifier)) {
    var_scope = var_scope.void_fun() ? scope(void_function_argument_origin_rng)
                                     : scope(function_argument_origin_rng);
  } else {
    var_scope = var_scope.void_fun() ? scope(void_function_argument_origin)
                                     : scope(function_argument_origin);
  }
}
boost::phoenix::function<set_allows_sampling_origin>
    set_allows_sampling_origin_f;

void validate_declarations::
operator()(bool &pass,
           std::set<std::pair<std::string, function_signature_t>> &declared,
           std::set<std::pair<std::string, function_signature_t>> &defined,
           std::ostream &error_msgs, bool allow_undefined) const {
  using std::pair;
  using std::set;
  using std::string;
  typedef set<pair<string, function_signature_t>>::iterator iterator_t;
  if (!allow_undefined) {
    for (iterator_t it = declared.begin(); it != declared.end(); ++it) {
      if (defined.find(*it) == defined.end()) {
        error_msgs << "Function declared, but not defined."
                   << " Function name=" << (*it).first << std::endl;
        pass = false;
        return;
      }
    }
  }
  pass = true;
}
boost::phoenix::function<validate_declarations> validate_declarations_f;

bool fun_exists(
    const std::set<std::pair<std::string, function_signature_t>> &existing,
    const std::pair<std::string, function_signature_t> &name_sig,
    bool name_only = true) {
  for (std::set<std::pair<std::string, function_signature_t>>::const_iterator
           it = existing.begin();
       it != existing.end(); ++it) {
    if (name_sig.first == (*it).first &&
        (name_only || name_sig.second.second == (*it).second.second))
      return true;  // name and arg sequences match
  }
  return false;
}

void validate_prob_fun::operator()(std::string &fname, bool &pass,
                                   std::ostream &error_msgs) const {
  if (has_prob_fun_suffix(fname)) {
    std::string dist_name = strip_prob_fun_suffix(fname);
    if (!fun_name_exists(fname)  // catch redefines later avoid fwd
        && (fun_name_exists(dist_name + "_lpdf") ||
            fun_name_exists(dist_name + "_lpmf") ||
            fun_name_exists(dist_name + "_log"))) {
      error_msgs << "Parse Error.  Probability function already defined"
                 << " for " << dist_name << std::endl;
      pass = false;
      return;
    }
  }
  if (has_cdf_suffix(fname)) {
    std::string dist_name = strip_cdf_suffix(fname);
    if (fun_name_exists(dist_name + "_cdf_log") ||
        fun_name_exists(dist_name + "_lcdf")) {
      error_msgs << " Parse Error.  CDF already defined for " << dist_name
                 << std::endl;
      pass = false;
      return;
    }
  }
  if (has_ccdf_suffix(fname)) {
    std::string dist_name = strip_ccdf_suffix(fname);
    if (fun_name_exists(dist_name + "_ccdf_log") ||
        fun_name_exists(dist_name + "_lccdf")) {
      error_msgs << " Parse Error.  CCDF already defined for " << dist_name
                 << std::endl;
      pass = false;
      return;
    }
  }
}
boost::phoenix::function<validate_prob_fun> validate_prob_fun_f;

void add_function_signature::operator()(
    const function_decl_def &decl, bool &pass,
    std::set<std::pair<std::string, function_signature_t>> &functions_declared,
    std::set<std::pair<std::string, function_signature_t>> &functions_defined,
    std::ostream &error_msgs) const {
  std::vector<bare_expr_type> arg_types;
  for (size_t i = 0; i < decl.arg_decls_.size(); ++i) {
    arg_types.push_back(decl.arg_decls_[i].bare_type());
  }
  function_signature_t sig(decl.return_type_, arg_types);
  std::pair<std::string, function_signature_t> name_sig(decl.name_, sig);

  // check that not already declared if just declaration
  if (decl.body_.is_no_op_statement() &&
      fun_exists(functions_declared, name_sig)) {
    error_msgs << "Parse Error.  Function already declared, name="
               << decl.name_;
    pass = false;
    return;
  }

  // check not already user defined
  if (fun_exists(functions_defined, name_sig)) {
    error_msgs << "Parse Error.  Function already defined, name=" << decl.name_;
    pass = false;
    return;
  }

  // check not already system defined
  if (!fun_exists(functions_declared, name_sig) &&
      function_signatures::instance().is_defined(decl.name_, sig)) {
    error_msgs << "Parse Error.  Function system defined, name=" << decl.name_;
    pass = false;
    return;
  }

  // check argument type and qualifiers
  if (!decl.body_.is_no_op_statement()) {
    function_signature_t decl_sig =
        function_signatures::instance().get_definition(decl.name_, sig);
    if (!decl_sig.first.is_ill_formed_type()) {
      for (size_t i = 0; i < decl.arg_decls_.size(); ++i) {
        if (decl_sig.second[i] != arg_types[i] ||
            decl_sig.second[i].is_data() != arg_types[i].is_data()) {
          error_msgs << "Declaration doesn't match definition "
                     << "for function: " << decl.name_ << " argument "
                     << (i + 1) << ": argument declared as " << arg_types[i]
                     << ", defined as " << decl_sig.second[i] << "."
                     << std::endl;
          pass = false;
          return;
        }
      }
    }
  }

  if (ends_with("_lpdf", decl.name_) &&
      arg_types[0].innermost_type().is_int_type()) {
    error_msgs << "Parse Error.  Probability density functions require"
               << " real variates (first argument)."
               << " Found type = " << arg_types[0] << std::endl;
    pass = false;
    return;
  }
  if (ends_with("_lpmf", decl.name_) &&
      !arg_types[0].innermost_type().is_int_type()) {
    error_msgs << "Parse Error.  Probability mass functions require"
               << " integer variates (first argument)."
               << " Found type = " << arg_types[0] << std::endl;
    pass = false;
    return;
  }

  // add declaration in local sets and in parser function sigs
  if (functions_declared.find(name_sig) == functions_declared.end()) {
    functions_declared.insert(name_sig);
    function_signatures::instance().add(decl.name_, decl.return_type_,
                                        arg_types);
    function_signatures::instance().set_user_defined(name_sig);
  }

  // add as definition if there's a body
  if (!decl.body_.is_no_op_statement())
    functions_defined.insert(name_sig);
  pass = true;
}
boost::phoenix::function<add_function_signature> add_function_signature_f;

void validate_pmf_pdf_variate::operator()(function_decl_def &decl, bool &pass,
                                          std::ostream &error_msgs) const {
  if (!has_prob_fun_suffix(decl.name_))
    return;
  if (decl.arg_decls_.size() == 0) {
    error_msgs << "Parse Error.  Probability functions require"
               << " at least one argument." << std::endl;
    pass = false;
    return;
  }
  bare_expr_type variate_type = decl.arg_decls_[0].bare_type().innermost_type();
  if (ends_with("_lpdf", decl.name_) && variate_type.is_int_type()) {
    error_msgs << "Parse Error.  Probability density functions require"
               << " real variates (first argument)."
               << " Found type = " << variate_type << std::endl;
    pass = false;
    return;
  }
  if (ends_with("_lpmf", decl.name_) && !variate_type.is_int_type()) {
    error_msgs << "Parse Error.  Probability mass functions require"
               << " integer variates (first argument)."
               << " Found type = " << variate_type << std::endl;
    pass = false;
    return;
  }
}
boost::phoenix::function<validate_pmf_pdf_variate> validate_pmf_pdf_variate_f;

void validate_return_type::operator()(function_decl_def &decl, bool &pass,
                                      std::ostream &error_msgs) const {
  pass = decl.body_.is_no_op_statement() ||
         stan::lang::returns_type(decl.return_type_, decl.body_, error_msgs);
  if (!pass) {
    error_msgs << "Improper return in body of function." << std::endl;
    return;
  }

  if ((ends_with("_log", decl.name_) || ends_with("_lpdf", decl.name_) ||
       ends_with("_lpmf", decl.name_) || ends_with("_lcdf", decl.name_) ||
       ends_with("_lccdf", decl.name_)) &&
      !decl.return_type_.is_double_type()) {
    pass = false;
    error_msgs << "Real return type required for probability functions"
               << " ending in _log, _lpdf, _lpmf, _lcdf, or _lccdf."
               << std::endl;
  }
}
boost::phoenix::function<validate_return_type> validate_return_type_f;

void set_fun_params_scope::operator()(scope &var_scope,
                                      variable_map &vm) const {
  var_scope = scope(var_scope.program_block(), true);
  // generated log_prob code has vector called "params_r__"
  // hidden way to get unconstrained params from model
  vm.add("params_r__", var_decl("params_r__", vector_type()), parameter_origin);
}
boost::phoenix::function<set_fun_params_scope> set_fun_params_scope_f;

void unscope_variables::operator()(function_decl_def &decl,
                                   variable_map &vm) const {
  vm.remove("params_r__");
  for (size_t i = 0; i < decl.arg_decls_.size(); ++i)
    vm.remove(decl.arg_decls_[i].name());
}
boost::phoenix::function<unscope_variables> unscope_variables_f;

void add_fun_arg_var::operator()(const var_decl &decl, const scope &scope,
                                 bool &pass, variable_map &vm,
                                 std::ostream &error_msgs) const {
  if (vm.exists(decl.name())) {
    pass = false;
    error_msgs << "Duplicate declaration of variable, name=" << decl.name()
               << "; attempt to redeclare as function argument"
               << "; original declaration as ";
    print_scope(error_msgs, vm.get_scope(decl.name()));
    error_msgs << " variable." << std::endl;
    return;
  }
  pass = true;
  stan::lang::scope arg_scope(scope.program_block() == data_origin
                                  ? data_origin
                                  : function_argument_origin);
  vm.add(decl.name(), decl, arg_scope);
}
boost::phoenix::function<add_fun_arg_var> add_fun_arg_var_f;

// TODO(carpenter): seems redundant; see if it can be removed
void set_omni_idx::operator()(omni_idx &val) const { val = omni_idx(); }
boost::phoenix::function<set_omni_idx> set_omni_idx_f;

void validate_int_expr_silent::operator()(const expression &e,
                                          bool &pass) const {
  pass = e.bare_type().is_int_type();
}
boost::phoenix::function<validate_int_expr_silent> validate_int_expr_silent_f;

void validate_ints_expression::operator()(const expression &e, bool &pass,
                                          std::ostream &error_msgs) const {
  if (!e.bare_type().innermost_type().is_int_type()) {
    error_msgs << "Container index must be integer; found type="
               << e.bare_type() << std::endl;
    pass = false;
    return;
  }
  if (e.bare_type().num_dims() > 1) {
    // tests > 1 so that message is coherent because the single
    // integer array tests don't print
    error_msgs << "Index must be integer or 1D integer array;"
               << " found number of dimensions=" << e.bare_type().num_dims()
               << std::endl;
    pass = false;
    return;
  }
  if (e.bare_type().num_dims() == 0) {
    // not an array expression, fail and backtrack
    pass = false;
    return;
  }
  pass = true;
}
boost::phoenix::function<validate_ints_expression> validate_ints_expression_f;

void add_params_var::operator()(variable_map &vm) const {
  vm.add("params_r__", var_decl("params_r__", vector_type()),
         parameter_origin);  // acts like a parameter
}
boost::phoenix::function<add_params_var> add_params_var_f;

void remove_params_var::operator()(variable_map &vm) const {
  vm.remove("params_r__");
}
boost::phoenix::function<remove_params_var> remove_params_var_f;

void dump_program_line(size_t idx_errline, int offset,
                       const std::string &origin_file, size_t origin_line,
                       const io::program_reader &reader,
                       const std::vector<std::string> &program_lines,
                       std::stringstream &error_msgs) {
  boost::format fmt_lineno("%6d: ");
  if (idx_errline + offset > 0 && idx_errline + offset < program_lines.size()) {
    io::program_reader::trace_t trace = reader.trace(idx_errline + offset);
    if (trace[trace.size() - 1].first == origin_file) {
      std::string lineno = str(fmt_lineno % (origin_line + offset));
      error_msgs << lineno << program_lines[idx_errline + offset - 1]
                 << std::endl;
    }
  }
}

void program_error::operator()(pos_iterator_t begin, pos_iterator_t end,
                               pos_iterator_t where, variable_map &vm,
                               std::stringstream &error_msgs,
                               const io::program_reader &reader) const {
  // extract line and column of error
  size_t idx_errline = boost::spirit::get_line(where);
  if (idx_errline == 0) {
    error_msgs << "Error before start of program." << std::endl;
    return;
  }
  size_t idx_errcol = 0;
  idx_errcol = get_column(begin, where) - 1;

  // extract lines of included program
  std::basic_stringstream<char> program_ss;
  program_ss << boost::make_iterator_range(begin, end);
  std::vector<std::string> program_lines;
  while (!program_ss.eof()) {
    std::string line;
    std::getline(program_ss, line);
    program_lines.push_back(line);
  }

  // dump include trace for error line
  io::program_reader::trace_t trace = reader.trace(idx_errline);
  std::string origin_file = trace[trace.size() - 1].first;
  size_t origin_line = trace[trace.size() - 1].second;
  error_msgs << " error in '" << trace[trace.size() - 1].first << "' at line "
             << trace[trace.size() - 1].second << ", column " << idx_errcol
             << std::endl;
  for (int i = trace.size() - 1; i-- > 0;)
    error_msgs << " included from '" << trace[i].first << "' at line "
               << trace[i].second << std::endl;

  // dump context of error
  error_msgs << "  -------------------------------------------------"
             << std::endl;

  dump_program_line(idx_errline, -2, origin_file, origin_line, reader,
                    program_lines, error_msgs);
  dump_program_line(idx_errline, -1, origin_file, origin_line, reader,
                    program_lines, error_msgs);
  dump_program_line(idx_errline, 0, origin_file, origin_line, reader,
                    program_lines, error_msgs);
  error_msgs << std::setw(idx_errcol + 8) << "^" << std::endl;
  dump_program_line(idx_errline, +1, origin_file, origin_line, reader,
                    program_lines, error_msgs);

  error_msgs << "  -------------------------------------------------"
             << std::endl
             << std::endl;
}
boost::phoenix::function<program_error> program_error_f;

void add_conditional_condition::
operator()(conditional_statement &cs, const expression &e, bool &pass,
           std::stringstream &error_msgs) const {
  if (!e.bare_type().is_primitive()) {
    error_msgs << "Conditions in if-else statement must be"
               << " primitive int or real;"
               << " found type=" << e.bare_type() << std::endl;
    pass = false;
    return;
  }
  cs.conditions_.push_back(e);
  pass = true;
  return;
}
boost::phoenix::function<add_conditional_condition> add_conditional_condition_f;

void add_conditional_body::operator()(conditional_statement &cs,
                                      const statement &s) const {
  cs.bodies_.push_back(s);
}
boost::phoenix::function<add_conditional_body> add_conditional_body_f;

void deprecate_old_assignment_op::operator()(std::string &op,
                                             std::ostream &error_msgs) const {
  error_msgs << "Info: assignment operator <- deprecated"
             << " in the Stan language;"
             << " use = instead." << std::endl;
  std::string eq("=");
  op = eq;
}
boost::phoenix::function<deprecate_old_assignment_op>
    deprecate_old_assignment_op_f;

void non_void_return_msg::operator()(scope var_scope, bool &pass,
                                     std::ostream &error_msgs) const {
  pass = false;
  if (var_scope.non_void_fun()) {
    error_msgs << "Non-void function must return expression"
               << " of specified return type." << std::endl;
    return;
  }
  error_msgs << "Return statement only allowed from function bodies."
             << std::endl;
}
boost::phoenix::function<non_void_return_msg> non_void_return_msg_f;

void validate_return_allowed::operator()(scope var_scope, bool &pass,
                                         std::ostream &error_msgs) const {
  if (var_scope.void_fun()) {
    error_msgs << "Void function cannot return a value." << std::endl;
    pass = false;
    return;
  }
  if (!var_scope.non_void_fun()) {
    error_msgs << "Returns only allowed from function bodies." << std::endl;
    pass = false;
    return;
  }
  pass = true;
}
boost::phoenix::function<validate_return_allowed> validate_return_allowed_f;

void validate_void_return_allowed::operator()(scope var_scope, bool &pass,
                                              std::ostream &error_msgs) const {
  if (!var_scope.void_fun()) {
    error_msgs << "Void returns only allowed from function"
               << " bodies of void return type." << std::endl;
    pass = false;
    return;
  }
  pass = true;
}
boost::phoenix::function<validate_void_return_allowed>
    validate_void_return_allowed_f;

void validate_lhs_var_assgn::operator()(assgn &a, const scope &var_scope,
                                        bool &pass, const variable_map &vm,
                                        std::ostream &error_msgs) const {
  std::string name(a.lhs_var_.name_);
  if (!can_assign_to_lhs_var(name, var_scope, vm, error_msgs)) {
    pass = false;
    return;
  }
  a.lhs_var_.set_type(vm.get_bare_type(name));
}
boost::phoenix::function<validate_lhs_var_assgn> validate_lhs_var_assgn_f;

void set_lhs_var_assgn::operator()(assgn &a, const std::string &name,
                                   bool &pass, const variable_map &vm) const {
  if (!vm.exists(name)) {
    pass = false;
    return;
  }
  a.lhs_var_ = variable(name);
  a.lhs_var_.set_type(vm.get_bare_type(name));
  pass = true;
}
boost::phoenix::function<set_lhs_var_assgn> set_lhs_var_assgn_f;

void validate_assgn::operator()(assgn &a, bool &pass, const variable_map &vm,
                                std::ostream &error_msgs) const {
  // validate lhs name + idxs
  std::string name = a.lhs_var_.name_;
  expression lhs_expr = expression(a.lhs_var_);
  bare_expr_type lhs_type = indexed_type(lhs_expr, a.idxs_);

  if (lhs_type.is_ill_formed_type()) {
    error_msgs << "Left-hand side indexing incompatible with variable."
               << std::endl;
    pass = false;
    return;
  }
<<<<<<< HEAD
=======
  if (a.lhs_var_has_sliced_idx() && a.lhs_var_occurs_on_rhs()) {
    // allow assignment but generate warning
    error_msgs << "Info: assignment to variable name "
               << "\"" << name << "\","
               << " variable occurs on right-hand side of assignment"
               << " causing inefficient deep copy to avoid aliasing."
               << std::endl;
  }
>>>>>>> 479681ff
  if (a.is_simple_assignment()) {
    if (!has_same_shape(lhs_type, a.rhs_, name, "assignment", error_msgs)) {
      pass = false;
      return;
    }
<<<<<<< HEAD
    if (a.lhs_var_occurs_on_rhs()) {
      // this only requires a warning --- a deep copy will be made
      error_msgs << "Info: left-hand side variable"
                 << " (name=" << name << ")"
                 << " occurs on right-hand side of assignment, causing"
                 << " inefficient deep copy to avoid aliasing." << std::endl;
    }
=======
>>>>>>> 479681ff
    pass = true;
    return;
  } else {
    // compound operator-assignment
    std::string op_equals = a.op_;
    a.op_ = op_equals.substr(0, op_equals.size() - 1);

    if (lhs_type.array_dims() > 0) {
      error_msgs << "Cannot apply operator '" << op_equals
                 << "' to array variable; variable name = " << name << ".";
      error_msgs << std::endl;
      pass = false;
      return;
    }

    bare_expr_type rhs_type = a.rhs_.bare_type();
    if (lhs_type.is_primitive() && boost::algorithm::starts_with(a.op_, ".")) {
      error_msgs << "Cannot apply element-wise operation to scalar"
                 << "; compound operator is: " << op_equals << std::endl;
      pass = false;
      return;
    }
    if (lhs_type.is_primitive() && rhs_type.is_primitive() &&
        (lhs_type.innermost_type().is_double_type() || lhs_type == rhs_type)) {
      pass = true;
      return;
    }

    std::string op_name;
    if (a.op_ == "+") {
      op_name = "add";
    } else if (a.op_ == "-") {
      op_name = "subtract";
    } else if (a.op_ == "*") {
      op_name = "multiply";
    } else if (a.op_ == "/") {
      op_name = "divide";
    } else if (a.op_ == "./") {
      op_name = "elt_divide";
    } else if (a.op_ == ".*") {
      op_name = "elt_multiply";
    }
    // check that "lhs <op> rhs" is valid stan::math function sig
    std::vector<bare_expr_type> arg_types;
    arg_types.push_back(bare_expr_type(lhs_type));
    arg_types.push_back(bare_expr_type(rhs_type));
    function_signature_t op_equals_sig(lhs_type, arg_types);
    if (!function_signatures::instance().is_defined(op_name, op_equals_sig)) {
      error_msgs << "Cannot apply operator '" << op_equals << "' to operands;"
                 << " left-hand side type = " << lhs_type
                 << "; right-hand side type=" << rhs_type << std::endl;
      pass = false;
      return;
    }
    a.op_name_ = op_name;
    pass = true;
  }
}
boost::phoenix::function<validate_assgn> validate_assgn_f;

void validate_sample::operator()(sample &s, const variable_map &var_map,
                                 bool &pass, std::ostream &error_msgs) const {
  std::vector<bare_expr_type> arg_types;
  arg_types.push_back(s.expr_.bare_type());
  for (size_t i = 0; i < s.dist_.args_.size(); ++i) {
    arg_types.push_back(s.dist_.args_[i].bare_type());
  }

  std::string function_name(s.dist_.family_);
  std::string internal_function_name = get_prob_fun(function_name);
  s.is_discrete_ = function_signatures::instance().discrete_first_arg(
      internal_function_name);

  if (internal_function_name.size() == 0) {
    pass = false;
    error_msgs << "Unknown distribution name: " << function_name << std::endl;
    return;
  }

  if (!(ends_with("_lpdf", internal_function_name) ||
        ends_with("_lpmf", internal_function_name) ||
        ends_with("_log", internal_function_name))) {
    pass = false;
    error_msgs << "Probability function must end in _lpdf or _lpmf."
               << " Found distribution family = " << function_name
               << " with no corresponding probability function"
               << " " << function_name << "_lpdf"
               << ", " << function_name << "_lpmf"
               << ", or " << function_name << "_log" << std::endl;
    return;
  }

  if ((internal_function_name.find("multiply_log") != std::string::npos) ||
      (internal_function_name.find("binomial_coefficient_log") !=
       std::string::npos)) {
    error_msgs << "Only distribution names can be used with"
               << " sampling (~) notation; found non-distribution"
               << " function: " << function_name << std::endl;
    pass = false;
    return;
  }

  if (internal_function_name.find("cdf_log") != std::string::npos) {
    error_msgs << "CDF and CCDF functions may not be used with"
               << " sampling notation."
               << " Use increment_log_prob(" << internal_function_name
               << "(...)) instead." << std::endl;
    pass = false;
    return;
  }

  if (internal_function_name == "lkj_cov_log") {
    error_msgs << "Info: the lkj_cov_log() sampling distribution"
               << " is deprecated.  It will be removed in Stan 3." << std::endl
               << "Code LKJ covariance in terms of an lkj_corr()"
               << " distribution on a correlation matrix"
               << " and independent lognormals on the scales." << std::endl
               << std::endl;
  }

  if (!is_double_return(internal_function_name, arg_types, error_msgs)) {
    error_msgs << "Real return type required for probability function."
               << std::endl;
    pass = false;
    return;
  }
  // test for LHS not being purely a variable
  if (has_non_param_var(s.expr_, var_map)) {
    error_msgs << "Info:" << std::endl
               << "Left-hand side of sampling statement (~) may contain a"
               << " non-linear transform of a parameter or local variable."
               << std::endl
               << "If it does, you need to include a target += statement"
               << " with the log absolute determinant of the Jacobian of"
               << " the transform." << std::endl
               << "Left-hand-side of sampling statement:" << std::endl
               << "    " << s.expr_.to_string() << " ~ " << function_name
               << "(...)" << std::endl;
  }
  // validate that variable and params are univariate if truncated
  if (s.truncation_.has_low() || s.truncation_.has_high()) {
    if (!is_univariate(s.expr_.bare_type())) {
      error_msgs << "Outcomes in truncated distributions"
                 << " must be univariate." << std::endl
                 << "  Found outcome expression: " << s.expr_.to_string()
                 << std::endl
                 << "  with non-univariate type: " << s.expr_.bare_type()
                 << std::endl;
      pass = false;
      return;
    }
    for (size_t i = 0; i < s.dist_.args_.size(); ++i)
      if (!is_univariate(s.dist_.args_[i].bare_type())) {
        error_msgs << "Parameters in truncated distributions"
                   << " must be univariate." << std::endl
                   << "  Found parameter expression: "
                   << s.dist_.args_[i].to_string() << std::endl
                   << "  with non-univariate type: "
                   << s.dist_.args_[i].bare_type() << std::endl;
        pass = false;
        return;
      }
  }
  if (s.truncation_.has_low() &&
      !is_univariate(s.truncation_.low_.bare_type())) {
    error_msgs << "Lower bounds in truncated distributions"
               << " must be univariate." << std::endl
               << "  Found lower bound expression: "
               << s.truncation_.low_.to_string() << std::endl
               << "  with non-univariate type: "
               << s.truncation_.low_.bare_type() << std::endl;
    pass = false;
    return;
  }
  if (s.truncation_.has_high() &&
      !is_univariate(s.truncation_.high_.bare_type())) {
    error_msgs << "Upper bounds in truncated distributions"
               << " must be univariate." << std::endl
               << "  Found upper bound expression: "
               << s.truncation_.high_.to_string() << std::endl
               << "  with non-univariate type: "
               << s.truncation_.high_.bare_type() << std::endl;
    pass = false;
    return;
  }

  // make sure CDFs or CCDFs exist with conforming signature
  // T[L, ]
  if (s.truncation_.has_low() && !s.truncation_.has_high()) {
    std::vector<bare_expr_type> arg_types_trunc(arg_types);
    arg_types_trunc[0] = s.truncation_.low_.bare_type();
    std::string function_name_ccdf = get_ccdf(s.dist_.family_);
    if (function_name_ccdf == s.dist_.family_ ||
        !is_double_return(function_name_ccdf, arg_types_trunc, error_msgs)) {
      error_msgs << "Lower truncation not defined for specified"
                 << " arguments to " << s.dist_.family_ << std::endl;
      pass = false;
      return;
    }
    if (!is_double_return(function_name_ccdf, arg_types, error_msgs)) {
      error_msgs << "Lower bound in truncation type does not match"
                 << " sampled variate in distribution's type" << std::endl;
      pass = false;
      return;
    }
  }
  // T[, H]
  if (!s.truncation_.has_low() && s.truncation_.has_high()) {
    std::vector<bare_expr_type> arg_types_trunc(arg_types);
    arg_types_trunc[0] = s.truncation_.high_.bare_type();
    std::string function_name_cdf = get_cdf(s.dist_.family_);
    if (function_name_cdf == s.dist_.family_ ||
        !is_double_return(function_name_cdf, arg_types_trunc, error_msgs)) {
      error_msgs << "Upper truncation not defined for"
                 << " specified arguments to " << s.dist_.family_ << std::endl;

      pass = false;
      return;
    }
    if (!is_double_return(function_name_cdf, arg_types, error_msgs)) {
      error_msgs << "Upper bound in truncation type does not match"
                 << " sampled variate in distribution's type" << std::endl;
      pass = false;
      return;
    }
  }
  // T[L, H]
  if (s.truncation_.has_low() && s.truncation_.has_high()) {
    std::vector<bare_expr_type> arg_types_trunc(arg_types);
    arg_types_trunc[0] = s.truncation_.low_.bare_type();
    std::string function_name_cdf = get_cdf(s.dist_.family_);
    if (function_name_cdf == s.dist_.family_ ||
        !is_double_return(function_name_cdf, arg_types_trunc, error_msgs)) {
      error_msgs << "Lower truncation not defined for specified"
                 << " arguments to " << s.dist_.family_ << std::endl;
      pass = false;
      return;
    }
    if (!is_double_return(function_name_cdf, arg_types, error_msgs)) {
      error_msgs << "Lower bound in truncation type does not match"
                 << " sampled variate in distribution's type" << std::endl;
      pass = false;
      return;
    }
  }
  pass = true;
}
boost::phoenix::function<validate_sample> validate_sample_f;

void expression_as_statement::operator()(bool &pass,
                                         const stan::lang::expression &expr,
                                         std::stringstream &error_msgs) const {
  if (!(expr.bare_type().is_void_type())) {
    error_msgs << "Illegal statement beginning with non-void"
               << " expression parsed as" << std::endl
               << "  " << expr.to_string() << std::endl
               << "Not a legal assignment, sampling, or function"
               << " statement.  Note that" << std::endl
               << "  * Assignment statements only allow variables"
               << " (with optional indexes) on the left;" << std::endl
               << "  * Sampling statements allow arbitrary"
               << " value-denoting expressions on the left." << std::endl
               << "  * Functions used as statements must be"
               << " declared to have void returns" << std::endl
               << std::endl;
    pass = false;
    return;
  }
  pass = true;
}
boost::phoenix::function<expression_as_statement> expression_as_statement_f;

void unscope_locals::operator()(const std::vector<local_var_decl> &var_decls,
                                variable_map &vm) const {
  for (size_t i = 0; i < var_decls.size(); ++i)
    vm.remove(var_decls[i].name());
}
boost::phoenix::function<unscope_locals> unscope_locals_f;

void add_while_condition::operator()(while_statement &ws, const expression &e,
                                     bool &pass,
                                     std::stringstream &error_msgs) const {
  pass = e.bare_type().is_primitive();
  if (!pass) {
    error_msgs << "Conditions in while statement must be primitive"
               << " int or real;"
               << " found type=" << e.bare_type() << std::endl;
    return;
  }
  ws.condition_ = e;
}
boost::phoenix::function<add_while_condition> add_while_condition_f;

void add_while_body::operator()(while_statement &ws, const statement &s) const {
  ws.body_ = s;
}
boost::phoenix::function<add_while_body> add_while_body_f;

void add_loop_identifier::operator()(const std::string &name,
                                     const scope &var_scope,
                                     variable_map &vm) const {
  vm.add(name, var_decl(name, int_type()), scope(loop_identifier_origin, true));
}
boost::phoenix::function<add_loop_identifier> add_loop_identifier_f;

void add_array_loop_identifier ::operator()(const stan::lang::expression &expr,
                                            std::string &name,
                                            const scope &var_scope, bool &pass,
                                            variable_map &vm) const {
  pass = expr.bare_type().is_array_type();
  if (pass)
    vm.add(name, var_decl(name, expr.bare_type().array_element_type()),
           scope(loop_identifier_origin, true));
}
boost::phoenix::function<add_array_loop_identifier> add_array_loop_identifier_f;

void add_matrix_loop_identifier ::
operator()(const stan::lang::expression &expr, std::string &name,
           const scope &var_scope, bool &pass, variable_map &vm,
           std::stringstream &error_msgs) const {
  pass = expr.bare_type().num_dims() > 0 && !(expr.bare_type().is_array_type());
  if (!pass) {
    error_msgs << "Loop must be over container or range." << std::endl;
    return;
  } else {
    vm.add(name, var_decl(name, double_type()),
           scope(loop_identifier_origin, true));
    pass = true;
  }
}
boost::phoenix::function<add_matrix_loop_identifier>
    add_matrix_loop_identifier_f;

void store_loop_identifier::operator()(const std::string &name,
                                       std::string &name_local, bool &pass,
                                       variable_map &vm,
                                       std::stringstream &error_msgs) const {
  pass = !(vm.exists(name));
  if (!pass) {
    // avoid repeated error message due to backtracking
    if (error_msgs.str().find("Loop variable already declared.") ==
        std::string::npos)
      error_msgs << "Loop variable already declared."
                 << " variable name=\"" << name << "\"" << std::endl;
  } else {
    name_local = name;
  }
}
boost::phoenix::function<store_loop_identifier> store_loop_identifier_f;

void remove_loop_identifier::operator()(const std::string &name,
                                        variable_map &vm) const {
  vm.remove(name);
}
boost::phoenix::function<remove_loop_identifier> remove_loop_identifier_f;

void validate_int_expr::operator()(const expression &expr, bool &pass,
                                   std::stringstream &error_msgs) const {
  if (!expr.bare_type().is_int_type()) {
    error_msgs << "Expression denoting integer required; found type="
               << expr.bare_type() << std::endl;
    pass = false;
    return;
  }
  pass = true;
}
boost::phoenix::function<validate_int_expr> validate_int_expr_f;

void deprecate_increment_log_prob::
operator()(std::stringstream &error_msgs) const {
  error_msgs << "Info: increment_log_prob(...);"
             << " is deprecated and will be removed in the future." << std::endl
             << "  Use target += ...; instead." << std::endl;
}
boost::phoenix::function<deprecate_increment_log_prob>
    deprecate_increment_log_prob_f;

void validate_allow_sample::operator()(const scope &var_scope, bool &pass,
                                       std::stringstream &error_msgs) const {
  pass = var_scope.allows_sampling();
  if (!pass)
    error_msgs << "Sampling statements (~) and increment_log_prob() are"
               << std::endl
               << "only allowed in the model block or lp functions."
               << std::endl;
}
boost::phoenix::function<validate_allow_sample> validate_allow_sample_f;

void validate_non_void_expression::operator()(const expression &e, bool &pass,
                                              std::ostream &error_msgs) const {
  pass = !e.bare_type().is_void_type();
  if (!pass)
    error_msgs << "Attempt to increment log prob with void expression"
               << std::endl;
}
boost::phoenix::function<validate_non_void_expression>
    validate_non_void_expression_f;

void add_literal_string::operator()(double_literal &lit,
                                    const pos_iterator_t &begin,
                                    const pos_iterator_t &end) const {
  lit.string_ = std::string(begin, end);
}
boost::phoenix::function<add_literal_string> add_literal_string_f;

template <typename T, typename I>
void add_line_number::operator()(T &line, const I &begin, const I &end) const {
  line.begin_line_ = get_line(begin);
  line.end_line_ = get_line(end);
}
boost::phoenix::function<add_line_number> add_line_number_f;

template void add_line_number::operator()(block_var_decl &,
                                          const pos_iterator_t &begin,
                                          const pos_iterator_t &end) const;

template void add_line_number::operator()(local_var_decl &,
                                          const pos_iterator_t &begin,
                                          const pos_iterator_t &end) const;

template void add_line_number::operator()(statement &,
                                          const pos_iterator_t &begin,
                                          const pos_iterator_t &end) const;

void set_void_return::operator()(return_statement &s) const {
  s = return_statement();
}
boost::phoenix::function<set_void_return> set_void_return_f;

void set_no_op::operator()(no_op_statement &s) const { s = no_op_statement(); }
boost::phoenix::function<set_no_op> set_no_op_f;

void deprecated_integrate_ode::operator()(std::ostream &error_msgs) const {
  error_msgs << "Info: the integrate_ode() function is deprecated"
             << " in the Stan language; use the following functions"
             << " instead.\n"
             << " integrate_ode_rk45()"
             << " [explicit, order 5, for non-stiff problems]\n"
             << " integrate_ode_adams()"
             << " [implicit, up to order 12, for non-stiff problems]\n"
             << " integrate_ode_bdf()"
             << " [implicit, up to order 5, for stiff problems]." << std::endl;
}
boost::phoenix::function<deprecated_integrate_ode> deprecated_integrate_ode_f;

template <class T>
void validate_integrate_ode_non_control_args(const T &ode_fun,
                                             const variable_map &var_map,
                                             bool &pass,
                                             std::ostream &error_msgs) {
  pass = true;

  // ode_integrator requires function with signature
  // (real, real[ ], real[ ], data real[ ], data int[ ]): real[ ]"

  // TODO(mitzi)  names indicate status, but not flagged as data_only
  // instantiate ode fn arg types
  double_type t_double;
  bare_expr_type t_ar_double(bare_array_type(t_double, 1));
  bare_expr_type t_ar_double_data(bare_array_type(t_double, 1));

  int_type t_int_data;
  bare_expr_type t_ar_int_data(bare_array_type(t_int_data, 1));

  // validate ode fn signature
  bare_expr_type sys_result_type(t_ar_double);
  std::vector<bare_expr_type> sys_arg_types;
  sys_arg_types.push_back(t_double);
  sys_arg_types.push_back(t_ar_double);
  sys_arg_types.push_back(t_ar_double);
  sys_arg_types.push_back(t_ar_double_data);
  sys_arg_types.push_back(t_ar_int_data);
  function_signature_t system_signature(sys_result_type, sys_arg_types);
  if (!function_signatures::instance().is_defined(ode_fun.system_function_name_,
                                                  system_signature)) {
    error_msgs << "Wrong signature for function "
               << ode_fun.integration_function_name_
               << "; first argument must be "
               << "the name of a function with signature"
               << " (real, real[ ], real[ ], data real[ ], data int[ ]):"
               << " real[ ]." << std::endl;
    pass = false;
  }

  // Stan lang integrate_ode takes 7 args:
  // fn_name, y0, t0, ts, theta, x_r, x_i
  // only y0 and theta can have params
  if (ode_fun.y0_.bare_type() != t_ar_double) {
    error_msgs << "Second argument to " << ode_fun.integration_function_name_
               << " must have type real[ ]"
               << "; found type = " << ode_fun.y0_.bare_type() << ". "
               << std::endl;
    pass = false;
  }
  if (!ode_fun.t0_.bare_type().is_primitive()) {
    error_msgs << "Third argument to " << ode_fun.integration_function_name_
               << " must have type real"
               << ";  found type = " << ode_fun.t0_.bare_type() << ". "
               << std::endl;
    pass = false;
  }
  if (ode_fun.ts_.bare_type() != t_ar_double) {
    error_msgs << "Fourth argument to " << ode_fun.integration_function_name_
               << " must have type real[ ]"
               << ";  found type = " << ode_fun.ts_.bare_type() << ". "
               << std::endl;
    pass = false;
  }
  if (ode_fun.theta_.bare_type() != t_ar_double) {
    error_msgs << "Fifth argument to " << ode_fun.integration_function_name_
               << " must have type real[ ]"
               << ";  found type = " << ode_fun.theta_.bare_type() << ". "
               << std::endl;
    pass = false;
  }
  if (ode_fun.x_.bare_type() != t_ar_double_data) {
    error_msgs << "Sixth argument to " << ode_fun.integration_function_name_
               << " must have type data real[ ]"
               << ";  found type = " << ode_fun.x_.bare_type() << ". "
               << std::endl;
    pass = false;
  }
  if (ode_fun.x_int_.bare_type() != t_ar_int_data) {
    error_msgs << "Seventh argument to " << ode_fun.integration_function_name_
               << " must have type data int[ ]"
               << ";  found type = " << ode_fun.x_int_.bare_type() << ". "
               << std::endl;
    pass = false;
  }

  // test data-only variables do not have parameters (int locals OK)
  if (has_var(ode_fun.t0_, var_map)) {
    error_msgs << "Third argument to " << ode_fun.integration_function_name_
               << " (initial times)"
               << " must be data only and not reference parameters."
               << std::endl;
    pass = false;
  }
  if (has_var(ode_fun.ts_, var_map)) {
    error_msgs << "Fourth argument to " << ode_fun.integration_function_name_
               << " (solution times)"
               << " must be data only and not reference parameters."
               << std::endl;
    pass = false;
  }
  if (has_var(ode_fun.x_, var_map)) {
    error_msgs << "Sixth argument to " << ode_fun.integration_function_name_
               << " (real data)"
               << " must be data only and not reference parameters."
               << std::endl;
    pass = false;
  }
}

void validate_integrate_ode::operator()(const integrate_ode &ode_fun,
                                        const variable_map &var_map, bool &pass,
                                        std::ostream &error_msgs) const {
  validate_integrate_ode_non_control_args(ode_fun, var_map, pass, error_msgs);
}
boost::phoenix::function<validate_integrate_ode> validate_integrate_ode_f;

void validate_integrate_ode_control::
operator()(const integrate_ode_control &ode_fun, const variable_map &var_map,
           bool &pass, std::ostream &error_msgs) const {
  validate_integrate_ode_non_control_args(ode_fun, var_map, pass, error_msgs);
  if (!ode_fun.rel_tol_.bare_type().is_primitive()) {
    error_msgs << "Eighth argument to " << ode_fun.integration_function_name_
               << " (relative tolerance) must have type real or int;"
               << " found type=" << ode_fun.rel_tol_.bare_type() << ". ";
    pass = false;
  }
  if (!ode_fun.abs_tol_.bare_type().is_primitive()) {
    error_msgs << "Ninth argument to " << ode_fun.integration_function_name_
               << " (absolute tolerance) must have type real or int;"
               << " found type=" << ode_fun.abs_tol_.bare_type() << ". ";
    pass = false;
  }
  if (!ode_fun.max_num_steps_.bare_type().is_primitive()) {
    error_msgs << "Tenth argument to " << ode_fun.integration_function_name_
               << " (max steps) must have type real or int;"
               << " found type=" << ode_fun.max_num_steps_.bare_type() << ". ";
    pass = false;
  }

  // test data-only variables do not have parameters (int locals OK)
  if (has_var(ode_fun.rel_tol_, var_map)) {
    error_msgs << "Eighth argument to " << ode_fun.integration_function_name_
               << " (relative tolerance) must be data only"
               << " and not depend on parameters.";
    pass = false;
  }
  if (has_var(ode_fun.abs_tol_, var_map)) {
    error_msgs << "Ninth argument to " << ode_fun.integration_function_name_
               << " (absolute tolerance ) must be data only"
               << " and not depend parameters.";
    pass = false;
  }
  if (has_var(ode_fun.max_num_steps_, var_map)) {
    error_msgs << "Tenth argument to " << ode_fun.integration_function_name_
               << " (max steps) must be data only"
               << " and not depend on parameters.";
    pass = false;
  }
}
boost::phoenix::function<validate_integrate_ode_control>
    validate_integrate_ode_control_f;

template <class T>
void validate_algebra_solver_non_control_args(const T &alg_fun,
                                              const variable_map &var_map,
                                              bool &pass,
                                              std::ostream &error_msgs) {
  pass = true;
  int_type t_int;
  double_type t_double;
  vector_type t_vector;
  bare_expr_type t_ar_int(bare_array_type(t_int, 1));
  bare_expr_type t_ar_double(bare_array_type(t_double, 1));

  bare_expr_type sys_result_type(t_vector);
  std::vector<bare_expr_type> sys_arg_types;
  sys_arg_types.push_back(t_vector);    // y
  sys_arg_types.push_back(t_vector);    // theta
  sys_arg_types.push_back(t_ar_double);  // x_r
<<<<<<< HEAD
  sys_arg_types.push_back(t_ar_int);     // x_i
=======
  sys_arg_types.push_back(t_ar_int);    // x_i
>>>>>>> 479681ff
  function_signature_t system_signature(sys_result_type, sys_arg_types);

  if (!function_signatures::instance().is_defined(alg_fun.system_function_name_,
                                                  system_signature)) {
    error_msgs << "Wrong signature for function "
               << alg_fun.system_function_name_
               << "; first argument to algebra_solver"
               << " must be a function with signature"
               << " (vector, vector, real[ ], int[ ]) : vector." << std::endl;
    pass = false;
  }

  // check solver function arg types
  if (alg_fun.y_.bare_type() != t_vector) {
    error_msgs << "Second argument to algebra_solver must have type vector"
               << "; found type= " << alg_fun.y_.bare_type() << ". "
               << std::endl;
    pass = false;
  }
  if (alg_fun.theta_.bare_type() != t_vector) {
    error_msgs << "Third argument to algebra_solver must have type vector"
               << ";  found type= " << alg_fun.theta_.bare_type() << ". "
               << std::endl;
    pass = false;
  }
  if (alg_fun.x_r_.bare_type() != t_ar_double) {
    error_msgs << "Fourth argument to algebra_solver must have type real[ ]"
               << ";  found type= " << alg_fun.x_r_.bare_type() << ". "
               << std::endl;
    pass = false;
  }
  if (alg_fun.x_i_.bare_type() != t_ar_int) {
    error_msgs << "Fifth argument to algebra_solver must have type int[ ]"
               << ";  found type= " << alg_fun.x_i_.bare_type() << ". "
               << std::endl;
    pass = false;
  }

  // real data array cannot be param or x-formed param variable
  if (has_var(alg_fun.x_r_, var_map)) {
    error_msgs << "Fourth argument to algebra_solver"
               << " must be data only (cannot reference parameters)."
               << std::endl;
    pass = false;
  }
}

void validate_algebra_solver::operator()(const algebra_solver &alg_fun,
                                         const variable_map &var_map,
                                         bool &pass,
                                         std::ostream &error_msgs) const {
  validate_algebra_solver_non_control_args(alg_fun, var_map, pass, error_msgs);
}
boost::phoenix::function<validate_algebra_solver> validate_algebra_solver_f;

void validate_algebra_solver_control::
operator()(const algebra_solver_control &alg_fun, const variable_map &var_map,
           bool &pass, std::ostream &error_msgs) const {
  validate_algebra_solver_non_control_args(alg_fun, var_map, pass, error_msgs);
  if (!alg_fun.rel_tol_.bare_type().is_primitive()) {
    error_msgs << "Sixth argument to algebra_solver "
               << " (relative tolerance) must have type real or int;"
               << " found type=" << alg_fun.rel_tol_.bare_type() << ". "
               << std::endl;
    pass = false;
  }
  if (!alg_fun.fun_tol_.bare_type().is_primitive()) {
    error_msgs << "Seventh argument to algebra_solver "
               << " (function tolerance) must have type real or int;"
               << " found type=" << alg_fun.fun_tol_.bare_type() << ". "
               << std::endl;
    pass = false;
  }
  if (!alg_fun.max_num_steps_.bare_type().is_primitive()) {
    error_msgs << "Eighth argument to algebra_solver"
               << " (max number of steps) must have type real or int;"
               << " found type=" << alg_fun.max_num_steps_.bare_type() << ". "
               << std::endl;
    pass = false;
  }

  // control args cannot contain param variables
  if (has_var(alg_fun.rel_tol_, var_map)) {
    error_msgs << "Sixth argument to algebra_solver"
               << " (relative tolerance) must be data only"
               << " and not depend on parameters" << std::endl;
    pass = false;
  }
  if (has_var(alg_fun.fun_tol_, var_map)) {
    error_msgs << "Seventh argument to algebra_solver"
               << " (function tolerance ) must be data only"
               << " and not depend parameters" << std::endl;
    pass = false;
  }
  if (has_var(alg_fun.max_num_steps_, var_map)) {
    error_msgs << "Eighth argument to algebra_solver"
               << " (max number of steps) must be data only"
               << " and not depend on parameters" << std::endl;
    pass = false;
  }
}
boost::phoenix::function<validate_algebra_solver_control>
    validate_algebra_solver_control_f;

<<<<<<< HEAD
void validate_integrate_1d::operator()(integrate_1d &fx,
                                       const variable_map &var_map, bool &pass,
                                       std::ostream &error_msgs) const {
  pass = true;

  // (1) name of function to integrate
  if (ends_with("_rng", fx.function_name_)) {
    error_msgs << "integrated function may not be an _rng function,"
               << " found function name: " << fx.function_name_ << std::endl;
    pass = false;
  }
  double_type t_double;
  bare_expr_type sys_result_type(t_double);
  std::vector<bare_expr_type> sys_arg_types;
  sys_arg_types.push_back(bare_expr_type(t_double));
  sys_arg_types.push_back(bare_expr_type(t_double));
  sys_arg_types.push_back(bare_expr_type(bare_array_type(double_type(), 1)));
  sys_arg_types.push_back(bare_expr_type(bare_array_type(double_type(), 1)));
  sys_arg_types.push_back(bare_expr_type(bare_array_type(int_type(), 1)));
  function_signature_t system_signature(sys_result_type, sys_arg_types);
  if (!function_signatures::instance().is_defined(fx.function_name_,
                                                  system_signature)) {
    pass = false;
    error_msgs << "first argument to integrate_1d"
               << " must be the name of a function with signature"
               << " (real, real, real[], real[], int[]) : real " << std::endl;
  }

  // (2) lower bound of integration
  if (!fx.lb_.bare_type().is_primitive()) {
    pass = false;
    error_msgs << "second argument to integrate_1d, the lower bound of"
               << " integration, must have type int or real;"
               << " found type = " << fx.lb_.bare_type() << "." << std::endl;
  }

  // (3) lower bound of integration
  if (!fx.ub_.bare_type().is_primitive()) {
    pass = false;
    error_msgs << "third argument to integrate_1d, the upper bound of"
               << " integration, must have type int or real;"
               << " found type = " << fx.ub_.bare_type() << "." << std::endl;
  }

  // (4) parameters
  if (fx.theta_.bare_type() != bare_array_type(double_type(), 1)) {
    pass = false;
    error_msgs << "fourth argument to integrate_1d, the parameters,"
               << " must have type real[];"
               << " found type = " << fx.theta_.bare_type() << "." << std::endl;
  }

  // (5) real data
  if (fx.x_r_.bare_type() != bare_array_type(double_type(), 1)) {
    pass = false;
    error_msgs << "fifth argument to integrate_1d, the real data,"
               << " must have type real[]; found type = " << fx.x_r_.bare_type()
               << "." << std::endl;
  }

  // (6) int data
  if (fx.x_i_.bare_type() != bare_array_type(int_type(), 1)) {
    pass = false;
    error_msgs << "sixth argument to integrate_1d, the integer data,"
               << " must have type int[]; found type = " << fx.x_i_.bare_type()
               << "." << std::endl;
  }

  // (7) relative tolerance
  if (!fx.rel_tol_.bare_type().is_primitive()) {
    pass = false;
    error_msgs << "seventh argument to integrate_1d, relative tolerance,"
               << " must be of type int or real;  found type = "
               << fx.rel_tol_.bare_type() << "." << std::endl;
  }

  // test data-only variables do not have parameters (int locals OK)
  if (has_var(fx.x_r_, var_map)) {
    pass = false;
    error_msgs << "fifth argument to integrate_1d, the real data,"
               << " must be data only and not reference parameters."
               << std::endl;
  }
  if (has_var(fx.rel_tol_, var_map)) {
    pass = false;
    error_msgs << "seventh argument to integrate_1d, relative tolerance,"
               << " must be data only and not reference parameters."
               << std::endl;
  }
}
boost::phoenix::function<validate_integrate_1d> validate_integrate_1d_f;

void validate_map_rect::operator()(map_rect &mr, const variable_map &var_map,
                                   bool &pass, std::ostream &error_msgs) const {
  pass = true;

  if (has_rng_lp_suffix(mr.fun_name_)) {
    error_msgs << "Mapped function cannot be an _rng or _lp function,"
               << " found function name: " << mr.fun_name_ << std::endl;
    pass = false;
  }

  // mapped function signature
  // vector f(vector param_shared, vector param_local,
  //          real[] data_r, int[] data_i)
  int_type t_int;
  double_type t_double;
  vector_type t_vector;
  bare_expr_type t_ar_int(bare_array_type(t_int, 1));
  bare_expr_type t_2d_ar_int(bare_array_type(t_int, 2));
  bare_expr_type t_ar_double(bare_array_type(t_double, 1));
  bare_expr_type t_2d_ar_double(bare_array_type(t_double, 2));
  bare_expr_type t_ar_vector(bare_array_type(t_vector, 1));
  bare_expr_type shared_params_type(t_vector);
  bare_expr_type job_params_type(t_vector);
  bare_expr_type job_data_r_type(t_ar_double);
  bare_expr_type job_data_i_type(t_ar_int);
  bare_expr_type result_type(t_vector);
  std::vector<bare_expr_type> arg_types;
  arg_types.push_back(shared_params_type);
  arg_types.push_back(job_params_type);
  arg_types.push_back(job_data_r_type);
  arg_types.push_back(job_data_i_type);
  function_signature_t mapped_fun_signature(result_type, arg_types);

  // validate mapped function signature
  if (!function_signatures::instance().is_defined(mr.fun_name_,
                                                  mapped_fun_signature)) {
    error_msgs << "First argument to map_rect"
               << " must be the name of a function with signature"
               << " (vector, vector, real[ ], int[ ]) : vector." << std::endl;
    pass = false;
  }

  // shared parameters - vector
  if (mr.shared_params_.bare_type() != shared_params_type) {
    if (!pass)
      error_msgs << ";  ";
    error_msgs << "Second argument to map_rect must be of type vector."
               << std::endl;
    pass = false;
  }
  // job-specific parameters - array of vectors (array elts map to arg2)
  if (mr.job_params_.bare_type() != t_ar_vector) {
    if (!pass)
      error_msgs << ";  ";
    error_msgs << "Third argument to map_rect must be of type vector[ ]"
               << " (array of vectors)." << std::endl;
    pass = false;
  }
  // job-specific real data - 2-d array of double (array elts map to arg3)
  bare_expr_type job_data_rs_type(t_2d_ar_double);
  if (mr.job_data_r_.bare_type() != job_data_rs_type) {
    if (!pass)
      error_msgs << ";  ";
    error_msgs << "Fourth argument to map_rect must be of type real[ , ]"
               << " (two dimensional array of reals)." << std::endl;
    pass = false;
  }
  // job-specific int data - 2-d array of int (array elts map to arg4)
  bare_expr_type job_data_is_type(t_2d_ar_int);
  if (mr.job_data_i_.bare_type() != job_data_is_type) {
    if (!pass)
      error_msgs << ";  ";
    error_msgs << "Fifth argument to map_rect must be of type int[ , ]"
               << " (two dimensional array of integers)." << std::endl;
    pass = false;
  }

  // test data is data only
  if (has_var(mr.job_data_r_, var_map)) {
    if (!pass)
      error_msgs << ";  ";
    error_msgs << "Fourth argment to map_rect must be data only." << std::endl;
    pass = false;
  }
  if (has_var(mr.job_data_i_, var_map)) {
    if (!pass)
      error_msgs << ";  ";
    error_msgs << "Fifth argument to map_rect must be data only." << std::endl;
    pass = false;
  }

  if (pass)
    mr.register_id();
}
boost::phoenix::function<validate_map_rect> validate_map_rect_f;

void set_fun_type_named::operator()(expression &fun_result, fun &fun,
                                    const scope &var_scope, bool &pass,
                                    const variable_map &var_map,
                                    std::ostream &error_msgs) const {
  if (fun.name_ == "get_lp")
    error_msgs << "Info: get_lp() function deprecated." << std::endl
               << "  It will be removed in a future release." << std::endl
               << "  Use target() instead." << std::endl;
  if (fun.name_ == "target")
    fun.name_ = "get_lp";  // for code gen and context validation

  std::vector<bare_expr_type> arg_types;
  for (size_t i = 0; i < fun.args_.size(); ++i)
    arg_types.push_back(fun.args_[i].bare_type());

  fun.type_ = function_signatures::instance().get_result_type(
      fun.name_, arg_types, error_msgs);
  if (fun.type_.is_ill_formed_type()) {
    pass = false;
    return;
  }

  // get function definition for this functiion
  std::vector<bare_expr_type> fun_arg_types;
  for (size_t i = 0; i < fun.args_.size(); ++i)
    fun_arg_types.push_back(arg_types[i]);
  function_signature_t sig(fun.type_, fun_arg_types);
  function_signature_t decl_sig =
      function_signatures::instance().get_definition(fun.name_, sig);
  if (!decl_sig.first.is_ill_formed_type()) {
    for (size_t i = 0; i < fun_arg_types.size(); ++i) {
      if (decl_sig.second[i].is_data() && has_var(fun.args_[i], var_map)) {
        error_msgs << "Function argument error, function: " << fun.name_
                   << ", argument: " << (i + 1) << " must be data only, "
                   << "found expression containing a parameter varaible."
                   << std::endl;
        pass = false;
        return;
      }
    }
  }

  // disjunction so only first match triggered
  deprecate_fun("binomial_coefficient_log", "lchoose", fun, error_msgs) ||
      deprecate_fun("multiply_log", "lmultiply", fun, error_msgs) ||
      deprecate_suffix("_cdf_log", "'_lcdf'", fun, error_msgs) ||
      deprecate_suffix("_ccdf_log", "'_lccdf'", fun, error_msgs) ||
      deprecate_suffix(
          "_log", "'_lpdf' for density functions or '_lpmf' for mass functions",
          fun, error_msgs);

  // use old function names for built-in prob funs
  if (!function_signatures::instance().has_user_defined_key(fun.name_)) {
    replace_suffix("_lpdf", "_log", fun);
    replace_suffix("_lpmf", "_log", fun);
    replace_suffix("_lcdf", "_cdf_log", fun);
    replace_suffix("_lccdf", "_ccdf_log", fun);
  }
  // know these are not user-defined`x
  replace_suffix("lmultiply", "multiply_log", fun);
  replace_suffix("lchoose", "binomial_coefficient_log", fun);

  if (has_rng_suffix(fun.name_)) {
    if (!(var_scope.allows_rng())) {
      error_msgs << "Random number generators only allowed in"
                 << " transformed data block, generated quantities block"
                 << " or user-defined functions with names ending in _rng"
                 << "; found function=" << fun.name_ << " in block=";
      print_scope(error_msgs, var_scope);
      error_msgs << std::endl;
      pass = false;
      return;
    }
  }

  if (has_lp_suffix(fun.name_) || fun.name_ == "target") {
    if (!(var_scope.allows_lp_fun())) {
      error_msgs << "Function target() or functions suffixed with _lp only"
                 << " allowed in transformed parameter block, model block"
                 << std::endl
                 << "or the body of a function with suffix _lp." << std::endl
                 << "Found function = "
                 << (fun.name_ == "get_lp" ? "target or get_lp" : fun.name_)
                 << " in block = ";
      print_scope(error_msgs, var_scope);
      error_msgs << std::endl;
      pass = false;
      return;
    }
  }

  if (fun.name_ == "abs" && fun.args_.size() > 0 &&
      fun.args_[0].bare_type().is_double_type()) {
    error_msgs << "Info: Function abs(real) is deprecated"
               << " in the Stan language." << std::endl
               << "         It will be removed in a future release."
               << std::endl
               << "         Use fabs(real) instead." << std::endl
               << std::endl;
  }

  if (fun.name_ == "lkj_cov_log") {
    error_msgs << "Info: the lkj_cov_log() function"
               << " is deprecated.  It will be removed in Stan 3." << std::endl
               << "Code LKJ covariance in terms of an lkj_corr()"
               << " distribution on a correlation matrix"
               << " and independent lognormals on the scales." << std::endl
               << std::endl;
  }

  if (fun.name_ == "if_else") {
    error_msgs << "Info: the if_else() function"
               << " is deprecated.  "
               << "Use the conditional operator '?:' instead." << std::endl;
  }

  // add namespace qualifier to avoid ambiguities w/ c math fns
  qualify_builtins(fun);

  fun_result = fun;
  pass = true;
}
boost::phoenix::function<set_fun_type_named> set_fun_type_named_f;

void infer_array_expr_type::operator()(expression &e, array_expr &array_expr,
                                       const scope &var_scope, bool &pass,
                                       const variable_map &var_map,
                                       std::ostream &error_msgs) const {
  if (array_expr.args_.size() == 0) {
    // shouldn't occur, because of % operator used to construct it
    error_msgs << "Array expression found size 0, must be > 0";
    array_expr.type_ = ill_formed_type();
    pass = false;
    return;
  }
  bare_expr_type e_first(array_expr.args_[0].bare_type());
  for (size_t i = 1; i < array_expr.args_.size(); ++i) {
    bare_expr_type e_next(array_expr.args_[i].bare_type());
    if (e_first != e_next) {
      if (e_first.is_primitive() && e_next.is_primitive()) {
        e_first = double_type();
      } else {
        error_msgs << "Expressions for elements of array must have"
                   << " the same or promotable types; found"
                   << " first element type=" << e_first << "; type at position "
                   << i + 1 << "=" << e_next;
        array_expr.type_ = ill_formed_type();
        pass = false;
        return;
      }
    }
  }
  array_expr.type_ = bare_array_type(e_first);
  array_expr.array_expr_scope_ = var_scope;
  array_expr.has_var_ = has_var(array_expr, var_map);
  e = array_expr;
  pass = true;
}
boost::phoenix::function<infer_array_expr_type> infer_array_expr_type_f;

void infer_vec_or_matrix_expr_type::
operator()(expression &e, row_vector_expr &vec_expr, const scope &var_scope,
           bool &pass, const variable_map &var_map,
           std::ostream &error_msgs) const {
  if (vec_expr.args_.size() == 0) {
    // shouldn't occur, because of % operator used to construct it
    error_msgs << "Vector or matrix expression found size 0, must be > 0";
    pass = false;
    return;
  }
  bare_expr_type e_first = vec_expr.args_[0].bare_type();
  if (!(e_first.is_primitive() || e_first.is_row_vector_type())) {
    error_msgs << "Matrix expression elements must be type row_vector "
               << "and row vector expression elements must be int "
               << "or real, but found element of type " << e_first << std::endl;
    pass = false;
    return;
  }
  bool is_matrix_el = e_first.is_row_vector_type();
  for (size_t i = 1; i < vec_expr.args_.size(); ++i) {
    if (is_matrix_el && !vec_expr.args_[i].bare_type().is_row_vector_type()) {
      error_msgs << "Matrix expression elements must be type row_vector, "
                 << "but found element of type "
                 << vec_expr.args_[i].bare_type() << std::endl;
      pass = false;
      return;
    } else if (!is_matrix_el &&
               !(vec_expr.args_[i].bare_type().is_primitive())) {
      error_msgs << "Row vector expression elements must be int or real, "
                 << "but found element of type "
                 << vec_expr.args_[i].bare_type() << std::endl;
      pass = false;
      return;
    }
  }
  if (is_matrix_el) {
    // create matrix expr object
    matrix_expr me = matrix_expr(vec_expr.args_);
    me.matrix_expr_scope_ = var_scope;
    me.has_var_ = has_var(me, var_map);
    e = me;
  } else {
    vec_expr.row_vector_expr_scope_ = var_scope;
    vec_expr.has_var_ = has_var(vec_expr, var_map);
    e = vec_expr;
  }
  pass = true;
}
boost::phoenix::function<infer_vec_or_matrix_expr_type>
    infer_vec_or_matrix_expr_type_f;

void exponentiation_expr::operator()(expression &expr1, const expression &expr2,
                                     const scope &var_scope, bool &pass,
                                     std::ostream &error_msgs) const {
  if (!expr1.bare_type().is_primitive() || !expr2.bare_type().is_primitive()) {
    error_msgs << "Arguments to ^ must be primitive (real or int)"
               << "; cannot exponentiate " << expr1.bare_type() << " by "
               << expr2.bare_type() << " in block=";
    print_scope(error_msgs, var_scope);
    error_msgs << std::endl;
    pass = false;
    return;
  }
  std::vector<expression> args;
  args.push_back(expr1);
  args.push_back(expr2);
  fun f("pow", args);
  set_fun_type(f, error_msgs);
  expr1 = expression(f);
}
boost::phoenix::function<exponentiation_expr> exponentiation_f;

void multiplication_expr::operator()(expression &expr1, const expression &expr2,
                                     std::ostream &error_msgs) const {
  if (expr1.bare_type().is_primitive() && expr2.bare_type().is_primitive()) {
    expr1 *= expr2;
    ;
    return;
  }
  std::vector<expression> args;
  args.push_back(expr1);
  args.push_back(expr2);
  fun f("multiply", args);
  set_fun_type(f, error_msgs);
  expr1 = expression(f);
}
boost::phoenix::function<multiplication_expr> multiplication_f;

void division_expr::operator()(expression &expr1, const expression &expr2,
                               std::ostream &error_msgs) const {
  if (expr1.bare_type().is_primitive() && expr2.bare_type().is_primitive() &&
      (expr1.bare_type().is_double_type() ||
       expr2.bare_type().is_double_type())) {
    expr1 /= expr2;
    return;
  }
  std::vector<expression> args;
  args.push_back(expr1);
  args.push_back(expr2);

  if (expr1.bare_type().is_int_type() && expr2.bare_type().is_int_type()) {
    // result might be assigned to real - generate warning
    error_msgs << "Info: integer division"
               << " implicitly rounds to integer."
               << " Found int division: " << expr1.to_string() << " / "
               << expr2.to_string() << std::endl
               << " Positive values rounded down,"
               << " negative values rounded up or down"
               << " in platform-dependent way." << std::endl;

    fun f("divide", args);
    set_fun_type(f, error_msgs);
    expr1 = expression(f);
    return;
  }
  if ((expr1.bare_type().is_matrix_type() ||
       expr1.bare_type().is_row_vector_type()) &&
      expr2.bare_type().is_matrix_type()) {
    fun f("mdivide_right", args);
    set_fun_type(f, error_msgs);
    expr1 = expression(f);
    return;
  }
  fun f("divide", args);
  set_fun_type(f, error_msgs);
  expr1 = expression(f);
  return;
}
boost::phoenix::function<division_expr> division_f;

void modulus_expr::operator()(expression &expr1, const expression &expr2,
                              bool &pass, std::ostream &error_msgs) const {
  if (!expr1.bare_type().is_int_type() && !expr2.bare_type().is_int_type()) {
    error_msgs << "Both operands of % must be int"
               << "; cannot modulo " << expr1.bare_type() << " by "
               << expr2.bare_type();
    error_msgs << std::endl;
    pass = false;
    return;
  }
  std::vector<expression> args;
  args.push_back(expr1);
  args.push_back(expr2);
  fun f("modulus", args);
  set_fun_type(f, error_msgs);
  expr1 = expression(f);
}
boost::phoenix::function<modulus_expr> modulus_f;

void left_division_expr::operator()(expression &expr1, bool &pass,
                                    const expression &expr2,
                                    std::ostream &error_msgs) const {
  std::vector<expression> args;
  args.push_back(expr1);
  args.push_back(expr2);
  if (expr1.bare_type().is_matrix_type() &&
      (expr2.bare_type().is_vector_type() ||
       expr2.bare_type().is_matrix_type())) {
    fun f("mdivide_left", args);
    set_fun_type(f, error_msgs);
    expr1 = expression(f);
    pass = true;
    return;
  }
  fun f("mdivide_left", args);  // set for alt args err msg
  set_fun_type(f, error_msgs);
  expr1 = expression(f);
  pass = false;
}
boost::phoenix::function<left_division_expr> left_division_f;

void elt_multiplication_expr::operator()(expression &expr1,
                                         const expression &expr2,
                                         std::ostream &error_msgs) const {
  if (expr1.bare_type().is_primitive() && expr2.bare_type().is_primitive()) {
    expr1 *= expr2;
    return;
  }
  std::vector<expression> args;
  args.push_back(expr1);
  args.push_back(expr2);
  fun f("elt_multiply", args);
  set_fun_type(f, error_msgs);
  expr1 = expression(f);
}
boost::phoenix::function<elt_multiplication_expr> elt_multiplication_f;

void elt_division_expr::operator()(expression &expr1, const expression &expr2,
                                   std::ostream &error_msgs) const {
  if (expr1.bare_type().is_primitive() && expr2.bare_type().is_primitive()) {
    expr1 /= expr2;
    return;
  }
  std::vector<expression> args;
  args.push_back(expr1);
  args.push_back(expr2);
  fun f("elt_divide", args);
  set_fun_type(f, error_msgs);
  expr1 = expression(f);
}
boost::phoenix::function<elt_division_expr> elt_division_f;

void negate_expr::operator()(expression &expr_result, const expression &expr,
                             bool &pass, std::ostream &error_msgs) const {
  if (expr.bare_type().is_primitive()) {
    expr_result = expression(unary_op('-', expr));
    return;
  }
  std::vector<expression> args;
  args.push_back(expr);
  fun f("minus", args);
  set_fun_type(f, error_msgs);
  expr_result = expression(f);
}
boost::phoenix::function<negate_expr> negate_expr_f;

void logical_negate_expr::operator()(expression &expr_result,
                                     const expression &expr,
                                     std::ostream &error_msgs) const {
  if (!expr.bare_type().is_primitive()) {
    error_msgs << "Logical negation operator !"
               << " only applies to int or real types; ";
    expr_result = expression();
  }
  std::vector<expression> args;
  args.push_back(expr);
  fun f("logical_negation", args);
  set_fun_type(f, error_msgs);
  expr_result = expression(f);
}
boost::phoenix::function<logical_negate_expr> logical_negate_expr_f;

void transpose_expr::operator()(expression &expr, bool &pass,
                                std::ostream &error_msgs) const {
  if (expr.bare_type().is_primitive())
    return;
  std::vector<expression> args;
  args.push_back(expr);
  fun f("transpose", args);
  set_fun_type(f, error_msgs);
  expr = expression(f);
  pass = !expr.bare_type().is_ill_formed_type();
}
boost::phoenix::function<transpose_expr> transpose_f;

void add_idxs::operator()(expression &e, std::vector<idx> &idxs, bool &pass,
                          std::ostream &error_msgs) const {
  e = index_op_sliced(e, idxs);
  pass = !e.bare_type().is_ill_formed_type();
  if (!pass)
    error_msgs << "Indexed expression must have at least as many"
               << " dimensions as number of indexes supplied:" << std::endl
               << " indexed expression dims=" << e.total_dims()
               << "; num indexes=" << idxs.size() << std::endl;
}
boost::phoenix::function<add_idxs> add_idxs_f;

void add_expression_dimss::
operator()(expression &expression,
           std::vector<std::vector<stan::lang::expression>> &dimss, bool &pass,
           std::ostream &error_msgs) const {
  int expr_dims = expression.total_dims();
  int index_dims = num_dimss(dimss);
  if (expr_dims < index_dims) {
    error_msgs << "Too many indexes, expression dimensions=" << expr_dims
               << ", indexes found=" << index_dims << std::endl;
    pass = false;
    return;
  }
  index_op iop(expression, dimss);
  iop.infer_type();
  if (iop.type_.is_ill_formed_type()) {
    error_msgs << "Indexed expression must have at least as many"
               << " dimensions as number of indexes supplied." << std::endl;
    pass = false;
    return;
  }
  pass = true;
  expression = iop;
}
boost::phoenix::function<add_expression_dimss> add_expression_dimss_f;

void set_var_type::operator()(variable &var_expr, expression &val,
                              variable_map &vm, std::ostream &error_msgs,
                              bool &pass) const {
  std::string name = var_expr.name_;
  if (name == std::string("lp__")) {
    error_msgs << std::endl
               << "Error (fatal):  Use of lp__ is no longer supported."
               << std::endl
               << "  Use target += ... statement to increment log density."
               << std::endl
               << "  Use target() function to get log density." << std::endl;
    pass = false;
    return;
  } else if (name == std::string("params_r__")) {
    error_msgs << std::endl
               << "Info:" << std::endl
               << "  Direct access to params_r__ yields an inconsistent"
               << " statistical model in isolation and no guarantee is"
               << " made that this model will yield valid inferences."
               << std::endl
               << "  Moreover, access to params_r__ is unsupported"
               << " and the variable may be removed without notice."
               << std::endl;
  } else if (name == std::string("data") || name == std::string("generated") ||
             name == std::string("model") ||
             name == std::string("parameters") ||
             name == std::string("transformed")) {
    error_msgs << std::endl
               << "Unexpected open block, missing close block \"}\""
               << " before keyword \"" << name << "\"." << std::endl;
    pass = false;
    return;
  }
  pass = vm.exists(name);
  if (pass) {
    var_expr.set_type(vm.get_bare_type(name));
  } else {
    error_msgs << "Variable \"" << name << '"' << " does not exist."
               << std::endl;
    return;
  }
  val = expression(var_expr);
}
boost::phoenix::function<set_var_type> set_var_type_f;

void require_vbar::operator()(bool &pass, std::ostream &error_msgs) const {
  pass = false;
  error_msgs << "Probabilty functions with suffixes _lpdf, _lpmf,"
             << " _lcdf, and _lccdf," << std::endl
             << "require a vertical bar (|) between the first two"
             << " arguments." << std::endl;
}
boost::phoenix::function<require_vbar> require_vbar_f;

data_only_expression::data_only_expression(std::stringstream &error_msgs,
                                           variable_map &var_map)
    : error_msgs_(error_msgs), var_map_(var_map) {}
bool data_only_expression::operator()(const nil & /*e*/) const { return true; }
bool data_only_expression::operator()(const int_literal & /*x*/) const {
  return true;
}
bool data_only_expression::operator()(const double_literal & /*x*/) const {
  return true;
}
bool data_only_expression::operator()(const array_expr &x) const {
  for (size_t i = 0; i < x.args_.size(); ++i)
    if (!boost::apply_visitor(*this, x.args_[i].expr_))
      return false;
  return true;
}
bool data_only_expression::operator()(const matrix_expr &x) const {
  for (size_t i = 0; i < x.args_.size(); ++i)
    if (!boost::apply_visitor(*this, x.args_[i].expr_))
      return false;
  return true;
}
bool data_only_expression::operator()(const row_vector_expr &x) const {
  for (size_t i = 0; i < x.args_.size(); ++i)
    if (!boost::apply_visitor(*this, x.args_[i].expr_))
      return false;
  return true;
}
bool data_only_expression::operator()(const variable &x) const {
  scope var_scope = var_map_.get_scope(x.name_);
  bool is_data = var_scope.allows_size();
  if (!is_data) {
    error_msgs_ << "Non-data variables are not allowed"
                << " in dimension declarations;"
                << " found variable=" << x.name_ << "; declared in block=";
    print_scope(error_msgs_, var_scope);
    error_msgs_ << "." << std::endl;
  }
  return is_data;
}
bool data_only_expression::operator()(const integrate_1d &x) const {
  return boost::apply_visitor(*this, x.lb_.expr_) &&
         boost::apply_visitor(*this, x.ub_.expr_) &&
         boost::apply_visitor(*this, x.theta_.expr_);
}
bool data_only_expression::operator()(const integrate_ode &x) const {
  return boost::apply_visitor(*this, x.y0_.expr_) &&
         boost::apply_visitor(*this, x.theta_.expr_);
}
bool data_only_expression::operator()(const integrate_ode_control &x) const {
  return boost::apply_visitor(*this, x.y0_.expr_) &&
         boost::apply_visitor(*this, x.theta_.expr_);
}
bool data_only_expression::operator()(const algebra_solver &x) const {
  return boost::apply_visitor(*this, x.theta_.expr_);
}
bool data_only_expression::operator()(const algebra_solver_control &x) const {
  return boost::apply_visitor(*this, x.theta_.expr_);
}
bool data_only_expression::operator()(const map_rect &x) const {
  return boost::apply_visitor(*this, x.shared_params_.expr_) &&
         boost::apply_visitor(*this, x.job_params_.expr_);
}
bool data_only_expression::operator()(const fun &x) const {
  for (size_t i = 0; i < x.args_.size(); ++i)
    if (!boost::apply_visitor(*this, x.args_[i].expr_))
      return false;
  return true;
}
bool data_only_expression::operator()(const index_op &x) const {
  if (!boost::apply_visitor(*this, x.expr_.expr_))
    return false;
  for (size_t i = 0; i < x.dimss_.size(); ++i)
    for (size_t j = 0; j < x.dimss_[i].size(); ++j)
      if (!boost::apply_visitor(*this, x.dimss_[i][j].expr_))
        return false;
  return true;
}
bool data_only_expression::operator()(const index_op_sliced &x) const {
  return boost::apply_visitor(*this, x.expr_.expr_);
}
bool data_only_expression::operator()(const conditional_op &x) const {
  return boost::apply_visitor(*this, x.cond_.expr_) &&
         boost::apply_visitor(*this, x.true_val_.expr_) &&
         boost::apply_visitor(*this, x.false_val_.expr_);
}
bool data_only_expression::operator()(const binary_op &x) const {
  return boost::apply_visitor(*this, x.left.expr_) &&
         boost::apply_visitor(*this, x.right.expr_);
}
bool data_only_expression::operator()(const unary_op &x) const {
  return boost::apply_visitor(*this, x.subject.expr_);
}

template <typename T>
void validate_definition::operator()(const scope &var_scope, const T &var_decl,
                                     bool &pass,
                                     std::stringstream &error_msgs) const {
  if (is_nil(var_decl.def()))
    return;

  // validate that assigment is allowed in this block
  if (!var_scope.allows_assignment()) {
    error_msgs << "Variable definition not possible in this block."
               << std::endl;
    pass = false;
  }

  // validate type
  bare_expr_type decl_type(var_decl.bare_type());
  bare_expr_type def_type = var_decl.def().bare_type();

  bool types_compatible =
      (decl_type == def_type) ||
      (decl_type.is_primitive() && def_type.is_primitive() &&
       decl_type.is_double_type() && def_type.is_int_type());

  if (!types_compatible) {
    error_msgs << "Variable definition base type mismatch,"
               << " variable declared as base type ";
    write_bare_expr_type(error_msgs, decl_type);
    error_msgs << " variable definition has base type ";
    write_bare_expr_type(error_msgs, def_type);
    pass = false;
  }
  // validate dims
  if (decl_type.num_dims() != def_type.num_dims()) {
    error_msgs << "Variable definition dimensions mismatch,"
               << " definition specifies " << decl_type.num_dims()
               << ", declaration specifies " << def_type.num_dims();
    pass = false;
  }
  return;
}
boost::phoenix::function<validate_definition> validate_definition_f;

template void validate_definition::
operator()(const scope &var_scope, const block_var_decl &var_decl, bool &pass,
           std::stringstream &error_msgs) const;

template void validate_definition::
operator()(const scope &var_scope, const local_var_decl &var_decl, bool &pass,
           std::stringstream &error_msgs) const;

template void validate_definition::
operator()(const scope &var_scope, const var_decl &var_decl, bool &pass,
           std::stringstream &error_msgs) const;

void validate_identifier::reserve(const std::string &w) {
  reserved_word_set_.insert(w);
}
bool validate_identifier::contains(const std::set<std::string> &s,
                                   const std::string &x) const {
  return s.find(x) != s.end();
}
bool validate_identifier::identifier_exists(
    const std::string &identifier) const {
  return contains(reserved_word_set_, identifier) ||
         (contains(function_signatures::instance().key_set(), identifier) &&
          !contains(const_fun_name_set_, identifier));
}

validate_identifier::validate_identifier() {
  // constant functions which may be used as identifiers
  const_fun_name_set_.insert("pi");
  const_fun_name_set_.insert("e");
  const_fun_name_set_.insert("sqrt2");
  const_fun_name_set_.insert("log2");
  const_fun_name_set_.insert("log10");
  const_fun_name_set_.insert("not_a_number");
  const_fun_name_set_.insert("positive_infinity");
  const_fun_name_set_.insert("negative_infinity");
  const_fun_name_set_.insert("epsilon");
  const_fun_name_set_.insert("negative_epsilon");
  const_fun_name_set_.insert("machine_precision");

  // illegal identifiers
  reserve("for");
  reserve("in");
  reserve("while");
  reserve("repeat");
  reserve("until");
  reserve("if");
  reserve("then");
  reserve("else");
  reserve("true");
  reserve("false");

  reserve("int");
  reserve("real");
  reserve("vector");
  reserve("unit_vector");
  reserve("simplex");
  reserve("ordered");
  reserve("positive_ordered");
  reserve("row_vector");
  reserve("matrix");
  reserve("cholesky_factor_cov");
  reserve("cholesky_factor_corr");
  reserve("cov_matrix");
  reserve("corr_matrix");

  reserve("target");

  reserve("model");
  reserve("data");
  reserve("parameters");
  reserve("quantities");
  reserve("transformed");
  reserve("generated");

  reserve("var");
  reserve("fvar");
  reserve("STAN_MAJOR");
  reserve("STAN_MINOR");
  reserve("STAN_PATCH");
  reserve("STAN_MATH_MAJOR");
  reserve("STAN_MATH_MINOR");
  reserve("STAN_MATH_PATCH");

  reserve("alignas");
  reserve("alignof");
  reserve("and");
  reserve("and_eq");
  reserve("asm");
  reserve("auto");
  reserve("bitand");
  reserve("bitor");
  reserve("bool");
  reserve("break");
  reserve("case");
  reserve("catch");
  reserve("char");
  reserve("char16_t");
  reserve("char32_t");
  reserve("class");
  reserve("compl");
  reserve("const");
  reserve("constexpr");
  reserve("const_cast");
  reserve("continue");
  reserve("decltype");
  reserve("default");
  reserve("delete");
  reserve("do");
  reserve("double");
  reserve("dynamic_cast");
  reserve("else");
  reserve("enum");
  reserve("explicit");
  reserve("export");
  reserve("extern");
  reserve("false");
  reserve("float");
  reserve("for");
  reserve("friend");
  reserve("goto");
  reserve("if");
  reserve("inline");
  reserve("int");
  reserve("long");
  reserve("mutable");
  reserve("namespace");
  reserve("new");
  reserve("noexcept");
  reserve("not");
  reserve("not_eq");
  reserve("nullptr");
  reserve("operator");
  reserve("or");
  reserve("or_eq");
  reserve("private");
  reserve("protected");
  reserve("public");
  reserve("register");
  reserve("reinterpret_cast");
  reserve("return");
  reserve("short");
  reserve("signed");
  reserve("sizeof");
  reserve("static");
  reserve("static_assert");
  reserve("static_cast");
  reserve("struct");
  reserve("switch");
  reserve("template");
  reserve("this");
  reserve("thread_local");
  reserve("throw");
  reserve("true");
  reserve("try");
  reserve("typedef");
  reserve("typeid");
  reserve("typename");
  reserve("union");
  reserve("unsigned");
  reserve("using");
  reserve("virtual");
  reserve("void");
  reserve("volatile");
  reserve("wchar_t");
  reserve("while");
  reserve("xor");
  reserve("xor_eq");

  // function names declared in signatures
  using stan::lang::function_signatures;
  using std::set;
  using std::string;
  const function_signatures &sigs = function_signatures::instance();

  set<string> fun_names = sigs.key_set();
  for (set<string>::iterator it = fun_names.begin(); it != fun_names.end();
       ++it)
    if (!contains(const_fun_name_set_, *it))
      reserve(*it);
}

=======
void validate_map_rect::operator()(map_rect &mr, const variable_map &var_map,
                                   bool &pass, std::ostream &error_msgs) const {
  pass = true;

  if (has_rng_lp_suffix(mr.fun_name_)) {
    error_msgs << "Mapped function cannot be an _rng or _lp function,"
               << " found function name: " << mr.fun_name_ << std::endl;
    pass = false;
  }

  // mapped function signature
  // vector f(vector param_shared, vector param_local,
  //          real[] data_r, int[] data_i)
  int_type t_int;
  double_type t_double;
  vector_type t_vector;
  bare_expr_type t_ar_int(bare_array_type(t_int, 1));
  bare_expr_type t_2d_ar_int(bare_array_type(t_int, 2));
  bare_expr_type t_ar_double(bare_array_type(t_double, 1));
  bare_expr_type t_2d_ar_double(bare_array_type(t_double, 2));
  bare_expr_type t_ar_vector(bare_array_type(t_vector, 1));
  bare_expr_type shared_params_type(t_vector);
  bare_expr_type job_params_type(t_vector);
  bare_expr_type job_data_r_type(t_ar_double);
  bare_expr_type job_data_i_type(t_ar_int);
  bare_expr_type result_type(t_vector);
  std::vector<bare_expr_type> arg_types;
  arg_types.push_back(shared_params_type);
  arg_types.push_back(job_params_type);
  arg_types.push_back(job_data_r_type);
  arg_types.push_back(job_data_i_type);
  function_signature_t mapped_fun_signature(result_type, arg_types);

  // validate mapped function signature
  if (!function_signatures::instance().is_defined(mr.fun_name_,
                                                  mapped_fun_signature)) {
    error_msgs << "First argument to map_rect"
               << " must be the name of a function with signature"
               << " (vector, vector, real[ ], int[ ]) : vector." << std::endl;
    pass = false;
  }

  // shared parameters - vector
  if (mr.shared_params_.bare_type() != shared_params_type) {
    if (!pass)
      error_msgs << ";  ";
    error_msgs << "Second argument to map_rect must be of type vector."
               << std::endl;
    pass = false;
  }
  // job-specific parameters - array of vectors (array elts map to arg2)
  if (mr.job_params_.bare_type() != t_ar_vector) {
    if (!pass)
      error_msgs << ";  ";
    error_msgs << "Third argument to map_rect must be of type vector[ ]"
               << " (array of vectors)." << std::endl;
    pass = false;
  }
  // job-specific real data - 2-d array of double (array elts map to arg3)
  bare_expr_type job_data_rs_type(t_2d_ar_double);
  if (mr.job_data_r_.bare_type() != job_data_rs_type) {
    if (!pass)
      error_msgs << ";  ";
    error_msgs << "Fourth argument to map_rect must be of type real[ , ]"
               << " (two dimensional array of reals)." << std::endl;
    pass = false;
  }
  // job-specific int data - 2-d array of int (array elts map to arg4)
  bare_expr_type job_data_is_type(t_2d_ar_int);
  if (mr.job_data_i_.bare_type() != job_data_is_type) {
    if (!pass)
      error_msgs << ";  ";
    error_msgs << "Fifth argument to map_rect must be of type int[ , ]"
               << " (two dimensional array of integers)." << std::endl;
    pass = false;
  }

  // test data is data only
  if (has_var(mr.job_data_r_, var_map)) {
    if (!pass)
      error_msgs << ";  ";
    error_msgs << "Fourth argment to map_rect must be data only." << std::endl;
    pass = false;
  }
  if (has_var(mr.job_data_i_, var_map)) {
    if (!pass)
      error_msgs << ";  ";
    error_msgs << "Fifth argument to map_rect must be data only." << std::endl;
    pass = false;
  }

  if (pass)
    mr.register_id();
}
boost::phoenix::function<validate_map_rect> validate_map_rect_f;

void set_fun_type_named::operator()(expression &fun_result, fun &fun,
                                    const scope &var_scope, bool &pass,
                                    const variable_map &var_map,
                                    std::ostream &error_msgs) const {
  if (fun.name_ == "get_lp")
    error_msgs << "Info: get_lp() function deprecated." << std::endl
               << "  It will be removed in a future release." << std::endl
               << "  Use target() instead." << std::endl;
  if (fun.name_ == "target")
    fun.name_ = "get_lp";  // for code gen and context validation

  std::vector<bare_expr_type> arg_types;
  for (size_t i = 0; i < fun.args_.size(); ++i)
    arg_types.push_back(fun.args_[i].bare_type());

  fun.type_ = function_signatures::instance().get_result_type(
      fun.name_, arg_types, error_msgs);
  if (fun.type_.is_ill_formed_type()) {
    pass = false;
    return;
  }

  // get function definition for this functiion
  std::vector<bare_expr_type> fun_arg_types;
  for (size_t i = 0; i < fun.args_.size(); ++i)
    fun_arg_types.push_back(arg_types[i]);
  function_signature_t sig(fun.type_, fun_arg_types);
  function_signature_t decl_sig =
      function_signatures::instance().get_definition(fun.name_, sig);
  if (!decl_sig.first.is_ill_formed_type()) {
    for (size_t i = 0; i < fun_arg_types.size(); ++i) {
      if (decl_sig.second[i].is_data() && has_var(fun.args_[i], var_map)) {
        error_msgs << "Function argument error, function: " << fun.name_
                   << ", argument: " << (i + 1) << " must be data only, "
                   << "found expression containing a parameter varaible."
                   << std::endl;
        pass = false;
        return;
      }
    }
  }

  // disjunction so only first match triggered
  deprecate_fun("binomial_coefficient_log", "lchoose", fun, error_msgs) ||
      deprecate_fun("multiply_log", "lmultiply", fun, error_msgs) ||
      deprecate_suffix("_cdf_log", "'_lcdf'", fun, error_msgs) ||
      deprecate_suffix("_ccdf_log", "'_lccdf'", fun, error_msgs) ||
      deprecate_suffix(
          "_log", "'_lpdf' for density functions or '_lpmf' for mass functions",
          fun, error_msgs);

  // use old function names for built-in prob funs
  if (!function_signatures::instance().has_user_defined_key(fun.name_)) {
    replace_suffix("_lpdf", "_log", fun);
    replace_suffix("_lpmf", "_log", fun);
    replace_suffix("_lcdf", "_cdf_log", fun);
    replace_suffix("_lccdf", "_ccdf_log", fun);
  }
  // know these are not user-defined`x
  replace_suffix("lmultiply", "multiply_log", fun);
  replace_suffix("lchoose", "binomial_coefficient_log", fun);

  if (has_rng_suffix(fun.name_)) {
    if (!(var_scope.allows_rng())) {
      error_msgs << "Random number generators only allowed in"
                 << " transformed data block, generated quantities block"
                 << " or user-defined functions with names ending in _rng"
                 << "; found function=" << fun.name_ << " in block=";
      print_scope(error_msgs, var_scope);
      error_msgs << std::endl;
      pass = false;
      return;
    }
  }

  if (has_lp_suffix(fun.name_) || fun.name_ == "target") {
    if (!(var_scope.allows_lp_fun())) {
      error_msgs << "Function target() or functions suffixed with _lp only"
                 << " allowed in transformed parameter block, model block"
                 << std::endl
                 << "or the body of a function with suffix _lp." << std::endl
                 << "Found function = "
                 << (fun.name_ == "get_lp" ? "target or get_lp" : fun.name_)
                 << " in block = ";
      print_scope(error_msgs, var_scope);
      error_msgs << std::endl;
      pass = false;
      return;
    }
  }

  if (fun.name_ == "abs" && fun.args_.size() > 0 &&
      fun.args_[0].bare_type().is_double_type()) {
    error_msgs << "Info: Function abs(real) is deprecated"
               << " in the Stan language." << std::endl
               << "         It will be removed in a future release."
               << std::endl
               << "         Use fabs(real) instead." << std::endl
               << std::endl;
  }

  if (fun.name_ == "lkj_cov_log") {
    error_msgs << "Info: the lkj_cov_log() function"
               << " is deprecated.  It will be removed in Stan 3." << std::endl
               << "Code LKJ covariance in terms of an lkj_corr()"
               << " distribution on a correlation matrix"
               << " and independent lognormals on the scales." << std::endl
               << std::endl;
  }

  if (fun.name_ == "if_else") {
    error_msgs << "Info: the if_else() function"
               << " is deprecated.  "
               << "Use the conditional operator '?:' instead." << std::endl;
  }

  // add namespace qualifier to avoid ambiguities w/ c math fns
  qualify_builtins(fun);

  fun_result = fun;
  pass = true;
}
boost::phoenix::function<set_fun_type_named> set_fun_type_named_f;

void infer_array_expr_type::operator()(expression &e, array_expr &array_expr,
                                       const scope &var_scope, bool &pass,
                                       const variable_map &var_map,
                                       std::ostream &error_msgs) const {
  if (array_expr.args_.size() == 0) {
    // shouldn't occur, because of % operator used to construct it
    error_msgs << "Array expression found size 0, must be > 0";
    array_expr.type_ = ill_formed_type();
    pass = false;
    return;
  }
  bare_expr_type e_first(array_expr.args_[0].bare_type());
  for (size_t i = 1; i < array_expr.args_.size(); ++i) {
    bare_expr_type e_next(array_expr.args_[i].bare_type());
    if (e_first != e_next) {
      if (e_first.is_primitive() && e_next.is_primitive()) {
        e_first = double_type();
      } else {
        error_msgs << "Expressions for elements of array must have"
                   << " the same or promotable types; found"
                   << " first element type=" << e_first << "; type at position "
                   << i + 1 << "=" << e_next;
        array_expr.type_ = ill_formed_type();
        pass = false;
        return;
      }
    }
  }
  array_expr.type_ = bare_array_type(e_first);
  array_expr.array_expr_scope_ = var_scope;
  array_expr.has_var_ = has_var(array_expr, var_map);
  e = array_expr;
  pass = true;
}
boost::phoenix::function<infer_array_expr_type> infer_array_expr_type_f;

void infer_vec_or_matrix_expr_type::
operator()(expression &e, row_vector_expr &vec_expr, const scope &var_scope,
           bool &pass, const variable_map &var_map,
           std::ostream &error_msgs) const {
  if (vec_expr.args_.size() == 0) {
    // shouldn't occur, because of % operator used to construct it
    error_msgs << "Vector or matrix expression found size 0, must be > 0";
    pass = false;
    return;
  }
  bare_expr_type e_first = vec_expr.args_[0].bare_type();
  if (!(e_first.is_primitive() || e_first.is_row_vector_type())) {
    error_msgs << "Matrix expression elements must be type row_vector "
               << "and row vector expression elements must be int "
               << "or real, but found element of type " << e_first << std::endl;
    pass = false;
    return;
  }
  bool is_matrix_el = e_first.is_row_vector_type();
  for (size_t i = 1; i < vec_expr.args_.size(); ++i) {
    if (is_matrix_el && !vec_expr.args_[i].bare_type().is_row_vector_type()) {
      error_msgs << "Matrix expression elements must be type row_vector, "
                 << "but found element of type "
                 << vec_expr.args_[i].bare_type() << std::endl;
      pass = false;
      return;
    } else if (!is_matrix_el &&
               !(vec_expr.args_[i].bare_type().is_primitive())) {
      error_msgs << "Row vector expression elements must be int or real, "
                 << "but found element of type "
                 << vec_expr.args_[i].bare_type() << std::endl;
      pass = false;
      return;
    }
  }
  if (is_matrix_el) {
    // create matrix expr object
    matrix_expr me = matrix_expr(vec_expr.args_);
    me.matrix_expr_scope_ = var_scope;
    me.has_var_ = has_var(me, var_map);
    e = me;
  } else {
    vec_expr.row_vector_expr_scope_ = var_scope;
    vec_expr.has_var_ = has_var(vec_expr, var_map);
    e = vec_expr;
  }
  pass = true;
}
boost::phoenix::function<infer_vec_or_matrix_expr_type>
    infer_vec_or_matrix_expr_type_f;

void exponentiation_expr::operator()(expression &expr1, const expression &expr2,
                                     const scope &var_scope, bool &pass,
                                     std::ostream &error_msgs) const {
  if (!expr1.bare_type().is_primitive() || !expr2.bare_type().is_primitive()) {
    error_msgs << "Arguments to ^ must be primitive (real or int)"
               << "; cannot exponentiate " << expr1.bare_type() << " by "
               << expr2.bare_type() << " in block=";
    print_scope(error_msgs, var_scope);
    error_msgs << std::endl;
    pass = false;
    return;
  }
  std::vector<expression> args;
  args.push_back(expr1);
  args.push_back(expr2);
  fun f("pow", args);
  set_fun_type(f, error_msgs);
  expr1 = expression(f);
}
boost::phoenix::function<exponentiation_expr> exponentiation_f;

void multiplication_expr::operator()(expression &expr1, const expression &expr2,
                                     std::ostream &error_msgs) const {
  if (expr1.bare_type().is_primitive() && expr2.bare_type().is_primitive()) {
    expr1 *= expr2;
    return;
  }
  std::vector<expression> args;
  args.push_back(expr1);
  args.push_back(expr2);
  fun f("multiply", args);
  set_fun_type(f, error_msgs);
  expr1 = expression(f);
}
boost::phoenix::function<multiplication_expr> multiplication_f;

void division_expr::operator()(expression &expr1, const expression &expr2,
                               std::ostream &error_msgs) const {
  if (expr1.bare_type().is_primitive() && expr2.bare_type().is_primitive() &&
      (expr1.bare_type().is_double_type() ||
       expr2.bare_type().is_double_type())) {
    expr1 /= expr2;
    return;
  }
  std::vector<expression> args;
  args.push_back(expr1);
  args.push_back(expr2);

  if (expr1.bare_type().is_int_type() && expr2.bare_type().is_int_type()) {
    // result might be assigned to real - generate warning
    error_msgs << "Info: integer division"
               << " implicitly rounds to integer."
               << " Found int division: " << expr1.to_string() << " / "
               << expr2.to_string() << std::endl
               << " Positive values rounded down,"
               << " negative values rounded up or down"
               << " in platform-dependent way." << std::endl;

    fun f("divide", args);
    set_fun_type(f, error_msgs);
    expr1 = expression(f);
    return;
  }
  if ((expr1.bare_type().is_matrix_type() ||
       expr1.bare_type().is_row_vector_type()) &&
      expr2.bare_type().is_matrix_type()) {
    fun f("mdivide_right", args);
    set_fun_type(f, error_msgs);
    expr1 = expression(f);
    return;
  }
  fun f("divide", args);
  set_fun_type(f, error_msgs);
  expr1 = expression(f);
  return;
}
boost::phoenix::function<division_expr> division_f;

void modulus_expr::operator()(expression &expr1, const expression &expr2,
                              bool &pass, std::ostream &error_msgs) const {
  if (!expr1.bare_type().is_int_type() && !expr2.bare_type().is_int_type()) {
    error_msgs << "Both operands of % must be int"
               << "; cannot modulo " << expr1.bare_type() << " by "
               << expr2.bare_type();
    error_msgs << std::endl;
    pass = false;
    return;
  }
  std::vector<expression> args;
  args.push_back(expr1);
  args.push_back(expr2);
  fun f("modulus", args);
  set_fun_type(f, error_msgs);
  expr1 = expression(f);
}
boost::phoenix::function<modulus_expr> modulus_f;

void left_division_expr::operator()(expression &expr1, bool &pass,
                                    const expression &expr2,
                                    std::ostream &error_msgs) const {
  std::vector<expression> args;
  args.push_back(expr1);
  args.push_back(expr2);
  if (expr1.bare_type().is_matrix_type() &&
      (expr2.bare_type().is_vector_type() ||
       expr2.bare_type().is_matrix_type())) {
    fun f("mdivide_left", args);
    set_fun_type(f, error_msgs);
    expr1 = expression(f);
    pass = true;
    return;
  }
  fun f("mdivide_left", args);  // set for alt args err msg
  set_fun_type(f, error_msgs);
  expr1 = expression(f);
  pass = false;
}
boost::phoenix::function<left_division_expr> left_division_f;

void elt_multiplication_expr::operator()(expression &expr1,
                                         const expression &expr2,
                                         std::ostream &error_msgs) const {
  if (expr1.bare_type().is_primitive() && expr2.bare_type().is_primitive()) {
    expr1 *= expr2;
    return;
  }
  std::vector<expression> args;
  args.push_back(expr1);
  args.push_back(expr2);
  fun f("elt_multiply", args);
  set_fun_type(f, error_msgs);
  expr1 = expression(f);
}
boost::phoenix::function<elt_multiplication_expr> elt_multiplication_f;

void elt_division_expr::operator()(expression &expr1, const expression &expr2,
                                   std::ostream &error_msgs) const {
  if (expr1.bare_type().is_primitive() && expr2.bare_type().is_primitive()) {
    expr1 /= expr2;
    return;
  }
  std::vector<expression> args;
  args.push_back(expr1);
  args.push_back(expr2);
  fun f("elt_divide", args);
  set_fun_type(f, error_msgs);
  expr1 = expression(f);
}
boost::phoenix::function<elt_division_expr> elt_division_f;

void negate_expr::operator()(expression &expr_result, const expression &expr,
                             bool &pass, std::ostream &error_msgs) const {
  if (expr.bare_type().is_primitive()) {
    expr_result = expression(unary_op('-', expr));
    return;
  }
  std::vector<expression> args;
  args.push_back(expr);
  fun f("minus", args);
  set_fun_type(f, error_msgs);
  expr_result = expression(f);
}
boost::phoenix::function<negate_expr> negate_expr_f;

void logical_negate_expr::operator()(expression &expr_result,
                                     const expression &expr,
                                     std::ostream &error_msgs) const {
  if (!expr.bare_type().is_primitive()) {
    error_msgs << "Logical negation operator !"
               << " only applies to int or real types; ";
    expr_result = expression();
  }
  std::vector<expression> args;
  args.push_back(expr);
  fun f("logical_negation", args);
  set_fun_type(f, error_msgs);
  expr_result = expression(f);
}
boost::phoenix::function<logical_negate_expr> logical_negate_expr_f;

void transpose_expr::operator()(expression &expr, bool &pass,
                                std::ostream &error_msgs) const {
  if (expr.bare_type().is_primitive())
    return;
  std::vector<expression> args;
  args.push_back(expr);
  fun f("transpose", args);
  set_fun_type(f, error_msgs);
  expr = expression(f);
  pass = !expr.bare_type().is_ill_formed_type();
}
boost::phoenix::function<transpose_expr> transpose_f;

void add_idxs::operator()(expression &e, std::vector<idx> &idxs, bool &pass,
                          std::ostream &error_msgs) const {
  e = index_op_sliced(e, idxs);
  pass = !e.bare_type().is_ill_formed_type();
  if (!pass)
    error_msgs << "Indexed expression must have at least as many"
               << " dimensions as number of indexes supplied:" << std::endl
               << " indexed expression dims=" << e.total_dims()
               << "; num indexes=" << idxs.size() << std::endl;
}
boost::phoenix::function<add_idxs> add_idxs_f;

void add_expression_dimss::
operator()(expression &expression,
           std::vector<std::vector<stan::lang::expression>> &dimss, bool &pass,
           std::ostream &error_msgs) const {
  int expr_dims = expression.total_dims();
  int index_dims = num_dimss(dimss);
  if (expr_dims < index_dims) {
    error_msgs << "Too many indexes, expression dimensions=" << expr_dims
               << ", indexes found=" << index_dims << std::endl;
    pass = false;
    return;
  }
  index_op iop(expression, dimss);
  iop.infer_type();
  if (iop.type_.is_ill_formed_type()) {
    error_msgs << "Indexed expression must have at least as many"
               << " dimensions as number of indexes supplied." << std::endl;
    pass = false;
    return;
  }
  pass = true;
  expression = iop;
}
boost::phoenix::function<add_expression_dimss> add_expression_dimss_f;

void set_var_type::operator()(variable &var_expr, expression &val,
                              variable_map &vm, std::ostream &error_msgs,
                              bool &pass) const {
  std::string name = var_expr.name_;
  if (name == std::string("lp__")) {
    error_msgs << std::endl
               << "Error (fatal):  Use of lp__ is no longer supported."
               << std::endl
               << "  Use target += ... statement to increment log density."
               << std::endl
               << "  Use target() function to get log density." << std::endl;
    pass = false;
    return;
  } else if (name == std::string("params_r__")) {
    error_msgs << std::endl
               << "Info:" << std::endl
               << "  Direct access to params_r__ yields an inconsistent"
               << " statistical model in isolation and no guarantee is"
               << " made that this model will yield valid inferences."
               << std::endl
               << "  Moreover, access to params_r__ is unsupported"
               << " and the variable may be removed without notice."
               << std::endl;
  } else if (name == std::string("data") || name == std::string("generated") ||
             name == std::string("model") ||
             name == std::string("parameters") ||
             name == std::string("transformed")) {
    error_msgs << std::endl
               << "Unexpected open block, missing close block \"}\""
               << " before keyword \"" << name << "\"." << std::endl;
    pass = false;
    return;
  }
  pass = vm.exists(name);
  if (pass) {
    var_expr.set_type(vm.get_bare_type(name));
  } else {
    error_msgs << "Variable \"" << name << '"' << " does not exist."
               << std::endl;
    return;
  }
  val = expression(var_expr);
}
boost::phoenix::function<set_var_type> set_var_type_f;

void require_vbar::operator()(bool &pass, std::ostream &error_msgs) const {
  pass = false;
  error_msgs << "Probabilty functions with suffixes _lpdf, _lpmf,"
             << " _lcdf, and _lccdf," << std::endl
             << "require a vertical bar (|) between the first two"
             << " arguments." << std::endl;
}
boost::phoenix::function<require_vbar> require_vbar_f;

data_only_expression::data_only_expression(std::stringstream &error_msgs,
                                           variable_map &var_map)
    : error_msgs_(error_msgs), var_map_(var_map) {}
bool data_only_expression::operator()(const nil & /*e*/) const { return true; }
bool data_only_expression::operator()(const int_literal & /*x*/) const {
  return true;
}
bool data_only_expression::operator()(const double_literal & /*x*/) const {
  return true;
}
bool data_only_expression::operator()(const array_expr &x) const {
  for (size_t i = 0; i < x.args_.size(); ++i)
    if (!boost::apply_visitor(*this, x.args_[i].expr_))
      return false;
  return true;
}
bool data_only_expression::operator()(const matrix_expr &x) const {
  for (size_t i = 0; i < x.args_.size(); ++i)
    if (!boost::apply_visitor(*this, x.args_[i].expr_))
      return false;
  return true;
}
bool data_only_expression::operator()(const row_vector_expr &x) const {
  for (size_t i = 0; i < x.args_.size(); ++i)
    if (!boost::apply_visitor(*this, x.args_[i].expr_))
      return false;
  return true;
}
bool data_only_expression::operator()(const variable &x) const {
  scope var_scope = var_map_.get_scope(x.name_);
  bool is_data = var_scope.allows_size();
  if (!is_data) {
    error_msgs_ << "Non-data variables are not allowed"
                << " in dimension declarations;"
                << " found variable=" << x.name_ << "; declared in block=";
    print_scope(error_msgs_, var_scope);
    error_msgs_ << "." << std::endl;
  }
  return is_data;
}
bool data_only_expression::operator()(const integrate_ode &x) const {
  return boost::apply_visitor(*this, x.y0_.expr_) &&
         boost::apply_visitor(*this, x.theta_.expr_);
}
bool data_only_expression::operator()(const integrate_ode_control &x) const {
  return boost::apply_visitor(*this, x.y0_.expr_) &&
         boost::apply_visitor(*this, x.theta_.expr_);
}
bool data_only_expression::operator()(const algebra_solver &x) const {
  return boost::apply_visitor(*this, x.theta_.expr_);
}
bool data_only_expression::operator()(const algebra_solver_control &x) const {
  return boost::apply_visitor(*this, x.theta_.expr_);
}
bool data_only_expression::operator()(const map_rect &x) const {
  return boost::apply_visitor(*this, x.shared_params_.expr_) &&
         boost::apply_visitor(*this, x.job_params_.expr_);
}
bool data_only_expression::operator()(const fun &x) const {
  for (size_t i = 0; i < x.args_.size(); ++i)
    if (!boost::apply_visitor(*this, x.args_[i].expr_))
      return false;
  return true;
}
bool data_only_expression::operator()(const index_op &x) const {
  if (!boost::apply_visitor(*this, x.expr_.expr_))
    return false;
  for (size_t i = 0; i < x.dimss_.size(); ++i)
    for (size_t j = 0; j < x.dimss_[i].size(); ++j)
      if (!boost::apply_visitor(*this, x.dimss_[i][j].expr_))
        return false;
  return true;
}
bool data_only_expression::operator()(const index_op_sliced &x) const {
  return boost::apply_visitor(*this, x.expr_.expr_);
}
bool data_only_expression::operator()(const conditional_op &x) const {
  return boost::apply_visitor(*this, x.cond_.expr_) &&
         boost::apply_visitor(*this, x.true_val_.expr_) &&
         boost::apply_visitor(*this, x.false_val_.expr_);
}
bool data_only_expression::operator()(const binary_op &x) const {
  return boost::apply_visitor(*this, x.left.expr_) &&
         boost::apply_visitor(*this, x.right.expr_);
}
bool data_only_expression::operator()(const unary_op &x) const {
  return boost::apply_visitor(*this, x.subject.expr_);
}

template <typename T>
void validate_definition::operator()(const scope &var_scope, const T &var_decl,
                                     bool &pass,
                                     std::stringstream &error_msgs) const {
  if (is_nil(var_decl.def()))
    return;

  // validate that assigment is allowed in this block
  if (!var_scope.allows_assignment()) {
    error_msgs << "Variable definition not possible in this block."
               << std::endl;
    pass = false;
  }

  // validate type
  bare_expr_type decl_type(var_decl.bare_type());
  bare_expr_type def_type = var_decl.def().bare_type();

  bool types_compatible =
      (decl_type == def_type) ||
      (decl_type.is_primitive() && def_type.is_primitive() &&
       decl_type.is_double_type() && def_type.is_int_type());

  if (!types_compatible) {
    error_msgs << "Variable definition base type mismatch,"
               << " variable declared as base type ";
    write_bare_expr_type(error_msgs, decl_type);
    error_msgs << " variable definition has base type ";
    write_bare_expr_type(error_msgs, def_type);
    pass = false;
  }
  // validate dims
  if (decl_type.num_dims() != def_type.num_dims()) {
    error_msgs << "Variable definition dimensions mismatch,"
               << " definition specifies " << decl_type.num_dims()
               << ", declaration specifies " << def_type.num_dims();
    pass = false;
  }
  return;
}
boost::phoenix::function<validate_definition> validate_definition_f;

template void validate_definition::
operator()(const scope &var_scope, const block_var_decl &var_decl, bool &pass,
           std::stringstream &error_msgs) const;

template void validate_definition::
operator()(const scope &var_scope, const local_var_decl &var_decl, bool &pass,
           std::stringstream &error_msgs) const;

template void validate_definition::
operator()(const scope &var_scope, const var_decl &var_decl, bool &pass,
           std::stringstream &error_msgs) const;

void validate_identifier::reserve(const std::string &w) {
  reserved_word_set_.insert(w);
}
bool validate_identifier::contains(const std::set<std::string> &s,
                                   const std::string &x) const {
  return s.find(x) != s.end();
}
bool validate_identifier::identifier_exists(
    const std::string &identifier) const {
  return contains(reserved_word_set_, identifier) ||
         (contains(function_signatures::instance().key_set(), identifier) &&
          !contains(const_fun_name_set_, identifier));
}

validate_identifier::validate_identifier() {
  // constant functions which may be used as identifiers
  const_fun_name_set_.insert("pi");
  const_fun_name_set_.insert("e");
  const_fun_name_set_.insert("sqrt2");
  const_fun_name_set_.insert("log2");
  const_fun_name_set_.insert("log10");
  const_fun_name_set_.insert("not_a_number");
  const_fun_name_set_.insert("positive_infinity");
  const_fun_name_set_.insert("negative_infinity");
  const_fun_name_set_.insert("epsilon");
  const_fun_name_set_.insert("negative_epsilon");
  const_fun_name_set_.insert("machine_precision");

  // illegal identifiers
  reserve("for");
  reserve("in");
  reserve("while");
  reserve("repeat");
  reserve("until");
  reserve("if");
  reserve("then");
  reserve("else");
  reserve("true");
  reserve("false");

  reserve("int");
  reserve("real");
  reserve("vector");
  reserve("unit_vector");
  reserve("simplex");
  reserve("ordered");
  reserve("positive_ordered");
  reserve("row_vector");
  reserve("matrix");
  reserve("cholesky_factor_cov");
  reserve("cholesky_factor_corr");
  reserve("cov_matrix");
  reserve("corr_matrix");

  reserve("target");

  reserve("model");
  reserve("data");
  reserve("parameters");
  reserve("quantities");
  reserve("transformed");
  reserve("generated");

  reserve("var");
  reserve("fvar");
  reserve("STAN_MAJOR");
  reserve("STAN_MINOR");
  reserve("STAN_PATCH");
  reserve("STAN_MATH_MAJOR");
  reserve("STAN_MATH_MINOR");
  reserve("STAN_MATH_PATCH");

  reserve("alignas");
  reserve("alignof");
  reserve("and");
  reserve("and_eq");
  reserve("asm");
  reserve("auto");
  reserve("bitand");
  reserve("bitor");
  reserve("bool");
  reserve("break");
  reserve("case");
  reserve("catch");
  reserve("char");
  reserve("char16_t");
  reserve("char32_t");
  reserve("class");
  reserve("compl");
  reserve("const");
  reserve("constexpr");
  reserve("const_cast");
  reserve("continue");
  reserve("decltype");
  reserve("default");
  reserve("delete");
  reserve("do");
  reserve("double");
  reserve("dynamic_cast");
  reserve("else");
  reserve("enum");
  reserve("explicit");
  reserve("export");
  reserve("extern");
  reserve("false");
  reserve("float");
  reserve("for");
  reserve("friend");
  reserve("goto");
  reserve("if");
  reserve("inline");
  reserve("int");
  reserve("long");
  reserve("mutable");
  reserve("namespace");
  reserve("new");
  reserve("noexcept");
  reserve("not");
  reserve("not_eq");
  reserve("nullptr");
  reserve("operator");
  reserve("or");
  reserve("or_eq");
  reserve("private");
  reserve("protected");
  reserve("public");
  reserve("register");
  reserve("reinterpret_cast");
  reserve("return");
  reserve("short");
  reserve("signed");
  reserve("sizeof");
  reserve("static");
  reserve("static_assert");
  reserve("static_cast");
  reserve("struct");
  reserve("switch");
  reserve("template");
  reserve("this");
  reserve("thread_local");
  reserve("throw");
  reserve("true");
  reserve("try");
  reserve("typedef");
  reserve("typeid");
  reserve("typename");
  reserve("union");
  reserve("unsigned");
  reserve("using");
  reserve("virtual");
  reserve("void");
  reserve("volatile");
  reserve("wchar_t");
  reserve("while");
  reserve("xor");
  reserve("xor_eq");

  // function names declared in signatures
  using stan::lang::function_signatures;
  using std::set;
  using std::string;
  const function_signatures &sigs = function_signatures::instance();

  set<string> fun_names = sigs.key_set();
  for (set<string>::iterator it = fun_names.begin(); it != fun_names.end();
       ++it)
    if (!contains(const_fun_name_set_, *it))
      reserve(*it);
}

>>>>>>> 479681ff
// validates identifier shape
void validate_identifier::operator()(const std::string &identifier, bool &pass,
                                     std::stringstream &error_msgs) const {
  int len = identifier.size();
  if (len >= 2 && identifier[len - 1] == '_' && identifier[len - 2] == '_') {
    error_msgs << "Variable identifier (name) may"
               << " not end in double underscore (__)" << std::endl
               << "    found identifer=" << identifier << std::endl;
    pass = false;
    return;
  }
  size_t period_position = identifier.find('.');
  if (period_position != std::string::npos) {
    error_msgs << "Variable identifier may not contain a period (.)"
               << std::endl
               << "    found period at position (indexed from 0)="
               << period_position << std::endl
               << "    found identifier=" << identifier << std::endl;
    pass = false;
    return;
  }
  if (identifier_exists(identifier)) {
    error_msgs << "Variable identifier (name) may not be reserved word"
               << std::endl
               << "    found identifier=" << identifier << std::endl;
    pass = false;
    return;
  }
  pass = true;
}
boost::phoenix::function<validate_identifier> validate_identifier_f;

// copies single dimension from M to N if only M declared
void copy_square_cholesky_dimension_if_necessary::
operator()(cholesky_factor_cov_block_type &block_type) const {
  if (is_nil(block_type.N_))
    block_type.N_ = block_type.M_;
}
boost::phoenix::function<copy_square_cholesky_dimension_if_necessary>
    copy_square_cholesky_dimension_if_necessary_f;

void empty_range::operator()(range &r,
                             std::stringstream & /*error_msgs*/) const {
  r = range();
}
boost::phoenix::function<empty_range> empty_range_f;

<<<<<<< HEAD
=======
void empty_offset_multiplier::
operator()(offset_multiplier &r, std::stringstream & /*error_msgs*/) const {
  r = offset_multiplier();
}
boost::phoenix::function<empty_offset_multiplier> empty_offset_multiplier_f;

>>>>>>> 479681ff
void set_int_range_lower::operator()(range &range, const expression &expr,
                                     bool &pass,
                                     std::stringstream &error_msgs) const {
  range.low_ = expr;
  validate_int_expr validator;
  validator(expr, pass, error_msgs);
}
boost::phoenix::function<set_int_range_lower> set_int_range_lower_f;

void set_int_range_upper::operator()(range &range, const expression &expr,
                                     bool &pass,
                                     std::stringstream &error_msgs) const {
  range.high_ = expr;
  validate_int_expr validator;
  validator(expr, pass, error_msgs);
}
boost::phoenix::function<set_int_range_upper> set_int_range_upper_f;

void validate_int_data_only_expr::
operator()(const expression &expr, bool &pass, variable_map &var_map,
           std::stringstream &error_msgs) const {
  if (!expr.bare_type().is_int_type()) {
    error_msgs << "Dimension declaration requires expression"
               << " denoting integer; found type=" << expr.bare_type()
               << std::endl;
    pass = false;
    return;
  }
  data_only_expression vis(error_msgs, var_map);
  bool only_data_dimensions = boost::apply_visitor(vis, expr.expr_);
  pass = only_data_dimensions;
  return;
}
boost::phoenix::function<validate_int_data_only_expr>
    validate_int_data_only_expr_f;

void set_double_range_lower::operator()(range &range, const expression &expr,
                                        bool &pass,
                                        std::stringstream &error_msgs) const {
  range.low_ = expr;
  validate_double_expr validator;
  validator(expr, pass, error_msgs);
}
boost::phoenix::function<set_double_range_lower> set_double_range_lower_f;

void set_double_range_upper::operator()(range &range, const expression &expr,
                                        bool &pass,
                                        std::stringstream &error_msgs) const {
  range.high_ = expr;
  validate_double_expr validator;
  validator(expr, pass, error_msgs);
}
boost::phoenix::function<set_double_range_upper> set_double_range_upper_f;

<<<<<<< HEAD
=======
void set_double_offset_multiplier_loc::
operator()(offset_multiplier &offset_multiplier, const expression &expr,
           bool &pass, std::stringstream &error_msgs) const {
  offset_multiplier.offset_ = expr;
  validate_double_expr validator;
  validator(expr, pass, error_msgs);
}
boost::phoenix::function<set_double_offset_multiplier_loc>
    set_double_offset_multiplier_offset_f;

void set_double_offset_multiplier_multiplier::
operator()(offset_multiplier &offset_multiplier, const expression &expr,
           bool &pass, std::stringstream &error_msgs) const {
  offset_multiplier.multiplier_ = expr;
  validate_double_expr validator;
  validator(expr, pass, error_msgs);
}
boost::phoenix::function<set_double_offset_multiplier_multiplier>
    set_double_offset_multiplier_multiplier_f;

>>>>>>> 479681ff
void validate_array_block_var_decl::
operator()(block_var_decl &var_decl_result, const block_var_type &el_type,
           const std::string &name, const std::vector<expression> &dims,
           const expression &def, bool &pass, std::ostream &error_msgs) const {
  if (dims.size() == 0) {
    error_msgs << "Array type requires at least 1 dimension,"
               << " none found" << std::endl;
    pass = false;
    return;
  }
  if (el_type.bare_type().is_ill_formed_type()) {
    error_msgs << "Array variable declaration is ill formed,"
               << " variable name=" << name << std::endl;
    pass = false;
    return;
  }
  stan::lang::block_array_type bat(el_type, dims);
  block_var_decl result(name, bat, def);
  var_decl_result = result;
}
boost::phoenix::function<validate_array_block_var_decl>
    validate_array_block_var_decl_f;

void validate_single_block_var_decl::
operator()(const block_var_decl &var_decl, bool &pass,
           std::ostream &error_msgs) const {
  if (var_decl.bare_type().is_ill_formed_type()) {
    error_msgs << "Variable declaration is ill formed,"
               << " variable name=" << var_decl.name() << std::endl;
    pass = false;
    return;
  }
}
boost::phoenix::function<validate_single_block_var_decl>
    validate_single_block_var_decl_f;

void validate_single_local_var_decl::
operator()(const local_var_decl &var_decl, bool &pass,
           std::ostream &error_msgs) const {
  if (var_decl.bare_type().is_ill_formed_type()) {
    error_msgs << "Variable declaration is ill formed,"
               << " variable name=" << var_decl.name() << std::endl;
    pass = false;
    return;
  }
}
boost::phoenix::function<validate_single_local_var_decl>
    validate_single_local_var_decl_f;

void validate_array_local_var_decl::
operator()(local_var_decl &var_decl_result, const local_var_type &el_type,
           const std::string &name, const std::vector<expression> &dims,
           const expression &def, bool &pass, std::ostream &error_msgs) const {
  if (dims.size() == 0) {
    error_msgs << "Array type requires at least 1 dimension,"
               << " none found" << std::endl;
    pass = false;
    return;
  }
  if (el_type.bare_type().is_ill_formed_type()) {
    error_msgs << "Array variable declaration is ill formed,"
               << " variable name=" << name << std::endl;
    pass = false;
    return;
  }
  stan::lang::local_array_type bat(el_type, dims);
  local_var_decl result(name, bat, def);
  var_decl_result = result;
}
boost::phoenix::function<validate_array_local_var_decl>
    validate_array_local_var_decl_f;

void validate_fun_arg_var::operator()(var_decl &var_decl_result,
                                      const bare_expr_type &bare_type,
                                      const std::string &name, bool &pass,
                                      std::ostream &error_msgs) const {
  if (bare_type.is_ill_formed_type()) {
    error_msgs << "Function argument is ill formed,"
               << " name=" << name << std::endl;
    pass = false;
    return;
  }
  stan::lang::var_decl vd(name, bare_type);
  var_decl_result = vd;
}
boost::phoenix::function<validate_fun_arg_var> validate_fun_arg_var_f;

void validate_bare_type::operator()(bare_expr_type &bare_type_result,
                                    const bare_expr_type &el_type,
                                    const size_t &num_dims, bool &pass,
                                    std::ostream &error_msgs) const {
  if (el_type.is_ill_formed_type()) {
    error_msgs << "Ill-formed bare type" << std::endl;
    pass = false;
    return;
  }
  pass = true;
  if (num_dims == 0) {
    bare_type_result = el_type;
    return;
  }
  stan::lang::bare_array_type bat(el_type);
  for (size_t i = 0; i < num_dims - 1; ++i) {
    stan::lang::bare_expr_type cur_type(bat);
    bat = bare_array_type(cur_type);
  }
  bare_type_result = bat;
}
boost::phoenix::function<validate_bare_type> validate_bare_type_f;

template <typename T>
void add_to_var_map::operator()(const T &decl, variable_map &vm, bool &pass,
                                const scope &var_scope,
                                std::ostream &error_msgs) const {
  pass = false;
  if (vm.exists(decl.name())) {
    var_decl prev_decl = vm.get(decl.name());
    error_msgs << "Duplicate declaration of variable, name=" << decl.name();

    error_msgs << "; attempt to redeclare as " << decl.bare_type() << " in ";
    print_scope(error_msgs, var_scope);

    error_msgs << "; previously declared as " << prev_decl.bare_type()
               << " in ";
    print_scope(error_msgs, vm.get_scope(decl.name()));

    error_msgs << std::endl;
    pass = false;
    return;
  }
  if (var_scope.par_or_tpar() &&
      decl.bare_type().innermost_type().is_int_type()) {
    error_msgs << "Parameters or transformed parameters"
               << " cannot be integer or integer array; "
               << " found int variable declaration, name=" << decl.name()
               << std::endl;
    pass = false;
    return;
  }
  var_decl bare_decl(decl.name(), decl.type().bare_type(), decl.def());

  vm.add(decl.name(), bare_decl, var_scope);
  pass = true;
}
boost::phoenix::function<add_to_var_map> add_to_var_map_f;

template void add_to_var_map::operator()(const block_var_decl &decl,
                                         variable_map &vm, bool &pass,
                                         const scope &var_scope,
                                         std::ostream &error_msgs) const;

template void add_to_var_map::operator()(const local_var_decl &decl,
                                         variable_map &vm, bool &pass,
                                         const scope &var_scope,
                                         std::ostream &error_msgs) const;

void validate_in_loop::operator()(bool in_loop, bool &pass,
                                  std::ostream &error_msgs) const {
  pass = in_loop;
  if (!pass)
    error_msgs << "Break and continue statements are only allowed"
               << " in the body of a for-loop or while-loop." << std::endl;
}
boost::phoenix::function<validate_in_loop> validate_in_loop_f;

void non_void_expression::operator()(const expression &e, bool &pass,
                                     std::ostream &error_msgs) const {
  // ill-formed shouldn't be possible, but just in case
  pass = !(e.bare_type().is_void_type() || e.bare_type().is_ill_formed_type());
  if (!pass)
    error_msgs << "Error: expected printable (non-void) expression."
               << std::endl;
}
boost::phoenix::function<non_void_expression> non_void_expression_f;

void set_var_scope::operator()(scope &var_scope,
                               const origin_block &program_block) const {
  var_scope = scope(program_block);
}
boost::phoenix::function<set_var_scope> set_var_scope_f;

void set_data_origin::operator()(scope &var_scope) const {
  var_scope = scope(data_origin);
}
boost::phoenix::function<set_data_origin> set_data_origin_f;

void set_var_scope_local::operator()(scope &var_scope,
                                     const origin_block &program_block) const {
  var_scope = scope(program_block, true);
}
boost::phoenix::function<set_var_scope_local> set_var_scope_local_f;

void reset_var_scope::operator()(scope &var_scope,
                                 const scope &scope_enclosing) const {
  origin_block enclosing_block = scope_enclosing.program_block();
  var_scope = scope(enclosing_block, true);
}
boost::phoenix::function<reset_var_scope> reset_var_scope_f;

// only used to debug grammars
void trace::operator()(const std::string &msg) const {
  //      std::cout << msg << std::endl;
}
boost::phoenix::function<trace> trace_f;

// only used to debug grammars
void trace_pass::operator()(const std::string &msg, const bool &pass) const {
  //      std::cout << msg << " pass? " << pass << std::endl;
}
boost::phoenix::function<trace_pass> trace_pass_f;

void deprecate_pound_comment::operator()(std::ostream &error_msgs) const {
  error_msgs << "Info: Comments beginning with #"
             << " are deprecated.  Please use // in place of #"
             << " for line comments." << std::endl;
}
boost::phoenix::function<deprecate_pound_comment> deprecate_pound_comment_f;
<<<<<<< HEAD

}  // namespace lang
}  // namespace stan
=======
>>>>>>> 479681ff

}  // namespace lang
}  // namespace stan
#endif<|MERGE_RESOLUTION|>--- conflicted
+++ resolved
@@ -239,10 +239,7 @@
 template void assign_lhs::operator()(expression &,
                                      const double_literal &) const;
 template void assign_lhs::operator()(expression &, const int_literal &) const;
-<<<<<<< HEAD
 template void assign_lhs::operator()(expression &, const integrate_1d &) const;
-=======
->>>>>>> 479681ff
 template void assign_lhs::operator()(expression &, const integrate_ode &) const;
 template void assign_lhs::operator()(expression &,
                                      const integrate_ode_control &) const;
@@ -910,32 +907,11 @@
     pass = false;
     return;
   }
-<<<<<<< HEAD
-=======
-  if (a.lhs_var_has_sliced_idx() && a.lhs_var_occurs_on_rhs()) {
-    // allow assignment but generate warning
-    error_msgs << "Info: assignment to variable name "
-               << "\"" << name << "\","
-               << " variable occurs on right-hand side of assignment"
-               << " causing inefficient deep copy to avoid aliasing."
-               << std::endl;
-  }
->>>>>>> 479681ff
   if (a.is_simple_assignment()) {
     if (!has_same_shape(lhs_type, a.rhs_, name, "assignment", error_msgs)) {
       pass = false;
       return;
     }
-<<<<<<< HEAD
-    if (a.lhs_var_occurs_on_rhs()) {
-      // this only requires a warning --- a deep copy will be made
-      error_msgs << "Info: left-hand side variable"
-                 << " (name=" << name << ")"
-                 << " occurs on right-hand side of assignment, causing"
-                 << " inefficient deep copy to avoid aliasing." << std::endl;
-    }
-=======
->>>>>>> 479681ff
     pass = true;
     return;
   } else {
@@ -1560,11 +1536,7 @@
   sys_arg_types.push_back(t_vector);    // y
   sys_arg_types.push_back(t_vector);    // theta
   sys_arg_types.push_back(t_ar_double);  // x_r
-<<<<<<< HEAD
-  sys_arg_types.push_back(t_ar_int);     // x_i
-=======
   sys_arg_types.push_back(t_ar_int);    // x_i
->>>>>>> 479681ff
   function_signature_t system_signature(sys_result_type, sys_arg_types);
 
   if (!function_signatures::instance().is_defined(alg_fun.system_function_name_,
@@ -1669,7 +1641,6 @@
 boost::phoenix::function<validate_algebra_solver_control>
     validate_algebra_solver_control_f;
 
-<<<<<<< HEAD
 void validate_integrate_1d::operator()(integrate_1d &fx,
                                        const variable_map &var_map, bool &pass,
                                        std::ostream &error_msgs) const {
@@ -1761,7 +1732,6 @@
   }
 }
 boost::phoenix::function<validate_integrate_1d> validate_integrate_1d_f;
-
 void validate_map_rect::operator()(map_rect &mr, const variable_map &var_map,
                                    bool &pass, std::ostream &error_msgs) const {
   pass = true;
@@ -2094,7 +2064,6 @@
                                      std::ostream &error_msgs) const {
   if (expr1.bare_type().is_primitive() && expr2.bare_type().is_primitive()) {
     expr1 *= expr2;
-    ;
     return;
   }
   std::vector<expression> args;
@@ -2672,912 +2641,6 @@
       reserve(*it);
 }
 
-=======
-void validate_map_rect::operator()(map_rect &mr, const variable_map &var_map,
-                                   bool &pass, std::ostream &error_msgs) const {
-  pass = true;
-
-  if (has_rng_lp_suffix(mr.fun_name_)) {
-    error_msgs << "Mapped function cannot be an _rng or _lp function,"
-               << " found function name: " << mr.fun_name_ << std::endl;
-    pass = false;
-  }
-
-  // mapped function signature
-  // vector f(vector param_shared, vector param_local,
-  //          real[] data_r, int[] data_i)
-  int_type t_int;
-  double_type t_double;
-  vector_type t_vector;
-  bare_expr_type t_ar_int(bare_array_type(t_int, 1));
-  bare_expr_type t_2d_ar_int(bare_array_type(t_int, 2));
-  bare_expr_type t_ar_double(bare_array_type(t_double, 1));
-  bare_expr_type t_2d_ar_double(bare_array_type(t_double, 2));
-  bare_expr_type t_ar_vector(bare_array_type(t_vector, 1));
-  bare_expr_type shared_params_type(t_vector);
-  bare_expr_type job_params_type(t_vector);
-  bare_expr_type job_data_r_type(t_ar_double);
-  bare_expr_type job_data_i_type(t_ar_int);
-  bare_expr_type result_type(t_vector);
-  std::vector<bare_expr_type> arg_types;
-  arg_types.push_back(shared_params_type);
-  arg_types.push_back(job_params_type);
-  arg_types.push_back(job_data_r_type);
-  arg_types.push_back(job_data_i_type);
-  function_signature_t mapped_fun_signature(result_type, arg_types);
-
-  // validate mapped function signature
-  if (!function_signatures::instance().is_defined(mr.fun_name_,
-                                                  mapped_fun_signature)) {
-    error_msgs << "First argument to map_rect"
-               << " must be the name of a function with signature"
-               << " (vector, vector, real[ ], int[ ]) : vector." << std::endl;
-    pass = false;
-  }
-
-  // shared parameters - vector
-  if (mr.shared_params_.bare_type() != shared_params_type) {
-    if (!pass)
-      error_msgs << ";  ";
-    error_msgs << "Second argument to map_rect must be of type vector."
-               << std::endl;
-    pass = false;
-  }
-  // job-specific parameters - array of vectors (array elts map to arg2)
-  if (mr.job_params_.bare_type() != t_ar_vector) {
-    if (!pass)
-      error_msgs << ";  ";
-    error_msgs << "Third argument to map_rect must be of type vector[ ]"
-               << " (array of vectors)." << std::endl;
-    pass = false;
-  }
-  // job-specific real data - 2-d array of double (array elts map to arg3)
-  bare_expr_type job_data_rs_type(t_2d_ar_double);
-  if (mr.job_data_r_.bare_type() != job_data_rs_type) {
-    if (!pass)
-      error_msgs << ";  ";
-    error_msgs << "Fourth argument to map_rect must be of type real[ , ]"
-               << " (two dimensional array of reals)." << std::endl;
-    pass = false;
-  }
-  // job-specific int data - 2-d array of int (array elts map to arg4)
-  bare_expr_type job_data_is_type(t_2d_ar_int);
-  if (mr.job_data_i_.bare_type() != job_data_is_type) {
-    if (!pass)
-      error_msgs << ";  ";
-    error_msgs << "Fifth argument to map_rect must be of type int[ , ]"
-               << " (two dimensional array of integers)." << std::endl;
-    pass = false;
-  }
-
-  // test data is data only
-  if (has_var(mr.job_data_r_, var_map)) {
-    if (!pass)
-      error_msgs << ";  ";
-    error_msgs << "Fourth argment to map_rect must be data only." << std::endl;
-    pass = false;
-  }
-  if (has_var(mr.job_data_i_, var_map)) {
-    if (!pass)
-      error_msgs << ";  ";
-    error_msgs << "Fifth argument to map_rect must be data only." << std::endl;
-    pass = false;
-  }
-
-  if (pass)
-    mr.register_id();
-}
-boost::phoenix::function<validate_map_rect> validate_map_rect_f;
-
-void set_fun_type_named::operator()(expression &fun_result, fun &fun,
-                                    const scope &var_scope, bool &pass,
-                                    const variable_map &var_map,
-                                    std::ostream &error_msgs) const {
-  if (fun.name_ == "get_lp")
-    error_msgs << "Info: get_lp() function deprecated." << std::endl
-               << "  It will be removed in a future release." << std::endl
-               << "  Use target() instead." << std::endl;
-  if (fun.name_ == "target")
-    fun.name_ = "get_lp";  // for code gen and context validation
-
-  std::vector<bare_expr_type> arg_types;
-  for (size_t i = 0; i < fun.args_.size(); ++i)
-    arg_types.push_back(fun.args_[i].bare_type());
-
-  fun.type_ = function_signatures::instance().get_result_type(
-      fun.name_, arg_types, error_msgs);
-  if (fun.type_.is_ill_formed_type()) {
-    pass = false;
-    return;
-  }
-
-  // get function definition for this functiion
-  std::vector<bare_expr_type> fun_arg_types;
-  for (size_t i = 0; i < fun.args_.size(); ++i)
-    fun_arg_types.push_back(arg_types[i]);
-  function_signature_t sig(fun.type_, fun_arg_types);
-  function_signature_t decl_sig =
-      function_signatures::instance().get_definition(fun.name_, sig);
-  if (!decl_sig.first.is_ill_formed_type()) {
-    for (size_t i = 0; i < fun_arg_types.size(); ++i) {
-      if (decl_sig.second[i].is_data() && has_var(fun.args_[i], var_map)) {
-        error_msgs << "Function argument error, function: " << fun.name_
-                   << ", argument: " << (i + 1) << " must be data only, "
-                   << "found expression containing a parameter varaible."
-                   << std::endl;
-        pass = false;
-        return;
-      }
-    }
-  }
-
-  // disjunction so only first match triggered
-  deprecate_fun("binomial_coefficient_log", "lchoose", fun, error_msgs) ||
-      deprecate_fun("multiply_log", "lmultiply", fun, error_msgs) ||
-      deprecate_suffix("_cdf_log", "'_lcdf'", fun, error_msgs) ||
-      deprecate_suffix("_ccdf_log", "'_lccdf'", fun, error_msgs) ||
-      deprecate_suffix(
-          "_log", "'_lpdf' for density functions or '_lpmf' for mass functions",
-          fun, error_msgs);
-
-  // use old function names for built-in prob funs
-  if (!function_signatures::instance().has_user_defined_key(fun.name_)) {
-    replace_suffix("_lpdf", "_log", fun);
-    replace_suffix("_lpmf", "_log", fun);
-    replace_suffix("_lcdf", "_cdf_log", fun);
-    replace_suffix("_lccdf", "_ccdf_log", fun);
-  }
-  // know these are not user-defined`x
-  replace_suffix("lmultiply", "multiply_log", fun);
-  replace_suffix("lchoose", "binomial_coefficient_log", fun);
-
-  if (has_rng_suffix(fun.name_)) {
-    if (!(var_scope.allows_rng())) {
-      error_msgs << "Random number generators only allowed in"
-                 << " transformed data block, generated quantities block"
-                 << " or user-defined functions with names ending in _rng"
-                 << "; found function=" << fun.name_ << " in block=";
-      print_scope(error_msgs, var_scope);
-      error_msgs << std::endl;
-      pass = false;
-      return;
-    }
-  }
-
-  if (has_lp_suffix(fun.name_) || fun.name_ == "target") {
-    if (!(var_scope.allows_lp_fun())) {
-      error_msgs << "Function target() or functions suffixed with _lp only"
-                 << " allowed in transformed parameter block, model block"
-                 << std::endl
-                 << "or the body of a function with suffix _lp." << std::endl
-                 << "Found function = "
-                 << (fun.name_ == "get_lp" ? "target or get_lp" : fun.name_)
-                 << " in block = ";
-      print_scope(error_msgs, var_scope);
-      error_msgs << std::endl;
-      pass = false;
-      return;
-    }
-  }
-
-  if (fun.name_ == "abs" && fun.args_.size() > 0 &&
-      fun.args_[0].bare_type().is_double_type()) {
-    error_msgs << "Info: Function abs(real) is deprecated"
-               << " in the Stan language." << std::endl
-               << "         It will be removed in a future release."
-               << std::endl
-               << "         Use fabs(real) instead." << std::endl
-               << std::endl;
-  }
-
-  if (fun.name_ == "lkj_cov_log") {
-    error_msgs << "Info: the lkj_cov_log() function"
-               << " is deprecated.  It will be removed in Stan 3." << std::endl
-               << "Code LKJ covariance in terms of an lkj_corr()"
-               << " distribution on a correlation matrix"
-               << " and independent lognormals on the scales." << std::endl
-               << std::endl;
-  }
-
-  if (fun.name_ == "if_else") {
-    error_msgs << "Info: the if_else() function"
-               << " is deprecated.  "
-               << "Use the conditional operator '?:' instead." << std::endl;
-  }
-
-  // add namespace qualifier to avoid ambiguities w/ c math fns
-  qualify_builtins(fun);
-
-  fun_result = fun;
-  pass = true;
-}
-boost::phoenix::function<set_fun_type_named> set_fun_type_named_f;
-
-void infer_array_expr_type::operator()(expression &e, array_expr &array_expr,
-                                       const scope &var_scope, bool &pass,
-                                       const variable_map &var_map,
-                                       std::ostream &error_msgs) const {
-  if (array_expr.args_.size() == 0) {
-    // shouldn't occur, because of % operator used to construct it
-    error_msgs << "Array expression found size 0, must be > 0";
-    array_expr.type_ = ill_formed_type();
-    pass = false;
-    return;
-  }
-  bare_expr_type e_first(array_expr.args_[0].bare_type());
-  for (size_t i = 1; i < array_expr.args_.size(); ++i) {
-    bare_expr_type e_next(array_expr.args_[i].bare_type());
-    if (e_first != e_next) {
-      if (e_first.is_primitive() && e_next.is_primitive()) {
-        e_first = double_type();
-      } else {
-        error_msgs << "Expressions for elements of array must have"
-                   << " the same or promotable types; found"
-                   << " first element type=" << e_first << "; type at position "
-                   << i + 1 << "=" << e_next;
-        array_expr.type_ = ill_formed_type();
-        pass = false;
-        return;
-      }
-    }
-  }
-  array_expr.type_ = bare_array_type(e_first);
-  array_expr.array_expr_scope_ = var_scope;
-  array_expr.has_var_ = has_var(array_expr, var_map);
-  e = array_expr;
-  pass = true;
-}
-boost::phoenix::function<infer_array_expr_type> infer_array_expr_type_f;
-
-void infer_vec_or_matrix_expr_type::
-operator()(expression &e, row_vector_expr &vec_expr, const scope &var_scope,
-           bool &pass, const variable_map &var_map,
-           std::ostream &error_msgs) const {
-  if (vec_expr.args_.size() == 0) {
-    // shouldn't occur, because of % operator used to construct it
-    error_msgs << "Vector or matrix expression found size 0, must be > 0";
-    pass = false;
-    return;
-  }
-  bare_expr_type e_first = vec_expr.args_[0].bare_type();
-  if (!(e_first.is_primitive() || e_first.is_row_vector_type())) {
-    error_msgs << "Matrix expression elements must be type row_vector "
-               << "and row vector expression elements must be int "
-               << "or real, but found element of type " << e_first << std::endl;
-    pass = false;
-    return;
-  }
-  bool is_matrix_el = e_first.is_row_vector_type();
-  for (size_t i = 1; i < vec_expr.args_.size(); ++i) {
-    if (is_matrix_el && !vec_expr.args_[i].bare_type().is_row_vector_type()) {
-      error_msgs << "Matrix expression elements must be type row_vector, "
-                 << "but found element of type "
-                 << vec_expr.args_[i].bare_type() << std::endl;
-      pass = false;
-      return;
-    } else if (!is_matrix_el &&
-               !(vec_expr.args_[i].bare_type().is_primitive())) {
-      error_msgs << "Row vector expression elements must be int or real, "
-                 << "but found element of type "
-                 << vec_expr.args_[i].bare_type() << std::endl;
-      pass = false;
-      return;
-    }
-  }
-  if (is_matrix_el) {
-    // create matrix expr object
-    matrix_expr me = matrix_expr(vec_expr.args_);
-    me.matrix_expr_scope_ = var_scope;
-    me.has_var_ = has_var(me, var_map);
-    e = me;
-  } else {
-    vec_expr.row_vector_expr_scope_ = var_scope;
-    vec_expr.has_var_ = has_var(vec_expr, var_map);
-    e = vec_expr;
-  }
-  pass = true;
-}
-boost::phoenix::function<infer_vec_or_matrix_expr_type>
-    infer_vec_or_matrix_expr_type_f;
-
-void exponentiation_expr::operator()(expression &expr1, const expression &expr2,
-                                     const scope &var_scope, bool &pass,
-                                     std::ostream &error_msgs) const {
-  if (!expr1.bare_type().is_primitive() || !expr2.bare_type().is_primitive()) {
-    error_msgs << "Arguments to ^ must be primitive (real or int)"
-               << "; cannot exponentiate " << expr1.bare_type() << " by "
-               << expr2.bare_type() << " in block=";
-    print_scope(error_msgs, var_scope);
-    error_msgs << std::endl;
-    pass = false;
-    return;
-  }
-  std::vector<expression> args;
-  args.push_back(expr1);
-  args.push_back(expr2);
-  fun f("pow", args);
-  set_fun_type(f, error_msgs);
-  expr1 = expression(f);
-}
-boost::phoenix::function<exponentiation_expr> exponentiation_f;
-
-void multiplication_expr::operator()(expression &expr1, const expression &expr2,
-                                     std::ostream &error_msgs) const {
-  if (expr1.bare_type().is_primitive() && expr2.bare_type().is_primitive()) {
-    expr1 *= expr2;
-    return;
-  }
-  std::vector<expression> args;
-  args.push_back(expr1);
-  args.push_back(expr2);
-  fun f("multiply", args);
-  set_fun_type(f, error_msgs);
-  expr1 = expression(f);
-}
-boost::phoenix::function<multiplication_expr> multiplication_f;
-
-void division_expr::operator()(expression &expr1, const expression &expr2,
-                               std::ostream &error_msgs) const {
-  if (expr1.bare_type().is_primitive() && expr2.bare_type().is_primitive() &&
-      (expr1.bare_type().is_double_type() ||
-       expr2.bare_type().is_double_type())) {
-    expr1 /= expr2;
-    return;
-  }
-  std::vector<expression> args;
-  args.push_back(expr1);
-  args.push_back(expr2);
-
-  if (expr1.bare_type().is_int_type() && expr2.bare_type().is_int_type()) {
-    // result might be assigned to real - generate warning
-    error_msgs << "Info: integer division"
-               << " implicitly rounds to integer."
-               << " Found int division: " << expr1.to_string() << " / "
-               << expr2.to_string() << std::endl
-               << " Positive values rounded down,"
-               << " negative values rounded up or down"
-               << " in platform-dependent way." << std::endl;
-
-    fun f("divide", args);
-    set_fun_type(f, error_msgs);
-    expr1 = expression(f);
-    return;
-  }
-  if ((expr1.bare_type().is_matrix_type() ||
-       expr1.bare_type().is_row_vector_type()) &&
-      expr2.bare_type().is_matrix_type()) {
-    fun f("mdivide_right", args);
-    set_fun_type(f, error_msgs);
-    expr1 = expression(f);
-    return;
-  }
-  fun f("divide", args);
-  set_fun_type(f, error_msgs);
-  expr1 = expression(f);
-  return;
-}
-boost::phoenix::function<division_expr> division_f;
-
-void modulus_expr::operator()(expression &expr1, const expression &expr2,
-                              bool &pass, std::ostream &error_msgs) const {
-  if (!expr1.bare_type().is_int_type() && !expr2.bare_type().is_int_type()) {
-    error_msgs << "Both operands of % must be int"
-               << "; cannot modulo " << expr1.bare_type() << " by "
-               << expr2.bare_type();
-    error_msgs << std::endl;
-    pass = false;
-    return;
-  }
-  std::vector<expression> args;
-  args.push_back(expr1);
-  args.push_back(expr2);
-  fun f("modulus", args);
-  set_fun_type(f, error_msgs);
-  expr1 = expression(f);
-}
-boost::phoenix::function<modulus_expr> modulus_f;
-
-void left_division_expr::operator()(expression &expr1, bool &pass,
-                                    const expression &expr2,
-                                    std::ostream &error_msgs) const {
-  std::vector<expression> args;
-  args.push_back(expr1);
-  args.push_back(expr2);
-  if (expr1.bare_type().is_matrix_type() &&
-      (expr2.bare_type().is_vector_type() ||
-       expr2.bare_type().is_matrix_type())) {
-    fun f("mdivide_left", args);
-    set_fun_type(f, error_msgs);
-    expr1 = expression(f);
-    pass = true;
-    return;
-  }
-  fun f("mdivide_left", args);  // set for alt args err msg
-  set_fun_type(f, error_msgs);
-  expr1 = expression(f);
-  pass = false;
-}
-boost::phoenix::function<left_division_expr> left_division_f;
-
-void elt_multiplication_expr::operator()(expression &expr1,
-                                         const expression &expr2,
-                                         std::ostream &error_msgs) const {
-  if (expr1.bare_type().is_primitive() && expr2.bare_type().is_primitive()) {
-    expr1 *= expr2;
-    return;
-  }
-  std::vector<expression> args;
-  args.push_back(expr1);
-  args.push_back(expr2);
-  fun f("elt_multiply", args);
-  set_fun_type(f, error_msgs);
-  expr1 = expression(f);
-}
-boost::phoenix::function<elt_multiplication_expr> elt_multiplication_f;
-
-void elt_division_expr::operator()(expression &expr1, const expression &expr2,
-                                   std::ostream &error_msgs) const {
-  if (expr1.bare_type().is_primitive() && expr2.bare_type().is_primitive()) {
-    expr1 /= expr2;
-    return;
-  }
-  std::vector<expression> args;
-  args.push_back(expr1);
-  args.push_back(expr2);
-  fun f("elt_divide", args);
-  set_fun_type(f, error_msgs);
-  expr1 = expression(f);
-}
-boost::phoenix::function<elt_division_expr> elt_division_f;
-
-void negate_expr::operator()(expression &expr_result, const expression &expr,
-                             bool &pass, std::ostream &error_msgs) const {
-  if (expr.bare_type().is_primitive()) {
-    expr_result = expression(unary_op('-', expr));
-    return;
-  }
-  std::vector<expression> args;
-  args.push_back(expr);
-  fun f("minus", args);
-  set_fun_type(f, error_msgs);
-  expr_result = expression(f);
-}
-boost::phoenix::function<negate_expr> negate_expr_f;
-
-void logical_negate_expr::operator()(expression &expr_result,
-                                     const expression &expr,
-                                     std::ostream &error_msgs) const {
-  if (!expr.bare_type().is_primitive()) {
-    error_msgs << "Logical negation operator !"
-               << " only applies to int or real types; ";
-    expr_result = expression();
-  }
-  std::vector<expression> args;
-  args.push_back(expr);
-  fun f("logical_negation", args);
-  set_fun_type(f, error_msgs);
-  expr_result = expression(f);
-}
-boost::phoenix::function<logical_negate_expr> logical_negate_expr_f;
-
-void transpose_expr::operator()(expression &expr, bool &pass,
-                                std::ostream &error_msgs) const {
-  if (expr.bare_type().is_primitive())
-    return;
-  std::vector<expression> args;
-  args.push_back(expr);
-  fun f("transpose", args);
-  set_fun_type(f, error_msgs);
-  expr = expression(f);
-  pass = !expr.bare_type().is_ill_formed_type();
-}
-boost::phoenix::function<transpose_expr> transpose_f;
-
-void add_idxs::operator()(expression &e, std::vector<idx> &idxs, bool &pass,
-                          std::ostream &error_msgs) const {
-  e = index_op_sliced(e, idxs);
-  pass = !e.bare_type().is_ill_formed_type();
-  if (!pass)
-    error_msgs << "Indexed expression must have at least as many"
-               << " dimensions as number of indexes supplied:" << std::endl
-               << " indexed expression dims=" << e.total_dims()
-               << "; num indexes=" << idxs.size() << std::endl;
-}
-boost::phoenix::function<add_idxs> add_idxs_f;
-
-void add_expression_dimss::
-operator()(expression &expression,
-           std::vector<std::vector<stan::lang::expression>> &dimss, bool &pass,
-           std::ostream &error_msgs) const {
-  int expr_dims = expression.total_dims();
-  int index_dims = num_dimss(dimss);
-  if (expr_dims < index_dims) {
-    error_msgs << "Too many indexes, expression dimensions=" << expr_dims
-               << ", indexes found=" << index_dims << std::endl;
-    pass = false;
-    return;
-  }
-  index_op iop(expression, dimss);
-  iop.infer_type();
-  if (iop.type_.is_ill_formed_type()) {
-    error_msgs << "Indexed expression must have at least as many"
-               << " dimensions as number of indexes supplied." << std::endl;
-    pass = false;
-    return;
-  }
-  pass = true;
-  expression = iop;
-}
-boost::phoenix::function<add_expression_dimss> add_expression_dimss_f;
-
-void set_var_type::operator()(variable &var_expr, expression &val,
-                              variable_map &vm, std::ostream &error_msgs,
-                              bool &pass) const {
-  std::string name = var_expr.name_;
-  if (name == std::string("lp__")) {
-    error_msgs << std::endl
-               << "Error (fatal):  Use of lp__ is no longer supported."
-               << std::endl
-               << "  Use target += ... statement to increment log density."
-               << std::endl
-               << "  Use target() function to get log density." << std::endl;
-    pass = false;
-    return;
-  } else if (name == std::string("params_r__")) {
-    error_msgs << std::endl
-               << "Info:" << std::endl
-               << "  Direct access to params_r__ yields an inconsistent"
-               << " statistical model in isolation and no guarantee is"
-               << " made that this model will yield valid inferences."
-               << std::endl
-               << "  Moreover, access to params_r__ is unsupported"
-               << " and the variable may be removed without notice."
-               << std::endl;
-  } else if (name == std::string("data") || name == std::string("generated") ||
-             name == std::string("model") ||
-             name == std::string("parameters") ||
-             name == std::string("transformed")) {
-    error_msgs << std::endl
-               << "Unexpected open block, missing close block \"}\""
-               << " before keyword \"" << name << "\"." << std::endl;
-    pass = false;
-    return;
-  }
-  pass = vm.exists(name);
-  if (pass) {
-    var_expr.set_type(vm.get_bare_type(name));
-  } else {
-    error_msgs << "Variable \"" << name << '"' << " does not exist."
-               << std::endl;
-    return;
-  }
-  val = expression(var_expr);
-}
-boost::phoenix::function<set_var_type> set_var_type_f;
-
-void require_vbar::operator()(bool &pass, std::ostream &error_msgs) const {
-  pass = false;
-  error_msgs << "Probabilty functions with suffixes _lpdf, _lpmf,"
-             << " _lcdf, and _lccdf," << std::endl
-             << "require a vertical bar (|) between the first two"
-             << " arguments." << std::endl;
-}
-boost::phoenix::function<require_vbar> require_vbar_f;
-
-data_only_expression::data_only_expression(std::stringstream &error_msgs,
-                                           variable_map &var_map)
-    : error_msgs_(error_msgs), var_map_(var_map) {}
-bool data_only_expression::operator()(const nil & /*e*/) const { return true; }
-bool data_only_expression::operator()(const int_literal & /*x*/) const {
-  return true;
-}
-bool data_only_expression::operator()(const double_literal & /*x*/) const {
-  return true;
-}
-bool data_only_expression::operator()(const array_expr &x) const {
-  for (size_t i = 0; i < x.args_.size(); ++i)
-    if (!boost::apply_visitor(*this, x.args_[i].expr_))
-      return false;
-  return true;
-}
-bool data_only_expression::operator()(const matrix_expr &x) const {
-  for (size_t i = 0; i < x.args_.size(); ++i)
-    if (!boost::apply_visitor(*this, x.args_[i].expr_))
-      return false;
-  return true;
-}
-bool data_only_expression::operator()(const row_vector_expr &x) const {
-  for (size_t i = 0; i < x.args_.size(); ++i)
-    if (!boost::apply_visitor(*this, x.args_[i].expr_))
-      return false;
-  return true;
-}
-bool data_only_expression::operator()(const variable &x) const {
-  scope var_scope = var_map_.get_scope(x.name_);
-  bool is_data = var_scope.allows_size();
-  if (!is_data) {
-    error_msgs_ << "Non-data variables are not allowed"
-                << " in dimension declarations;"
-                << " found variable=" << x.name_ << "; declared in block=";
-    print_scope(error_msgs_, var_scope);
-    error_msgs_ << "." << std::endl;
-  }
-  return is_data;
-}
-bool data_only_expression::operator()(const integrate_ode &x) const {
-  return boost::apply_visitor(*this, x.y0_.expr_) &&
-         boost::apply_visitor(*this, x.theta_.expr_);
-}
-bool data_only_expression::operator()(const integrate_ode_control &x) const {
-  return boost::apply_visitor(*this, x.y0_.expr_) &&
-         boost::apply_visitor(*this, x.theta_.expr_);
-}
-bool data_only_expression::operator()(const algebra_solver &x) const {
-  return boost::apply_visitor(*this, x.theta_.expr_);
-}
-bool data_only_expression::operator()(const algebra_solver_control &x) const {
-  return boost::apply_visitor(*this, x.theta_.expr_);
-}
-bool data_only_expression::operator()(const map_rect &x) const {
-  return boost::apply_visitor(*this, x.shared_params_.expr_) &&
-         boost::apply_visitor(*this, x.job_params_.expr_);
-}
-bool data_only_expression::operator()(const fun &x) const {
-  for (size_t i = 0; i < x.args_.size(); ++i)
-    if (!boost::apply_visitor(*this, x.args_[i].expr_))
-      return false;
-  return true;
-}
-bool data_only_expression::operator()(const index_op &x) const {
-  if (!boost::apply_visitor(*this, x.expr_.expr_))
-    return false;
-  for (size_t i = 0; i < x.dimss_.size(); ++i)
-    for (size_t j = 0; j < x.dimss_[i].size(); ++j)
-      if (!boost::apply_visitor(*this, x.dimss_[i][j].expr_))
-        return false;
-  return true;
-}
-bool data_only_expression::operator()(const index_op_sliced &x) const {
-  return boost::apply_visitor(*this, x.expr_.expr_);
-}
-bool data_only_expression::operator()(const conditional_op &x) const {
-  return boost::apply_visitor(*this, x.cond_.expr_) &&
-         boost::apply_visitor(*this, x.true_val_.expr_) &&
-         boost::apply_visitor(*this, x.false_val_.expr_);
-}
-bool data_only_expression::operator()(const binary_op &x) const {
-  return boost::apply_visitor(*this, x.left.expr_) &&
-         boost::apply_visitor(*this, x.right.expr_);
-}
-bool data_only_expression::operator()(const unary_op &x) const {
-  return boost::apply_visitor(*this, x.subject.expr_);
-}
-
-template <typename T>
-void validate_definition::operator()(const scope &var_scope, const T &var_decl,
-                                     bool &pass,
-                                     std::stringstream &error_msgs) const {
-  if (is_nil(var_decl.def()))
-    return;
-
-  // validate that assigment is allowed in this block
-  if (!var_scope.allows_assignment()) {
-    error_msgs << "Variable definition not possible in this block."
-               << std::endl;
-    pass = false;
-  }
-
-  // validate type
-  bare_expr_type decl_type(var_decl.bare_type());
-  bare_expr_type def_type = var_decl.def().bare_type();
-
-  bool types_compatible =
-      (decl_type == def_type) ||
-      (decl_type.is_primitive() && def_type.is_primitive() &&
-       decl_type.is_double_type() && def_type.is_int_type());
-
-  if (!types_compatible) {
-    error_msgs << "Variable definition base type mismatch,"
-               << " variable declared as base type ";
-    write_bare_expr_type(error_msgs, decl_type);
-    error_msgs << " variable definition has base type ";
-    write_bare_expr_type(error_msgs, def_type);
-    pass = false;
-  }
-  // validate dims
-  if (decl_type.num_dims() != def_type.num_dims()) {
-    error_msgs << "Variable definition dimensions mismatch,"
-               << " definition specifies " << decl_type.num_dims()
-               << ", declaration specifies " << def_type.num_dims();
-    pass = false;
-  }
-  return;
-}
-boost::phoenix::function<validate_definition> validate_definition_f;
-
-template void validate_definition::
-operator()(const scope &var_scope, const block_var_decl &var_decl, bool &pass,
-           std::stringstream &error_msgs) const;
-
-template void validate_definition::
-operator()(const scope &var_scope, const local_var_decl &var_decl, bool &pass,
-           std::stringstream &error_msgs) const;
-
-template void validate_definition::
-operator()(const scope &var_scope, const var_decl &var_decl, bool &pass,
-           std::stringstream &error_msgs) const;
-
-void validate_identifier::reserve(const std::string &w) {
-  reserved_word_set_.insert(w);
-}
-bool validate_identifier::contains(const std::set<std::string> &s,
-                                   const std::string &x) const {
-  return s.find(x) != s.end();
-}
-bool validate_identifier::identifier_exists(
-    const std::string &identifier) const {
-  return contains(reserved_word_set_, identifier) ||
-         (contains(function_signatures::instance().key_set(), identifier) &&
-          !contains(const_fun_name_set_, identifier));
-}
-
-validate_identifier::validate_identifier() {
-  // constant functions which may be used as identifiers
-  const_fun_name_set_.insert("pi");
-  const_fun_name_set_.insert("e");
-  const_fun_name_set_.insert("sqrt2");
-  const_fun_name_set_.insert("log2");
-  const_fun_name_set_.insert("log10");
-  const_fun_name_set_.insert("not_a_number");
-  const_fun_name_set_.insert("positive_infinity");
-  const_fun_name_set_.insert("negative_infinity");
-  const_fun_name_set_.insert("epsilon");
-  const_fun_name_set_.insert("negative_epsilon");
-  const_fun_name_set_.insert("machine_precision");
-
-  // illegal identifiers
-  reserve("for");
-  reserve("in");
-  reserve("while");
-  reserve("repeat");
-  reserve("until");
-  reserve("if");
-  reserve("then");
-  reserve("else");
-  reserve("true");
-  reserve("false");
-
-  reserve("int");
-  reserve("real");
-  reserve("vector");
-  reserve("unit_vector");
-  reserve("simplex");
-  reserve("ordered");
-  reserve("positive_ordered");
-  reserve("row_vector");
-  reserve("matrix");
-  reserve("cholesky_factor_cov");
-  reserve("cholesky_factor_corr");
-  reserve("cov_matrix");
-  reserve("corr_matrix");
-
-  reserve("target");
-
-  reserve("model");
-  reserve("data");
-  reserve("parameters");
-  reserve("quantities");
-  reserve("transformed");
-  reserve("generated");
-
-  reserve("var");
-  reserve("fvar");
-  reserve("STAN_MAJOR");
-  reserve("STAN_MINOR");
-  reserve("STAN_PATCH");
-  reserve("STAN_MATH_MAJOR");
-  reserve("STAN_MATH_MINOR");
-  reserve("STAN_MATH_PATCH");
-
-  reserve("alignas");
-  reserve("alignof");
-  reserve("and");
-  reserve("and_eq");
-  reserve("asm");
-  reserve("auto");
-  reserve("bitand");
-  reserve("bitor");
-  reserve("bool");
-  reserve("break");
-  reserve("case");
-  reserve("catch");
-  reserve("char");
-  reserve("char16_t");
-  reserve("char32_t");
-  reserve("class");
-  reserve("compl");
-  reserve("const");
-  reserve("constexpr");
-  reserve("const_cast");
-  reserve("continue");
-  reserve("decltype");
-  reserve("default");
-  reserve("delete");
-  reserve("do");
-  reserve("double");
-  reserve("dynamic_cast");
-  reserve("else");
-  reserve("enum");
-  reserve("explicit");
-  reserve("export");
-  reserve("extern");
-  reserve("false");
-  reserve("float");
-  reserve("for");
-  reserve("friend");
-  reserve("goto");
-  reserve("if");
-  reserve("inline");
-  reserve("int");
-  reserve("long");
-  reserve("mutable");
-  reserve("namespace");
-  reserve("new");
-  reserve("noexcept");
-  reserve("not");
-  reserve("not_eq");
-  reserve("nullptr");
-  reserve("operator");
-  reserve("or");
-  reserve("or_eq");
-  reserve("private");
-  reserve("protected");
-  reserve("public");
-  reserve("register");
-  reserve("reinterpret_cast");
-  reserve("return");
-  reserve("short");
-  reserve("signed");
-  reserve("sizeof");
-  reserve("static");
-  reserve("static_assert");
-  reserve("static_cast");
-  reserve("struct");
-  reserve("switch");
-  reserve("template");
-  reserve("this");
-  reserve("thread_local");
-  reserve("throw");
-  reserve("true");
-  reserve("try");
-  reserve("typedef");
-  reserve("typeid");
-  reserve("typename");
-  reserve("union");
-  reserve("unsigned");
-  reserve("using");
-  reserve("virtual");
-  reserve("void");
-  reserve("volatile");
-  reserve("wchar_t");
-  reserve("while");
-  reserve("xor");
-  reserve("xor_eq");
-
-  // function names declared in signatures
-  using stan::lang::function_signatures;
-  using std::set;
-  using std::string;
-  const function_signatures &sigs = function_signatures::instance();
-
-  set<string> fun_names = sigs.key_set();
-  for (set<string>::iterator it = fun_names.begin(); it != fun_names.end();
-       ++it)
-    if (!contains(const_fun_name_set_, *it))
-      reserve(*it);
-}
-
->>>>>>> 479681ff
 // validates identifier shape
 void validate_identifier::operator()(const std::string &identifier, bool &pass,
                                      std::stringstream &error_msgs) const {
@@ -3625,15 +2688,12 @@
 }
 boost::phoenix::function<empty_range> empty_range_f;
 
-<<<<<<< HEAD
-=======
 void empty_offset_multiplier::
 operator()(offset_multiplier &r, std::stringstream & /*error_msgs*/) const {
   r = offset_multiplier();
 }
 boost::phoenix::function<empty_offset_multiplier> empty_offset_multiplier_f;
 
->>>>>>> 479681ff
 void set_int_range_lower::operator()(range &range, const expression &expr,
                                      bool &pass,
                                      std::stringstream &error_msgs) const {
@@ -3688,8 +2748,6 @@
 }
 boost::phoenix::function<set_double_range_upper> set_double_range_upper_f;
 
-<<<<<<< HEAD
-=======
 void set_double_offset_multiplier_loc::
 operator()(offset_multiplier &offset_multiplier, const expression &expr,
            bool &pass, std::stringstream &error_msgs) const {
@@ -3710,7 +2768,7 @@
 boost::phoenix::function<set_double_offset_multiplier_multiplier>
     set_double_offset_multiplier_multiplier_f;
 
->>>>>>> 479681ff
+
 void validate_array_block_var_decl::
 operator()(block_var_decl &var_decl_result, const block_var_type &el_type,
            const std::string &name, const std::vector<expression> &dims,
@@ -3928,12 +2986,6 @@
              << " for line comments." << std::endl;
 }
 boost::phoenix::function<deprecate_pound_comment> deprecate_pound_comment_f;
-<<<<<<< HEAD
-
-}  // namespace lang
-}  // namespace stan
-=======
->>>>>>> 479681ff
 
 }  // namespace lang
 }  // namespace stan
