--- conflicted
+++ resolved
@@ -47,13 +47,8 @@
 
 BOOST_FUSION_ADAPT_STRUCT(stan::lang::index_op,
                           (stan::lang::expression, expr_)
-<<<<<<< HEAD
-                          (std::vector<std::vector<stan::lang::expression> >,
-                           dimss_) );
-=======
                           (std::vector<std::vector<stan::lang::expression> >, 
                            dimss_) )
->>>>>>> ef519291
 
 BOOST_FUSION_ADAPT_STRUCT(stan::lang::integrate_ode,
                           (std::string, system_function_name_)
