--- conflicted
+++ resolved
@@ -72,13 +72,8 @@
 
 BOOST_FUSION_ADAPT_STRUCT(stan::lang::sample,
                           (stan::lang::expression, expr_)
-<<<<<<< HEAD
-                          (stan::lang::distribution, dist_)
-                          (stan::lang::range, truncation_) );
-=======
                           (stan::lang::distribution, dist_) 
                           (stan::lang::range, truncation_) )
->>>>>>> ef519291
 
 BOOST_FUSION_ADAPT_STRUCT(stan::lang::statements,
                           (std::vector<stan::lang::var_decl>, local_decl_)
