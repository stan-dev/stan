--- conflicted
+++ resolved
@@ -113,21 +113,13 @@
        *                            right size and set to 0.
        * @param[in,out] model       the model. Side effects on model? I'm not
        *                            quite sure
-<<<<<<< HEAD
-       * @param[in,out] writer      Writer callback for messages
-=======
-       * @param[in,out] writer      writer callback for messages
->>>>>>> 1a871242
-       */
-      template <class Model, class Writer>
+       * @param[in,out] writer      writer callback for messages
+       */
+      template <class Model>
       bool initialize_state_values(Eigen::VectorXd& cont_params,
                                    Model& model,
-<<<<<<< HEAD
-                                   Writer& writer) {
-=======
                                    interface_callbacks::writer::base_writer&
                                    writer) {
->>>>>>> 1a871242
         try {
           validate_unconstrained_initialization(cont_params, model);
         } catch (const std::exception& e) {
@@ -137,45 +129,28 @@
         double init_log_prob;
         Eigen::VectorXd init_grad = Eigen::VectorXd::Zero(model.num_params_r());
         try {
-<<<<<<< HEAD
-          stan::model::gradient(model, cont_params,
-                                init_log_prob, init_grad, 0);
-=======
           stan::model::gradient(model, cont_params, init_log_prob,
                                 init_grad);
->>>>>>> 1a871242
         } catch (const std::exception& e) {
           io::write_error_msg(writer, e);
           writer();
           writer("Rejecting initial value:");
           writer("  Error evaluating the log probability "
-<<<<<<< HEAD
-                 + std::string("at the initial value."));
-=======
                  "at the initial value.");
->>>>>>> 1a871242
           return false;
         }
         if (!boost::math::isfinite(init_log_prob)) {
           writer("Rejecting initial value:");
           writer("  Log probability evaluates to log(0), "
-<<<<<<< HEAD
-                 + std::string("i.e. negative infinity."));
-=======
                  "i.e. negative infinity.");
->>>>>>> 1a871242
           writer("  Stan can't start sampling from this initial value.");
           return false;
         }
         for (int i = 0; i < init_grad.size(); ++i) {
           if (!boost::math::isfinite(init_grad(i))) {
             writer("Rejecting initial value:");
-<<<<<<< HEAD
-            writer("  Gradient evaluated at the initial value is not finite.");
-=======
             writer("  Gradient evaluated at the initial value "
                    "is not finite.");
->>>>>>> 1a871242
             writer("  Stan can't start sampling from this initial value.");
             return false;
           }
@@ -191,20 +166,12 @@
        *                            right size and set to 0.
        * @param[in,out] model       the model. Side effects on model? I'm not
        *                            quite sure
-<<<<<<< HEAD
-       * @param[in,out] writer      Writer callback for messages
-=======
-       * @param[in,out] writer      writer callback for messages
->>>>>>> 1a871242
-       */
-      template <class Model, class Writer>
+       * @param[in,out] writer      writer callback for messages
+       */
+      template <class Model>
       bool initialize_state_zero(Eigen::VectorXd& cont_params,
                                  Model& model,
-<<<<<<< HEAD
-                                 Writer& writer) {
-=======
                              interface_callbacks::writer::base_writer& writer) {
->>>>>>> 1a871242
         cont_params.setZero();
         return initialize_state_values(cont_params, model, writer);
       }
@@ -218,25 +185,16 @@
        *                            right size and set to 0.
        * @param[in,out] model       the model. Side effects on model? I'm not
        *                            quite sure
-<<<<<<< HEAD
-       * @param[in,out] base_rng    the random number generator. State may change.
-       * @param[in,out] writer      Writer callback for messages
-=======
        * @param[in,out] base_rng    the random number generator.
        *                            State may change.
        * @param[in,out] writer      writer callback for messages
->>>>>>> 1a871242
-       */
-      template <class Model, class RNG, class Writer>
+       */
+      template <class Model, class RNG>
       bool initialize_state_random(const double R,
                                    Eigen::VectorXd& cont_params,
                                    Model& model,
                                    RNG& base_rng,
-<<<<<<< HEAD
-                                   Writer& writer) {
-=======
                              interface_callbacks::writer::base_writer& writer) {
->>>>>>> 1a871242
         int num_init_tries = -1;
 
         boost::random::uniform_real_distribution<double>
@@ -244,13 +202,9 @@
 
         boost::variate_generator
           <RNG&, boost::random::uniform_real_distribution<double> >
-<<<<<<< HEAD
             init_rng(base_rng, init_range_distribution);
 
         cont_params.setZero();
-=======
-          init_rng(base_rng, init_range_distribution);
->>>>>>> 1a871242
 
         // Random initializations until log_prob is finite
         static int MAX_INIT_TRIES = 100;
@@ -259,25 +213,12 @@
              ++num_init_tries) {
           for (int i = 0; i < cont_params.size(); ++i)
             cont_params(i) = init_rng();
-<<<<<<< HEAD
-
-=======
->>>>>>> 1a871242
+
           if (initialize_state_values(cont_params, model, writer))
             break;
         }
 
         if (num_init_tries > MAX_INIT_TRIES) {
-<<<<<<< HEAD
-          writer();
-          writer();
-
-          std::stringstream msg;
-          msg << "Initialization between (" << -R << ", " << R
-              << ") failed after " << MAX_INIT_TRIES << " attempts.";
-          writer(msg.str());
-
-=======
           std::stringstream R_ss, MAX_INIT_TRIES_ss;
           R_ss << -R;
           MAX_INIT_TRIES_ss << MAX_INIT_TRIES_ss;
@@ -287,7 +228,6 @@
           writer("Initialization between (-" + R_ss.str() + ", " + R_ss.str()
                  + ") failed after "
                  + MAX_INIT_TRIES_ss.str() + " attempts. ");
->>>>>>> 1a871242
           writer(" Try specifying initial values,"
                  " reducing ranges of constrained values,"
                  " or reparameterizing the model.");
@@ -308,29 +248,20 @@
        *                            right size and set to 0.
        * @param[in,out] model       the model. Side effects on model? I'm not
        *                            quite sure
-<<<<<<< HEAD
-       * @param[in,out] base_rng    the random number generator. State may change.
-       * @param[in,out] writer      Writer callback for messages
-=======
        * @param[in,out] base_rng    the random number generator.
        *                            State may change.
        * @param[in,out] writer      writer callback for messages
->>>>>>> 1a871242
        * @param[in,out] context_factory  an instantiated factory that implements
        *                            the concept of a context_factory. This has
        *                            one method that takes a string.
        */
-      template <class Model, class RNG, class Writer, class ContextFactory>
+      template <class Model, class RNG, class ContextFactory>
       bool initialize_state_source_and_random(const std::string& source,
                                               double R,
                                               Eigen::VectorXd& cont_params,
                                               Model& model,
                                               RNG& base_rng,
-<<<<<<< HEAD
-                                              Writer& writer,
-=======
                                interface_callbacks::writer::base_writer& writer,
->>>>>>> 1a871242
                                               ContextFactory& context_factory) {
         try {
           boost::random::uniform_real_distribution<double>
@@ -370,19 +301,6 @@
           }
 
           if (num_init_tries > MAX_INIT_TRIES) {
-<<<<<<< HEAD
-            writer();
-            writer();
-
-            std::stringstream msg;
-            msg << "Initialization between (" << -R << ", " << R
-                << ") failed after "
-                << MAX_INIT_TRIES << " attempts. " << std::endl
-                << " Try specifying initial values,"
-                << " reducing ranges of constrained values,"
-                << " or reparameterizing the model.";
-            writer(msg.str());
-=======
             std::stringstream R_ss, MAX_INIT_TRIES_ss;
             R_ss << -R;
             MAX_INIT_TRIES_ss << MAX_INIT_TRIES_ss;
@@ -395,7 +313,6 @@
             writer(" Try specifying initial values,"
                    " reducing ranges of constrained values,"
                    " or reparameterizing the model.");
->>>>>>> 1a871242
             return false;
           }
         } catch(const std::exception& e) {
@@ -416,14 +333,9 @@
        *                            right size and set to 0.
        * @param[in,out] model       the model. Side effects on model? I'm not
        *                            quite sure
-<<<<<<< HEAD
-       * @param[in,out] base_rng    the random number generator. State may change.
-       * @param[in,out] writer      Writer callback for messages
-=======
        * @param[in,out] base_rng    the random number generator.
        *                            State may change.
        * @param[in,out] writer      writer callback for messages
->>>>>>> 1a871242
        * @param[in,out] context_factory  an instantiated factory that implements
        *                            the concept of a context_factory. This has
        *                            one method that takes a string.
@@ -432,17 +344,13 @@
        *                            random inits. it's used for randomly
        *                            generating partial inits
        */
-      template <class ContextFactory, class Model, class RNG, class Writer>
+      template <class ContextFactory, class Model, class RNG>
       bool initialize_state_source(const std::string source,
                                    Eigen::VectorXd& cont_params,
                                    Model& model,
                                    RNG& base_rng,
-<<<<<<< HEAD
-                                   Writer& writer,
-=======
                                    interface_callbacks::writer::base_writer&
                                    writer,
->>>>>>> 1a871242
                                    ContextFactory& context_factory,
                                    bool enable_random_init = false,
                                    double R = 2) {
@@ -465,10 +373,6 @@
           writer(e.what());
           return false;
         }
-<<<<<<< HEAD
-
-=======
->>>>>>> 1a871242
         return initialize_state_values(cont_params, model, writer);
       }
 
@@ -500,14 +404,9 @@
        *                            right size and set to 0.
        * @param[in,out] model       the model. Side effects on model? I'm not
        *                            quite sure
-<<<<<<< HEAD
-       * @param[in,out] base_rng    the random number generator. State may change.
-       * @param[in,out] writer      Writer callback for messages
-=======
        * @param[in,out] base_rng    the random number generator.
        *                            State may change.
        * @param[in,out] writer      writer callback for messages
->>>>>>> 1a871242
        * @param[in,out] context_factory  an instantiated factory that implements
        *                            the concept of a context_factory. This has
        *                            one method that takes a string.
@@ -516,16 +415,12 @@
        *                            random inits. it's used for randomly
        *                            generating partial inits
        */
-      template <class Model, class RNG, class Writer, class ContextFactory>
+      template <class Model, class RNG, class ContextFactory>
       bool initialize_state(const std::string& init,
                             Eigen::VectorXd& cont_params,
                             Model& model,
                             RNG& base_rng,
-<<<<<<< HEAD
-                            Writer& writer,
-=======
                             interface_callbacks::writer::base_writer& writer,
->>>>>>> 1a871242
                             ContextFactory& context_factory,
                             bool enable_random_init = false,
                             double init_r = 2) {
