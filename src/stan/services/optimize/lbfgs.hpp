--- conflicted
+++ resolved
@@ -66,16 +66,10 @@
       model, init, rng, init_radius, false, logger, init_writer);
 
   std::stringstream lbfgs_ss;
-<<<<<<< HEAD
-  using Optimizer
-      = stan::optimization::BFGSLineSearch<Model,
-                                           stan::optimization::LBFGSUpdate<>>;
-=======
   typedef stan::optimization::BFGSLineSearch<Model,
                                              stan::optimization::LBFGSUpdate<>,
                                              double, Eigen::Dynamic, jacobian>
       Optimizer;
->>>>>>> 2dd432dd
   Optimizer lbfgs(model, cont_vector, disc_vector, &lbfgs_ss);
   lbfgs.get_qnupdate().set_history_size(history_size);
   lbfgs._ls_opts.alpha0 = init_alpha;
