--- conflicted
+++ resolved
@@ -69,15 +69,10 @@
   interrupt();
   math::internal::finite_diff_hessian_auto(log_density_fun, theta_hat, log_p,
                                            grad, hessian);
-<<<<<<< HEAD
   if (refresh > 0) {
     if (log_density_msgs.peek() != std::char_traits<char>::eof())
       logger.info(log_density_msgs);
   }
-=======
-  if (refresh > 0 && log_density_msgs.peek() != std::char_traits<char>::eof())
-    logger.info(log_density_msgs);
->>>>>>> 58180bc9
 
   // calculate Cholesky factor and inverse
   interrupt();
