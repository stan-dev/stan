#ifndef STAN_SERVICES_IO_WRITE_STAN_HPP
#define STAN_SERVICES_IO_WRITE_STAN_HPP

#include <stan/interface_callbacks/writer/base_writer.hpp>
#include <stan/version.hpp>
#include <string>

namespace stan {
  namespace services {
    namespace io {

<<<<<<< HEAD
      /**
       * @tparam Writer An implementation of
       *                src/stan/interface_callbacks/writer/base_writer.hpp
       * @param writer Writer callback
       * @param prefix Message Prefix
       */
      template <class Writer>
      void write_stan(Writer& writer, const std::string& prefix = "") {
        writer(prefix + " stan_version_major = " + stan::MAJOR_VERSION);
        writer(prefix + " stan_version_minor = " + stan::MINOR_VERSION);
        writer(prefix + " stan_version_patch = " + stan::PATCH_VERSION);
=======
      void write_stan(interface_callbacks::writer::base_writer& writer) {
        writer("stan_version_major = " + stan::MAJOR_VERSION);
        writer("stan_version_minor = " + stan::MINOR_VERSION);
        writer("stan_version_patch = " + stan::PATCH_VERSION);
>>>>>>> 3620522f
      }

    }
  }
}
#endif<|MERGE_RESOLUTION|>--- conflicted
+++ resolved
@@ -9,24 +9,10 @@
   namespace services {
     namespace io {
 
-<<<<<<< HEAD
-      /**
-       * @tparam Writer An implementation of
-       *                src/stan/interface_callbacks/writer/base_writer.hpp
-       * @param writer Writer callback
-       * @param prefix Message Prefix
-       */
-      template <class Writer>
-      void write_stan(Writer& writer, const std::string& prefix = "") {
-        writer(prefix + " stan_version_major = " + stan::MAJOR_VERSION);
-        writer(prefix + " stan_version_minor = " + stan::MINOR_VERSION);
-        writer(prefix + " stan_version_patch = " + stan::PATCH_VERSION);
-=======
       void write_stan(interface_callbacks::writer::base_writer& writer) {
         writer("stan_version_major = " + stan::MAJOR_VERSION);
         writer("stan_version_minor = " + stan::MINOR_VERSION);
         writer("stan_version_patch = " + stan::PATCH_VERSION);
->>>>>>> 3620522f
       }
 
     }
