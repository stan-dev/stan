#ifndef STAN_SERVICES_SAMPLE_HMC_NUTS_UNIT_E_ADAPT_HPP
#define STAN_SERVICES_SAMPLE_HMC_NUTS_UNIT_E_ADAPT_HPP

#include <stan/callbacks/interrupt.hpp>
#include <stan/callbacks/logger.hpp>
#include <stan/callbacks/writer.hpp>
#include <stan/math/prim/mat/fun/Eigen.hpp>
#include <stan/mcmc/hmc/nuts/adapt_unit_e_nuts.hpp>
#include <stan/services/error_codes.hpp>
#include <stan/services/util/create_rng.hpp>
#include <stan/services/util/initialize.hpp>
#include <stan/services/util/run_adaptive_sampler.hpp>
#include <vector>

namespace stan {
namespace services {
namespace sample {

/**
 * Runs HMC with NUTS with unit Euclidean
 * metric with adaptation.
 *
 * @tparam Model Model class
 * @param[in] model Input model to test (with data already instantiated)
 * @param[in] init var context for initialization
 * @param[in] random_seed random seed for the random number generator
 * @param[in] chain chain id to advance the pseudo random number generator
 * @param[in] init_radius radius to initialize
 * @param[in] num_warmup Number of warmup samples
 * @param[in] num_samples Number of samples
 * @param[in] num_thin Number to thin the samples
 * @param[in] save_warmup Indicates whether to save the warmup iterations
 * @param[in] refresh Controls the output
 * @param[in] stepsize initial stepsize for discrete evolution
 * @param[in] stepsize_jitter uniform random jitter of stepsize
 * @param[in] max_depth Maximum tree depth
 * @param[in] delta adaptation target acceptance statistic
 * @param[in] gamma adaptation regularization scale
 * @param[in] kappa adaptation relaxation exponent
 * @param[in] t0 adaptation iteration offset
 * @param[in,out] interrupt Callback for interrupts
 * @param[in,out] logger Logger for messages
 * @param[in,out] init_writer Writer callback for unconstrained inits
 * @param[in,out] sample_writer Writer for draws
 * @param[in,out] diagnostic_writer Writer for diagnostic information
 * @return error_codes::OK if successful
 */
template <class Model>
int hmc_nuts_unit_e_adapt(
    Model& model, stan::io::var_context& init, unsigned int random_seed,
    unsigned int chain, double init_radius,
    int num_cross_chains, int cross_chain_window, double cross_chain_rhat, int cross_chain_ess,
    int num_warmup, int num_samples,
    int num_thin, bool save_warmup, int refresh, double stepsize,
    double stepsize_jitter, int max_depth, double delta, double gamma,
    double kappa, double t0, callbacks::interrupt& interrupt,
    callbacks::logger& logger, callbacks::writer& init_writer,
    callbacks::writer& sample_writer, callbacks::writer& diagnostic_writer) {
  boost::ecuyer1988 rng = util::create_rng(random_seed, chain);

  std::vector<int> disc_vector;
  std::vector<double> cont_vector = util::initialize(
      model, init, rng, init_radius, true, logger, init_writer);

  stan::mcmc::adapt_unit_e_nuts<Model, boost::ecuyer1988> sampler(model, rng);
  sampler.set_nominal_stepsize(stepsize);
  sampler.set_stepsize_jitter(stepsize_jitter);
  sampler.set_max_depth(max_depth);

  sampler.get_stepsize_adaptation().set_mu(log(10 * stepsize));
  sampler.get_stepsize_adaptation().set_delta(delta);
  sampler.get_stepsize_adaptation().set_gamma(gamma);
  sampler.get_stepsize_adaptation().set_kappa(kappa);
  sampler.get_stepsize_adaptation().set_t0(t0);

  // cross chain adaptation setup
  sampler.set_cross_chain_adaptation_params(num_warmup,
<<<<<<< HEAD
=======
                                            std::numeric_limits<int>::max(),
                                            std::numeric_limits<int>::max(),
>>>>>>> 91f2b6e1
                                            cross_chain_window, num_cross_chains,
                                            cross_chain_rhat, cross_chain_ess);
  mcmc::mpi_metric_adaptation dummy_adapt;
  sampler.set_cross_chain_metric_adaptation(&dummy_adapt);


  util::run_adaptive_sampler(
      sampler, model, cont_vector, num_warmup, num_samples, num_thin, refresh,
      save_warmup, rng, interrupt, logger, sample_writer, diagnostic_writer);

  return error_codes::OK;
}

}  // namespace sample
}  // namespace services
}  // namespace stan
#endif<|MERGE_RESOLUTION|>--- conflicted
+++ resolved
@@ -75,11 +75,8 @@
 
   // cross chain adaptation setup
   sampler.set_cross_chain_adaptation_params(num_warmup,
-<<<<<<< HEAD
-=======
                                             std::numeric_limits<int>::max(),
                                             std::numeric_limits<int>::max(),
->>>>>>> 91f2b6e1
                                             cross_chain_window, num_cross_chains,
                                             cross_chain_rhat, cross_chain_ess);
   mcmc::mpi_metric_adaptation dummy_adapt;
