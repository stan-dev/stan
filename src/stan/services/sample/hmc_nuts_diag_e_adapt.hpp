#ifndef STAN_SERVICES_SAMPLE_HMC_NUTS_DIAG_E_ADAPT_HPP
#define STAN_SERVICES_SAMPLE_HMC_NUTS_DIAG_E_ADAPT_HPP

#include <stan/callbacks/interrupt.hpp>
#include <stan/callbacks/logger.hpp>
#include <stan/callbacks/structured_writer.hpp>
#include <stan/callbacks/writer.hpp>
#include <stan/io/var_context.hpp>
#include <stan/math/prim.hpp>
#include <stan/mcmc/hmc/nuts/adapt_diag_e_nuts.hpp>
#include <stan/services/error_codes.hpp>
#include <stan/services/util/create_rng.hpp>
#include <stan/services/util/inv_metric.hpp>
#include <stan/services/util/initialize.hpp>
#include <stan/services/util/config_adaptive_sampler.hpp>
#include <stan/services/util/run_adaptive_sampler.hpp>
#include <vector>

namespace stan {
namespace services {
namespace sample {

//***************** dispatcher ****************************

/**
 * Runs HMC with NUTS with adaptation using diagonal Euclidean metric
 * with a pre-specified diagonal metric, dispatcher handles outputs.
 */
template <class Model>
int hmc_nuts_diag_e_adapt(
    Model& model, const stan::io::var_context& init,
    const stan::io::var_context& init_inv_metric, unsigned int random_seed,
    unsigned int chain, double init_radius, int num_warmup, int num_samples,
    int num_thin, bool save_warmup, int refresh, double stepsize,
    double stepsize_jitter, int max_depth, double delta, double gamma,
    double kappa, double t0, unsigned int init_buffer, unsigned int term_buffer,
    unsigned int window, callbacks::interrupt& interrupt,
    callbacks::logger& logger, callbacks::dispatcher& dispatcher) {
  boost::ecuyer1988 rng = util::create_rng(random_seed, chain);
  std::vector<double> cont_vector;
  Eigen::VectorXd inv_metric;
  try {
    cont_vector = util::initialize(model, init, rng, init_radius, true, logger,
                                   dispatcher);  // save validated init params

    inv_metric = util::read_diag_inv_metric(init_inv_metric,
                                            model.num_params_r(), logger);
    util::validate_diag_inv_metric(inv_metric, logger);
  } catch (const std::exception& e) {
    logger.error(e.what());
    return error_codes::CONFIG;
  }
  stan::mcmc::adapt_diag_e_nuts<Model, boost::ecuyer1988> sampler(model, rng);
  util::config_adaptive_sampler(sampler, inv_metric, stepsize, stepsize_jitter,
                          max_depth, delta, gamma, kappa, t0, num_warmup,
                          init_buffer, term_buffer, window, logger);
  util::run_adaptive_sampler(sampler, model, cont_vector, num_warmup,
                             num_samples, num_thin, refresh, save_warmup, rng,
                             interrupt, logger, dispatcher);
  return error_codes::OK;
}

/**
 * Runs HMC with NUTS with adaptation using diagonal Euclidean metric,
 * with identity matrix as initial inv_metric, dispatcher handles outputs.
 */
template <class Model>
int hmc_nuts_diag_e_adapt(
    Model& model, const stan::io::var_context& init, unsigned int random_seed,
    unsigned int chain, double init_radius, int num_warmup, int num_samples,
    int num_thin, bool save_warmup, int refresh, double stepsize,
    double stepsize_jitter, int max_depth, double delta, double gamma,
    double kappa, double t0, unsigned int init_buffer, unsigned int term_buffer,
    unsigned int window, callbacks::interrupt& interrupt,
    callbacks::logger& logger, callbacks::dispatcher& dispatcher) {
  boost::ecuyer1988 rng = util::create_rng(random_seed, chain);
  std::vector<double> cont_vector;
  try {
    cont_vector = util::initialize(model, init, rng, init_radius, true, logger,
                                   dispatcher);  // save validated init params
  } catch (const std::exception& e) {
    logger.error(e.what());
    return error_codes::CONFIG;
  }

  stan::mcmc::adapt_diag_e_nuts<Model, boost::ecuyer1988> sampler(model, rng);
  Eigen::VectorXd inv_metric =  Eigen::VectorXd::Ones(model.num_params_r());
  util::config_adaptive_sampler(sampler, inv_metric, stepsize, stepsize_jitter,
                          max_depth, delta, gamma, kappa, t0, num_warmup,
                          init_buffer, term_buffer, window, logger);
  util::run_adaptive_sampler(sampler, model, cont_vector, num_warmup,
                             num_samples, num_thin, refresh, save_warmup, rng,
                             interrupt, logger, dispatcher);
  return error_codes::OK;
}


/**
 * Runs multiple chains of HMC with NUTS with adaptation using diagonal
 * with identity matrix as initial inv_metric, outputs handled by dispatcher.
 */
template <class Model, typename InitContextPtr>
int hmc_nuts_diag_e_adapt(
    Model& model, size_t num_chains, const std::vector<InitContextPtr>& init,
    unsigned int random_seed, unsigned int init_chain_id, double init_radius,
    int num_warmup, int num_samples, int num_thin, bool save_warmup,
    int refresh, double stepsize, double stepsize_jitter, int max_depth,
    double delta, double gamma, double kappa, double t0,
    unsigned int init_buffer, unsigned int term_buffer, unsigned int window,
    callbacks::interrupt& interrupt, callbacks::logger& logger,
    std::vector<callbacks::dispatcher>& dispatcher) {
  Eigen::VectorXd unit_e_metric =  Eigen::VectorXd::Ones(model.num_params_r());
  std::vector<Eigen::VectorXd> inv_metric;
  inv_metric.reserve(num_chains);
  for (size_t i = 0; i < num_chains; ++i) {
    inv_metric.emplace_back(unit_e_metric);
  }
  if (num_chains == 1) {
    return hmc_nuts_diag_e_adapt(
        model, *init[0], unit_e_metric, random_seed, init_chain_id,
        init_radius, num_warmup, num_samples, num_thin, save_warmup, refresh,
        stepsize, stepsize_jitter, max_depth, delta, gamma, kappa, t0,
        init_buffer, term_buffer, window, interrupt, logger, dispatcher[0]);
  }
  return hmc_nuts_diag_e_adapt(
      model, num_chains, init, inv_metric, random_seed, init_chain_id,
      init_radius, num_warmup, num_samples, num_thin, save_warmup, refresh,
      stepsize, stepsize_jitter, max_depth, delta, gamma, kappa, t0,
      init_buffer, term_buffer, window, interrupt, logger, dispatcher);
}

/**
 * Runs HMC with NUTS with adaptation using diagonal Euclidean metric
 * with a pre-specified diagonal metric, outputs handled by dispatcher.
 */
template <class Model, typename InitContextPtr, typename InitInvContextPtr>
int hmc_nuts_diag_e_adapt(
    Model& model, size_t num_chains,
    const std::vector<InitContextPtr>& init,
    const std::vector<InitInvContextPtr>& init_inv_metric,
    unsigned int random_seed, unsigned int init_chain_id, double init_radius,
    int num_warmup, int num_samples, int num_thin, bool save_warmup,
    int refresh, double stepsize, double stepsize_jitter, int max_depth,
    double delta, double gamma, double kappa, double t0,
    unsigned int init_buffer, unsigned int term_buffer, unsigned int window,
    callbacks::interrupt& interrupt, callbacks::logger& logger,
    std::vector<callbacks::dispatcher>& dispatcher) {
  if (num_chains == 1) {
    return hmc_nuts_diag_e_adapt(
        model, *init[0], *init_inv_metric[0], random_seed, init_chain_id,
        init_radius, num_warmup, num_samples, num_thin, save_warmup, refresh,
        stepsize, stepsize_jitter, max_depth, delta, gamma, kappa, t0,
        init_buffer, term_buffer, window, interrupt, logger, dispatcher[0]);
  }
  return hmc_nuts_diag_e_adapt(
      model, num_chains, init, init_inv_metric, random_seed, init_chain_id,
      init_radius, num_warmup, num_samples, num_thin, save_warmup, refresh,
      stepsize, stepsize_jitter, max_depth, delta, gamma, kappa, t0,
      init_buffer, term_buffer, window, interrupt, logger, dispatcher);
}

//***************** end dispatcher ****************************

/**
 * Runs HMC with NUTS with adaptation using diagonal Euclidean metric
 * with a pre-specified diagonal metric and saves adapted tuning parameters.
 *
 * @tparam Model Model class
 * @param[in] model Input model (with data already instantiated)
 * @param[in] init var context for initialization
 * @param[in] init_inv_metric var context exposing an initial diagonal
 *              inverse Euclidean metric (must be positive definite)
 * @param[in] random_seed random seed for the random number generator
 * @param[in] chain chain id to advance the pseudo random number generator
 * @param[in] init_radius radius to initialize
 * @param[in] num_warmup Number of warmup samples
 * @param[in] num_samples Number of samples
 * @param[in] num_thin Number to thin the samples
 * @param[in] save_warmup Indicates whether to save the warmup iterations
 * @param[in] refresh Controls the output
 * @param[in] stepsize initial stepsize for discrete evolution
 * @param[in] stepsize_jitter uniform random jitter of stepsize
 * @param[in] max_depth Maximum tree depth
 * @param[in] delta adaptation target acceptance statistic
 * @param[in] gamma adaptation regularization scale
 * @param[in] kappa adaptation relaxation exponent
 * @param[in] t0 adaptation iteration offset
 * @param[in] init_buffer width of initial fast adaptation interval
 * @param[in] term_buffer width of final fast adaptation interval
 * @param[in] window initial width of slow adaptation interval
 * @param[in,out] interrupt Callback for interrupts
 * @param[in,out] logger Logger for messages
 * @param[in,out] init_writer Writer callback for unconstrained inits
 * @param[in,out] sample_writer Writer for draws
 * @param[in,out] diagnostic_writer Writer for diagnostic information
 * @param[in,out] metric_writer Writer for tuning params
 * @return error_codes::OK if successful
 */
template <class Model>
int hmc_nuts_diag_e_adapt(
    Model& model, const stan::io::var_context& init,
    const stan::io::var_context& init_inv_metric, unsigned int random_seed,
    unsigned int chain, double init_radius, int num_warmup, int num_samples,
    int num_thin, bool save_warmup, int refresh, double stepsize,
    double stepsize_jitter, int max_depth, double delta, double gamma,
    double kappa, double t0, unsigned int init_buffer, unsigned int term_buffer,
    unsigned int window, callbacks::interrupt& interrupt,
    callbacks::logger& logger, callbacks::writer& init_writer,
    callbacks::writer& sample_writer, callbacks::writer& diagnostic_writer,
    callbacks::structured_writer& metric_writer) {
  stan::rng_t rng = util::create_rng(random_seed, chain);

  std::vector<double> cont_vector;

  Eigen::VectorXd inv_metric;
  try {
    cont_vector = util::initialize(model, init, rng, init_radius, true, logger,
                                   init_writer);

    inv_metric = util::read_diag_inv_metric(init_inv_metric,
                                            model.num_params_r(), logger);
    util::validate_diag_inv_metric(inv_metric, logger);
  } catch (const std::exception& e) {
    logger.error(e.what());
    return error_codes::CONFIG;
  }

<<<<<<< HEAD
  stan::mcmc::adapt_diag_e_nuts<Model, boost::ecuyer1988> sampler(model, rng);
  util::config_adaptive_sampler(sampler, inv_metric, stepsize, stepsize_jitter,
                          max_depth, delta, gamma, kappa, t0, num_warmup,
                          init_buffer, term_buffer, window, logger);
=======
  stan::mcmc::adapt_diag_e_nuts<Model, stan::rng_t> sampler(model, rng);

  sampler.set_metric(inv_metric);
  sampler.set_nominal_stepsize(stepsize);
  sampler.set_stepsize_jitter(stepsize_jitter);
  sampler.set_max_depth(max_depth);

  sampler.get_stepsize_adaptation().set_mu(log(10 * stepsize));
  sampler.get_stepsize_adaptation().set_delta(delta);
  sampler.get_stepsize_adaptation().set_gamma(gamma);
  sampler.get_stepsize_adaptation().set_kappa(kappa);
  sampler.get_stepsize_adaptation().set_t0(t0);

  sampler.set_window_params(num_warmup, init_buffer, term_buffer, window,
                            logger);
>>>>>>> 348716b2

  try {
    util::run_adaptive_sampler(sampler, model, cont_vector, num_warmup,
                               num_samples, num_thin, refresh, save_warmup, rng,
                               interrupt, logger, sample_writer,
                               diagnostic_writer, metric_writer);
  } catch (const std::exception& e) {
    logger.error(e.what());
    return error_codes::SOFTWARE;
  }
  return error_codes::OK;
}

/**
 * Runs HMC with NUTS with adaptation using diagonal Euclidean metric
 * with a pre-specified diagonal metric.
 *
 * @tparam Model Model class
 * @param[in] model Input model (with data already instantiated)
 * @param[in] init var context for initialization
 * @param[in] init_inv_metric var context exposing an initial diagonal
 *            inverse Euclidean metric (must be positive definite)
 * @param[in] random_seed random seed for the random number generator
 * @param[in] chain chain id to advance the pseudo random number generator
 * @param[in] init_radius radius to initialize
 * @param[in] num_warmup Number of warmup samples
 * @param[in] num_samples Number of samples
 * @param[in] num_thin Number to thin the samples
 * @param[in] save_warmup Indicates whether to save the warmup iterations
 * @param[in] refresh Controls the output
 * @param[in] stepsize initial stepsize for discrete evolution
 * @param[in] stepsize_jitter uniform random jitter of stepsize
 * @param[in] max_depth Maximum tree depth
 * @param[in] delta adaptation target acceptance statistic
 * @param[in] gamma adaptation regularization scale
 * @param[in] kappa adaptation relaxation exponent
 * @param[in] t0 adaptation iteration offset
 * @param[in] init_buffer width of initial fast adaptation interval
 * @param[in] term_buffer width of final fast adaptation interval
 * @param[in] window initial width of slow adaptation interval
 * @param[in,out] interrupt Callback for interrupts
 * @param[in,out] logger Logger for messages
 * @param[in,out] init_writer Writer callback for unconstrained inits
 * @param[in,out] sample_writer Writer for draws
 * @param[in,out] diagnostic_writer Writer for diagnostic information
 * @return error_codes::OK if successful
 */
template <class Model>
int hmc_nuts_diag_e_adapt(
    Model& model, const stan::io::var_context& init,
    const stan::io::var_context& init_inv_metric, unsigned int random_seed,
    unsigned int chain, double init_radius, int num_warmup, int num_samples,
    int num_thin, bool save_warmup, int refresh, double stepsize,
    double stepsize_jitter, int max_depth, double delta, double gamma,
    double kappa, double t0, unsigned int init_buffer, unsigned int term_buffer,
    unsigned int window, callbacks::interrupt& interrupt,
    callbacks::logger& logger, callbacks::writer& init_writer,
    callbacks::writer& sample_writer, callbacks::writer& diagnostic_writer) {
  callbacks::structured_writer dummy_metric_writer;
  return hmc_nuts_diag_e_adapt(
      model, init, init_inv_metric, random_seed, chain, init_radius, num_warmup,
      num_samples, num_thin, save_warmup, refresh, stepsize, stepsize_jitter,
      max_depth, delta, gamma, kappa, t0, init_buffer, term_buffer, window,
      interrupt, logger, init_writer, sample_writer, diagnostic_writer,
      dummy_metric_writer);
}

/**
 * Runs HMC with NUTS with adaptation using diagonal Euclidean metric,
 * with identity matrix as initial inv_metric and saves adapted tuning
 * parameters stepsize and inverse metric.
 *
 * @tparam Model Model class
 * @param[in] model Input model (with data already instantiated)
 * @param[in] init var context for initialization
 * @param[in] random_seed random seed for the random number generator
 * @param[in] chain chain id to advance the pseudo random number generator
 * @param[in] init_radius radius to initialize
 * @param[in] num_warmup Number of warmup samples
 * @param[in] num_samples Number of samples
 * @param[in] num_thin Number to thin the samples
 * @param[in] save_warmup Indicates whether to save the warmup iterations
 * @param[in] refresh Controls the output
 * @param[in] stepsize initial stepsize for discrete evolution
 * @param[in] stepsize_jitter uniform random jitter of stepsize
 * @param[in] max_depth Maximum tree depth
 * @param[in] delta adaptation target acceptance statistic
 * @param[in] gamma adaptation regularization scale
 * @param[in] kappa adaptation relaxation exponent
 * @param[in] t0 adaptation iteration offset
 * @param[in] init_buffer width of initial fast adaptation interval
 * @param[in] term_buffer width of final fast adaptation interval
 * @param[in] window initial width of slow adaptation interval
 * @param[in,out] interrupt Callback for interrupts
 * @param[in,out] logger Logger for messages
 * @param[in,out] init_writer Writer callback for unconstrained inits
 * @param[in,out] sample_writer Writer for draws
 * @param[in,out] diagnostic_writer Writer for diagnostic information
 * @param[in,out] metric_writer Writer for tuning params
 * @return error_codes::OK if successful
 */
template <class Model>
int hmc_nuts_diag_e_adapt(
    Model& model, const stan::io::var_context& init, unsigned int random_seed,
    unsigned int chain, double init_radius, int num_warmup, int num_samples,
    int num_thin, bool save_warmup, int refresh, double stepsize,
    double stepsize_jitter, int max_depth, double delta, double gamma,
    double kappa, double t0, unsigned int init_buffer, unsigned int term_buffer,
    unsigned int window, callbacks::interrupt& interrupt,
    callbacks::logger& logger, callbacks::writer& init_writer,
    callbacks::writer& sample_writer, callbacks::writer& diagnostic_writer,
    callbacks::structured_writer& metric_writer) {
  auto default_metric
      = util::create_unit_e_diag_inv_metric(model.num_params_r());
  return hmc_nuts_diag_e_adapt(
      model, init, default_metric, random_seed, chain, init_radius, num_warmup,
      num_samples, num_thin, save_warmup, refresh, stepsize, stepsize_jitter,
      max_depth, delta, gamma, kappa, t0, init_buffer, term_buffer, window,
      interrupt, logger, init_writer, sample_writer, diagnostic_writer,
      metric_writer);
}

/**
 * Runs HMC with NUTS with adaptation using diagonal Euclidean metric,
 * with identity matrix as initial inv_metric.
 *
 * @tparam Model Model class
 * @param[in] model Input model (with data already instantiated)
 * @param[in] init var context for initialization
 * @param[in] random_seed random seed for the random number generator
 * @param[in] chain chain id to advance the pseudo random number generator
 * @param[in] init_radius radius to initialize
 * @param[in] num_warmup Number of warmup samples
 * @param[in] num_samples Number of samples
 * @param[in] num_thin Number to thin the samples
 * @param[in] save_warmup Indicates whether to save the warmup iterations
 * @param[in] refresh Controls the output
 * @param[in] stepsize initial stepsize for discrete evolution
 * @param[in] stepsize_jitter uniform random jitter of stepsize
 * @param[in] max_depth Maximum tree depth
 * @param[in] delta adaptation target acceptance statistic
 * @param[in] gamma adaptation regularization scale
 * @param[in] kappa adaptation relaxation exponent
 * @param[in] t0 adaptation iteration offset
 * @param[in] init_buffer width of initial fast adaptation interval
 * @param[in] term_buffer width of final fast adaptation interval
 * @param[in] window initial width of slow adaptation interval
 * @param[in,out] interrupt Callback for interrupts
 * @param[in,out] logger Logger for messages
 * @param[in,out] init_writer Writer callback for unconstrained inits
 * @param[in,out] sample_writer Writer for draws
 * @param[in,out] diagnostic_writer Writer for diagnostic information
 * @return error_codes::OK if successful
 */
template <class Model>
int hmc_nuts_diag_e_adapt(
    Model& model, const stan::io::var_context& init, unsigned int random_seed,
    unsigned int chain, double init_radius, int num_warmup, int num_samples,
    int num_thin, bool save_warmup, int refresh, double stepsize,
    double stepsize_jitter, int max_depth, double delta, double gamma,
    double kappa, double t0, unsigned int init_buffer, unsigned int term_buffer,
    unsigned int window, callbacks::interrupt& interrupt,
    callbacks::logger& logger, callbacks::writer& init_writer,
    callbacks::writer& sample_writer, callbacks::writer& diagnostic_writer) {
  auto default_metric
      = util::create_unit_e_diag_inv_metric(model.num_params_r());
  callbacks::structured_writer dummy_metric_writer;
  return hmc_nuts_diag_e_adapt(
      model, init, default_metric, random_seed, chain, init_radius, num_warmup,
      num_samples, num_thin, save_warmup, refresh, stepsize, stepsize_jitter,
      max_depth, delta, gamma, kappa, t0, init_buffer, term_buffer, window,
      interrupt, logger, init_writer, sample_writer, diagnostic_writer,
      dummy_metric_writer);
}

/**
 * Runs multiple chains of HMC with NUTS with adaptation using diagonal
 * Euclidean metric with a pre-specified diagonal metric and saves adapted
 * tuning parameters stepsize and inverse metric.
 *
 * @tparam Model Model class
 * @tparam InitContextPtr A pointer with underlying type derived from
 * `stan::io::var_context`
 * @tparam InitInvContextPtr A pointer with underlying type derived from
 * `stan::io::var_context`
 * @tparam InitWriter A type derived from `stan::callbacks::writer`
 * @tparam SamplerWriter A type derived from `stan::callbacks::writer`
 * @tparam DiagnosticWriter A type derived from `stan::callbacks::writer`
 * @tparam MetricWriter A type derived from `stan::callbacks::structured_writer`
 * @param[in] model Input model (with data already instantiated)
 * @param[in] num_chains The number of chains to run in parallel. `init`,
 * `init_inv_metric`, `init_writer`, `sample_writer`, and `diagnostic_writer`
 * must be the same length as this value.
 * @param[in] init A std vector of init var contexts for per-chain
 * initialization.
 * @param[in] init_inv_metric A std vector of var contexts exposing an initial
 * diagonal inverse Euclidean metric for each chain (must be positive definite)
 * @param[in] random_seed random seed for the random number generator
 * @param[in] init_chain_id first chain id. The pseudo random number generator
 * will advance for each chain by an integer sequence from `init_chain_id` to
 * `init_chain_id + num_chains - 1`
 * @param[in] init_radius radius to initialize
 * @param[in] num_warmup Number of warmup samples
 * @param[in] num_samples Number of samples
 * @param[in] num_thin Number to thin the samples
 * @param[in] save_warmup Indicates whether to save the warmup iterations
 * @param[in] refresh Controls the output
 * @param[in] stepsize initial stepsize for discrete evolution
 * @param[in] stepsize_jitter uniform random jitter of stepsize
 * @param[in] max_depth Maximum tree depth
 * @param[in] delta adaptation target acceptance statistic
 * @param[in] gamma adaptation regularization scale
 * @param[in] kappa adaptation relaxation exponent
 * @param[in] t0 adaptation iteration offset
 * @param[in] init_buffer width of initial fast adaptation interval
 * @param[in] term_buffer width of final fast adaptation interval
 * @param[in] window initial width of slow adaptation interval
 * @param[in,out] interrupt Callback for interrupts
 * @param[in,out] logger Logger for messages
 * @param[in,out] init_writer std vector of Writer callbacks for unconstrained
 * inits of each chain.
 * @param[in,out] sample_writer std vector of Writers for draws of each chain.
 * @param[in,out] diagnostic_writer std vector of Writers for diagnostic
 * information of each chain.
 * @param[in,out] metric_writer std vector of Writers for tuning params
 * @return error_codes::OK if successful
 */
template <class Model, typename InitContextPtr, typename InitInvContextPtr,
          typename InitWriter, typename SampleWriter, typename DiagnosticWriter,
          typename MetricWriter>
int hmc_nuts_diag_e_adapt(
    Model& model, size_t num_chains, const std::vector<InitContextPtr>& init,
    const std::vector<InitInvContextPtr>& init_inv_metric,
    unsigned int random_seed, unsigned int init_chain_id, double init_radius,
    int num_warmup, int num_samples, int num_thin, bool save_warmup,
    int refresh, double stepsize, double stepsize_jitter, int max_depth,
    double delta, double gamma, double kappa, double t0,
    unsigned int init_buffer, unsigned int term_buffer, unsigned int window,
    callbacks::interrupt& interrupt, callbacks::logger& logger,
    std::vector<InitWriter>& init_writer,
    std::vector<SampleWriter>& sample_writer,
    std::vector<DiagnosticWriter>& diagnostic_writer,
    std::vector<MetricWriter>& metric_writer) {
  if (num_chains == 1) {
    return hmc_nuts_diag_e_adapt(
        model, *init[0], *init_inv_metric[0], random_seed, init_chain_id,
        init_radius, num_warmup, num_samples, num_thin, save_warmup, refresh,
        stepsize, stepsize_jitter, max_depth, delta, gamma, kappa, t0,
        init_buffer, term_buffer, window, interrupt, logger, init_writer[0],
        sample_writer[0], diagnostic_writer[0], metric_writer[0]);
  }
  using sample_t = stan::mcmc::adapt_diag_e_nuts<Model, stan::rng_t>;
  std::vector<stan::rng_t> rngs;
  rngs.reserve(num_chains);
  std::vector<std::vector<double>> cont_vectors;
  cont_vectors.reserve(num_chains);
  std::vector<sample_t> samplers;
  samplers.reserve(num_chains);
  try {
    for (int i = 0; i < num_chains; ++i) {
      rngs.emplace_back(util::create_rng(random_seed, init_chain_id + i));
      cont_vectors.emplace_back(util::initialize(
          model, *init[i], rngs[i], init_radius, true, logger, init_writer[i]));
      samplers.emplace_back(model, rngs[i]);
      Eigen::VectorXd inv_metric = util::read_diag_inv_metric(
          *init_inv_metric[i], model.num_params_r(), logger);
      util::validate_diag_inv_metric(inv_metric, logger);
      util::config_adaptive_sampler(samplers[i], inv_metric, stepsize, stepsize_jitter,
                                    max_depth, delta, gamma, kappa, t0, num_warmup,
                                    init_buffer, term_buffer, window, logger);
    }
  } catch (const std::exception& e) {
    logger.error(e.what());
    return error_codes::CONFIG;
  }
  try {
    tbb::parallel_for(
        tbb::blocked_range<size_t>(0, num_chains, 1),
        [num_warmup, num_samples, num_thin, refresh, save_warmup, num_chains,
         init_chain_id, &samplers, &model, &rngs, &interrupt, &logger,
         &sample_writer, &cont_vectors, &diagnostic_writer,
         &metric_writer](const tbb::blocked_range<size_t>& r) {
          for (size_t i = r.begin(); i != r.end(); ++i) {
            util::run_adaptive_sampler(
                samplers[i], model, cont_vectors[i], num_warmup, num_samples,
                num_thin, refresh, save_warmup, rngs[i], interrupt, logger,
                sample_writer[i], diagnostic_writer[i], metric_writer[i],
                init_chain_id + i, num_chains);
          }
        },
        tbb::simple_partitioner());
  } catch (const std::exception& e) {
    logger.error(e.what());
    return error_codes::SOFTWARE;
  }
  return error_codes::OK;
}

/**
 * Runs multiple chains of HMC with NUTS with adaptation using diagonal
 * Euclidean metric with a pre-specified diagonal metric.
 *
 * @tparam Model Model class
 * @tparam InitContextPtr A pointer with underlying type derived from
 * `stan::io::var_context`
 * @tparam InitContextPtr A pointer with underlying type derived from
 * `stan::io::var_context`
 * @tparam InitWriter A type derived from `stan::callbacks::writer`
 * @tparam SamplerWriter A type derived from `stan::callbacks::writer`
 * @tparam DiagnosticWriter A type derived from `stan::callbacks::writer`
 * @param[in] model Input model (with data already instantiated)
 * @param[in] num_chains The number of chains to run in parallel. `init`,
 * `init_writer`, `sample_writer`, and `diagnostic_writer` must be the same
 * length as this value.
 * @param[in] init A std vector of init var contexts for initialization
 * of each chain.
 * @param[in] init_inv_metric A std vector of var contexts exposing an initial
 * diagonal inverse Euclidean metric for each chain (must be positive definite)
 * @param[in] random_seed random seed for the random number generator
 * @param[in] init_chain_id first chain id. The pseudo random number generator
 * will advance by for each chain by an integer sequence from `init_chain_id` to
 * `init_chain_id+num_chains-1`
 * @param[in] init_radius radius to initialize
 * @param[in] num_warmup Number of warmup samples
 * @param[in] num_samples Number of samples
 * @param[in] num_thin Number to thin the samples
 * @param[in] save_warmup Indicates whether to save the warmup iterations
 * @param[in] refresh Controls the output
 * @param[in] stepsize initial stepsize for discrete evolution
 * @param[in] stepsize_jitter uniform random jitter of stepsize
 * @param[in] max_depth Maximum tree depth
 * @param[in] delta adaptation target acceptance statistic
 * @param[in] gamma adaptation regularization scale
 * @param[in] kappa adaptation relaxation exponent
 * @param[in] t0 adaptation iteration offset
 * @param[in] init_buffer width of initial fast adaptation interval
 * @param[in] term_buffer width of final fast adaptation interval
 * @param[in] window initial width of slow adaptation interval
 * @param[in,out] interrupt Callback for interrupts
 * @param[in,out] logger Logger for messages
 * @param[in,out] init_writer std vector of Writer callbacks for unconstrained
 * inits of each chain.
 * @param[in,out] sample_writer std vector of Writers for draws of each chain.
 * @param[in,out] diagnostic_writer std vector of Writers for diagnostic
 * information of each chain.
 * @return error_codes::OK if successful
 */
template <class Model, typename InitContextPtr, typename InitInvContextPtr,
          typename InitWriter, typename SampleWriter, typename DiagnosticWriter>
int hmc_nuts_diag_e_adapt(
    Model& model, size_t num_chains, const std::vector<InitContextPtr>& init,
    const std::vector<InitInvContextPtr>& init_inv_metric,
    unsigned int random_seed, unsigned int init_chain_id, double init_radius,
    int num_warmup, int num_samples, int num_thin, bool save_warmup,
    int refresh, double stepsize, double stepsize_jitter, int max_depth,
    double delta, double gamma, double kappa, double t0,
    unsigned int init_buffer, unsigned int term_buffer, unsigned int window,
    callbacks::interrupt& interrupt, callbacks::logger& logger,
    std::vector<InitWriter>& init_writer,
    std::vector<SampleWriter>& sample_writer,
    std::vector<DiagnosticWriter>& diagnostic_writer) {
  std::vector<stan::callbacks::structured_writer> dummy_metric_writer(
      num_chains);
  if (num_chains == 1) {
    return hmc_nuts_diag_e_adapt(
        model, *init[0], *init_inv_metric[0], random_seed, init_chain_id,
        init_radius, num_warmup, num_samples, num_thin, save_warmup, refresh,
        stepsize, stepsize_jitter, max_depth, delta, gamma, kappa, t0,
        init_buffer, term_buffer, window, interrupt, logger, init_writer[0],
        sample_writer[0], diagnostic_writer[0], dummy_metric_writer[0]);
  }
  return hmc_nuts_diag_e_adapt(
      model, num_chains, init, init_inv_metric, random_seed, init_chain_id,
      init_radius, num_warmup, num_samples, num_thin, save_warmup, refresh,
      stepsize, stepsize_jitter, max_depth, delta, gamma, kappa, t0,
      init_buffer, term_buffer, window, interrupt, logger, init_writer,
      sample_writer, diagnostic_writer, dummy_metric_writer);
}

/**
 * Runs multiple chains of HMC with NUTS with adaptation using diagonal
 * with identity matrix as initial inv_metric and saves adapted tuning
 * parameters stepsize and inverse metric.
 *
 * @tparam Model Model class
 * @tparam InitContextPtr A pointer with underlying type derived from
 * `stan::io::var_context`
 * @tparam InitWriter A type derived from `stan::callbacks::writer`
 * @tparam SamplerWriter A type derived from `stan::callbacks::writer`
 * @tparam DiagnosticWriter A type derived from `stan::callbacks::writer`
 * @tparam MetricWriter A type derived from `stan::callbacks::structured_writer`
 * @param[in] model Input model (with data already instantiated)
 * @param[in] num_chains The number of chains to run in parallel. `init`,
 * `init_writer`, `sample_writer`, and `diagnostic_writer` must be the same
 * length as this value.
 * @param[in] init A std vector of init var contexts for initialization of each
 * chain.
 * @param[in] random_seed random seed for the random number generator
 * @param[in] init_chain_id first chain id. The pseudo random number generator
 * will advance by for each chain by an integer sequence from `init_chain_id` to
 * `init_chain_id+num_chains-1`
 * @param[in] init_radius radius to initialize
 * @param[in] num_warmup Number of warmup samples
 * @param[in] num_samples Number of samples
 * @param[in] num_thin Number to thin the samples
 * @param[in] save_warmup Indicates whether to save the warmup iterations
 * @param[in] refresh Controls the output
 * @param[in] stepsize initial stepsize for discrete evolution
 * @param[in] stepsize_jitter uniform random jitter of stepsize
 * @param[in] max_depth Maximum tree depth
 * @param[in] delta adaptation target acceptance statistic
 * @param[in] gamma adaptation regularization scale
 * @param[in] kappa adaptation relaxation exponent
 * @param[in] t0 adaptation iteration offset
 * @param[in] init_buffer width of initial fast adaptation interval
 * @param[in] term_buffer width of final fast adaptation interval
 * @param[in] window initial width of slow adaptation interval
 * @param[in,out] interrupt Callback for interrupts
 * @param[in,out] logger Logger for messages
 * @param[in,out] init_writer std vector of Writer callbacks for unconstrained
 * inits of each chain.
 * @param[in,out] sample_writer std vector of Writers for draws of each chain.
 * @param[in,out] diagnostic_writer std vector of Writers for diagnostic
 * information of each chain.
 * @param[in,out] metric_writer std vector of Writers for tuning params
 * @return error_codes::OK if successful
 */
template <class Model, typename InitContextPtr, typename InitWriter,
          typename SampleWriter, typename DiagnosticWriter,
          typename MetricWriter>
int hmc_nuts_diag_e_adapt(
    Model& model, size_t num_chains, const std::vector<InitContextPtr>& init,
    unsigned int random_seed, unsigned int init_chain_id, double init_radius,
    int num_warmup, int num_samples, int num_thin, bool save_warmup,
    int refresh, double stepsize, double stepsize_jitter, int max_depth,
    double delta, double gamma, double kappa, double t0,
    unsigned int init_buffer, unsigned int term_buffer, unsigned int window,
    callbacks::interrupt& interrupt, callbacks::logger& logger,
    std::vector<InitWriter>& init_writer,
    std::vector<SampleWriter>& sample_writer,
    std::vector<DiagnosticWriter>& diagnostic_writer,
    std::vector<MetricWriter>& metric_writer) {
  std::vector<std::unique_ptr<stan::io::array_var_context>> unit_e_metric;
  unit_e_metric.reserve(num_chains);
  for (size_t i = 0; i < num_chains; ++i) {
    unit_e_metric.emplace_back(std::make_unique<stan::io::array_var_context>(
        util::create_unit_e_diag_inv_metric(model.num_params_r())));
  }
  if (num_chains == 1) {
    return hmc_nuts_diag_e_adapt(
        model, *init[0], *unit_e_metric[0], random_seed, init_chain_id,
        init_radius, num_warmup, num_samples, num_thin, save_warmup, refresh,
        stepsize, stepsize_jitter, max_depth, delta, gamma, kappa, t0,
        init_buffer, term_buffer, window, interrupt, logger, init_writer[0],
        sample_writer[0], diagnostic_writer[0], metric_writer[0]);
  }
  return hmc_nuts_diag_e_adapt(
      model, num_chains, init, unit_e_metric, random_seed, init_chain_id,
      init_radius, num_warmup, num_samples, num_thin, save_warmup, refresh,
      stepsize, stepsize_jitter, max_depth, delta, gamma, kappa, t0,
      init_buffer, term_buffer, window, interrupt, logger, init_writer,
      sample_writer, diagnostic_writer, metric_writer);
}

/**
 * Runs multiple chains of HMC with NUTS with adaptation using diagonal
 * with identity matrix as initial inv_metric.
 *
 * @tparam Model Model class
 * @tparam InitContextPtr A pointer with underlying type derived from
 * `stan::io::var_context`
 * @tparam InitWriter A type derived from `stan::callbacks::writer`
 * @tparam SamplerWriter A type derived from `stan::callbacks::writer`
 * @tparam DiagnosticWriter A type derived from `stan::callbacks::writer`
 * @param[in] model Input model (with data already instantiated)
 * @param[in] num_chains The number of chains to run in parallel. `init`,
 * `init_writer`, `sample_writer`, and `diagnostic_writer` must be the same
 * length as this value.
 * @param[in] init A std vector of init var contexts for initialization of each
 * chain.
 * @param[in] init_inv_metric var context exposing an initial diagonal
 *            inverse Euclidean metric (must be positive definite)
 * @param[in] random_seed random seed for the random number generator
 * @param[in] init_chain_id first chain id. The pseudo random number generator
 * will advance by for each chain by an integer sequence from `init_chain_id` to
 * `init_chain_id+num_chains-1`
 * @param[in] init_radius radius to initialize
 * @param[in] num_warmup Number of warmup samples
 * @param[in] num_samples Number of samples
 * @param[in] num_thin Number to thin the samples
 * @param[in] save_warmup Indicates whether to save the warmup iterations
 * @param[in] refresh Controls the output
 * @param[in] stepsize initial stepsize for discrete evolution
 * @param[in] stepsize_jitter uniform random jitter of stepsize
 * @param[in] max_depth Maximum tree depth
 * @param[in] delta adaptation target acceptance statistic
 * @param[in] gamma adaptation regularization scale
 * @param[in] kappa adaptation relaxation exponent
 * @param[in] t0 adaptation iteration offset
 * @param[in] init_buffer width of initial fast adaptation interval
 * @param[in] term_buffer width of final fast adaptation interval
 * @param[in] window initial width of slow adaptation interval
 * @param[in,out] interrupt Callback for interrupts
 * @param[in,out] logger Logger for messages
 * @param[in,out] init_writer std vector of Writer callbacks for unconstrained
 * inits of each chain.
 * @param[in,out] sample_writer std vector of Writers for draws of each chain.
 * @param[in,out] diagnostic_writer std vector of Writers for diagnostic
 * information of each chain.
 * @return error_codes::OK if successful
 */
template <class Model, typename InitContextPtr, typename InitWriter,
          typename SampleWriter, typename DiagnosticWriter>
int hmc_nuts_diag_e_adapt(
    Model& model, size_t num_chains, const std::vector<InitContextPtr>& init,
    unsigned int random_seed, unsigned int init_chain_id, double init_radius,
    int num_warmup, int num_samples, int num_thin, bool save_warmup,
    int refresh, double stepsize, double stepsize_jitter, int max_depth,
    double delta, double gamma, double kappa, double t0,
    unsigned int init_buffer, unsigned int term_buffer, unsigned int window,
    callbacks::interrupt& interrupt, callbacks::logger& logger,
    std::vector<InitWriter>& init_writer,
    std::vector<SampleWriter>& sample_writer,
    std::vector<DiagnosticWriter>& diagnostic_writer) {
  std::vector<std::unique_ptr<stan::io::array_var_context>> unit_e_metric;
  unit_e_metric.reserve(num_chains);
  for (size_t i = 0; i < num_chains; ++i) {
    unit_e_metric.emplace_back(std::make_unique<stan::io::array_var_context>(
        util::create_unit_e_diag_inv_metric(model.num_params_r())));
  }
  std::vector<stan::callbacks::structured_writer> dummy_metric_writer(
      num_chains);
  if (num_chains == 1) {
    return hmc_nuts_diag_e_adapt(
        model, *init[0], *unit_e_metric[0], random_seed, init_chain_id,
        init_radius, num_warmup, num_samples, num_thin, save_warmup, refresh,
        stepsize, stepsize_jitter, max_depth, delta, gamma, kappa, t0,
        init_buffer, term_buffer, window, interrupt, logger, init_writer[0],
        sample_writer[0], diagnostic_writer[0], dummy_metric_writer[0]);
  }
  return hmc_nuts_diag_e_adapt(
      model, num_chains, init, unit_e_metric, random_seed, init_chain_id,
      init_radius, num_warmup, num_samples, num_thin, save_warmup, refresh,
      stepsize, stepsize_jitter, max_depth, delta, gamma, kappa, t0,
      init_buffer, term_buffer, window, interrupt, logger, init_writer,
      sample_writer, diagnostic_writer, dummy_metric_writer);
}

}  // namespace sample
}  // namespace services
}  // namespace stan
#endif<|MERGE_RESOLUTION|>--- conflicted
+++ resolved
@@ -225,29 +225,10 @@
     return error_codes::CONFIG;
   }
 
-<<<<<<< HEAD
-  stan::mcmc::adapt_diag_e_nuts<Model, boost::ecuyer1988> sampler(model, rng);
+  stan::mcmc::adapt_diag_e_nuts<Model, stan::rng_t> sampler(model, rng);
   util::config_adaptive_sampler(sampler, inv_metric, stepsize, stepsize_jitter,
                           max_depth, delta, gamma, kappa, t0, num_warmup,
                           init_buffer, term_buffer, window, logger);
-=======
-  stan::mcmc::adapt_diag_e_nuts<Model, stan::rng_t> sampler(model, rng);
-
-  sampler.set_metric(inv_metric);
-  sampler.set_nominal_stepsize(stepsize);
-  sampler.set_stepsize_jitter(stepsize_jitter);
-  sampler.set_max_depth(max_depth);
-
-  sampler.get_stepsize_adaptation().set_mu(log(10 * stepsize));
-  sampler.get_stepsize_adaptation().set_delta(delta);
-  sampler.get_stepsize_adaptation().set_gamma(gamma);
-  sampler.get_stepsize_adaptation().set_kappa(kappa);
-  sampler.get_stepsize_adaptation().set_t0(t0);
-
-  sampler.set_window_params(num_warmup, init_buffer, term_buffer, window,
-                            logger);
->>>>>>> 348716b2
-
   try {
     util::run_adaptive_sampler(sampler, model, cont_vector, num_warmup,
                                num_samples, num_thin, refresh, save_warmup, rng,
