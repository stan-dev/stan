#ifndef __STAN__GM__COMMAND_HPP__
#define __STAN__GM__COMMAND_HPP__

#include <fstream>
#include <stdexcept>

#include <boost/date_time/posix_time/posix_time_types.hpp>
#include <boost/math/special_functions/fpclassify.hpp>
#include <boost/random/additive_combine.hpp> // L'Ecuyer RNG
#include <boost/random/uniform_real_distribution.hpp>

#include <stan/version.hpp>
#include <stan/io/cmd_line.hpp>
#include <stan/io/dump.hpp>

#include <stan/mcmc/hmc/static/adapt_unit_e_static_hmc.hpp>
#include <stan/mcmc/hmc/static/adapt_diag_e_static_hmc.hpp>
#include <stan/mcmc/hmc/static/adapt_dense_e_static_hmc.hpp>
#include <stan/mcmc/hmc/nuts/adapt_unit_e_nuts.hpp>
#include <stan/mcmc/hmc/nuts/adapt_diag_e_nuts.hpp>
#include <stan/mcmc/hmc/nuts/adapt_dense_e_nuts.hpp>

#include <stan/optimization/newton.hpp>
#include <stan/optimization/nesterov_gradient.hpp>
<<<<<<< HEAD
#include <stan/mcmc/metropolis_rw.hpp>
=======
#include <stan/optimization/bfgs.hpp>
>>>>>>> 69636d89

namespace stan {

  namespace gm {

    void print_help(std::string cmd) {
      
      using stan::io::print_help_option;
      
      std::cout << std::endl;
      std::cout << "Compiled Stan Graphical Model Command" << std::endl;
      std::cout << std::endl;
      
      std::cout << "USAGE:  " << cmd << " [options]" << std::endl;
      std::cout << std::endl;
      
      std::cout << "OPTIONS:" << std::endl;
      std::cout << std::endl;
      
      print_help_option(&std::cout,
                        "help", "",
                        "Display this information");
      
      print_help_option(&std::cout,
                        "data", "file",
                        "Read data from specified dump-format file",
                        "required if model declares data");
      
      print_help_option(&std::cout,
                        "init", "file",
                        "Use initial values from specified file or zero values if <file>=0",
                        "default is random initialization");
      
      print_help_option(&std::cout,
                        "samples", "file",
                        "File into which samples are written",
                        "default = samples.csv");
      
      print_help_option(&std::cout,
                        "append_samples", "",
                        "Append samples to existing file if it exists",
                        "does not write header in append mode");
      
      print_help_option(&std::cout,
                        "seed", "int",
                        "Random number generation seed",
                        "default = randomly generated from time");
      
      print_help_option(&std::cout,
                        "chain_id", "int",
                        "Markov chain identifier",
                        "default = 1");
      
      print_help_option(&std::cout,
                        "iter", "+int",
                        "Total number of iterations, including warmup",
                        "default = 2000");
      
      print_help_option(&std::cout,
                        "warmup", "+int",
                        "Discard the specified number of initial samples",
                        "default = iter / 2");
      
      print_help_option(&std::cout,
                        "thin", "+int",
                        "Period between saved samples after warm up",
                        "default = max(1, floor(iter - warmup) / 1000)");
      
      print_help_option(&std::cout,
                        "refresh", "int",
                        "Period between samples updating progress report print (0 for no printing)",
                        "default = max(1,iter/200))");
      
      print_help_option(&std::cout,
                        "leapfrog_steps", "int",
                        "Number of leapfrog steps; -1 for no-U-turn adaptation",
                        "default = -1");
      
      print_help_option(&std::cout,
                        "max_treedepth", "int",
                        "Limit NUTS leapfrog steps to 2^max_tree_depth; -1 for no limit",
                        "default = 10");
      
      print_help_option(&std::cout,
                        "epsilon", "float",
                        "Initial value for step size, or -1 to set automatically",
                        "default = -1");
      
      print_help_option(&std::cout,
                        "epsilon_pm", "[0,1]",
                        "Sample epsilon +/- epsilon * epsilon_pm",
                        "default = 0.0");
      
      print_help_option(&std::cout,
                        "equal_step_sizes", "",
                        "Use same step size for every parameter with NUTS",
                        "default is to estimate varying step sizes during warmup");
      
      print_help_option(&std::cout,
                        "delta", "[0,1]",
                        "Accuracy target for step-size adaptation (higher means smaller step sizes)",
                        "default = 0.5");
      
      print_help_option(&std::cout,
                        "gamma", "+float",
                        "Gamma parameter for dual averaging step-size adaptation",
                        "default = 0.05");
      
      print_help_option(&std::cout,
                        "save_warmup", "",
                        "Save the warmup samples");
      
      print_help_option(&std::cout,
                        "test_grad", "",
                        "Test gradient calculations using finite differences");
      
      print_help_option(&std::cout,
                        "point_estimate","",
                        "Fit point estimate of hidden parameters by maximizing log joint probability using Nesterov's accelerated gradient method");
      
      print_help_option(&std::cout,
                        "point_estimate_newton","",
                        "Fit point estimate of hidden parameters by maximizing log joint probability using Newton's method");

      print_help_option(&std::cout,
                        "point_estimate_bfgs","",
                        "Fit point estimate of hidden parameters by maximizing log joint probability using the BFGS method with line search");
      
      print_help_option(&std::cout,
                        "nondiag_mass", "",
                        "Use a nondiagonal matrix to do the sampling");
      
      print_help_option(&std::cout,
                        "cov_matrix", "file",
                        "Preset an estimated covariance matrix");

      print_help_option(&std::cout, "metropolis", "", "Metropolis");
      
      std::cout << std::endl;
    }
    
    void write_comment(std::ostream& o) {
      o << "#" << std::endl;
    }
    
    template <typename M>
    void write_comment(std::ostream& o,
                       const M& msg) {
      o << "# " << msg << std::endl;
    }
    
    template <typename K, typename V>
    void write_comment_property(std::ostream& o,
                                const K& key,
                                const V& val) {
      o << "# " << key << "=" << val << std::endl;
    }
    
    void write_error_msg(std::ostream* error_stream,
                         const std::domain_error& e) {
      
      if (!error_stream) return;
      
      *error_stream << std::endl
                    << "Informational Message: The parameter state is about to be Metropolis"
                    << " rejected due to the following underlying, non-fatal (really)"
                    << " issue (and please ignore that what comes next might say 'error'): "
                    << e.what()
                    << std::endl
                    << "If the problem persists across multiple draws, you might have"
                    << " a problem with an initial state or a gradient somewhere."
                    << std::endl
                    << " If the problem does not persist, the resulting samples will still"
                    << " be drawn from the posterior."
                    << std::endl;
      
    }
    
    
    bool do_print(int n, int refresh) {
      return (refresh > 0) &&
      (n == 0 || ((n + 1) % refresh == 0) );
    }

    void print_progress(int m, int num_iterations, int refresh, bool warmup) {
      
      int it_print_width = std::ceil(std::log10(num_iterations));
      
      if (do_print(m, refresh)) {
        
        std::cout << "Iteration: ";
        std::cout << std::setw(it_print_width) << (m + 1)
                  << " / " << num_iterations;
          
        std::cout << " [" << std::setw(3) 
                  << static_cast<int>( (100.0 * (m + 1)) / num_iterations )
                  << "%] ";
        std::cout << (warmup ? " (Warmup)" : " (Sampling)");
        std::cout << std::endl;
          
      }
    
    }

    template <class Sampler, class Model, class RNG>
    void print_sample(std::ostream& sample_file_stream,
                      std::ostream& debug_file_stream,
                      stan::mcmc::sample& s, 
                      Sampler& sampler,
                      Model& model,
                      RNG& base_rng) {
      
      // Temporary as model::write_csv isn't a const method
      std::vector<double> cont(s.cont_params());
      std::vector<int> disc(s.disc_params());
      
      sample_file_stream << s.log_prob() << ",";
      sampler.write_sampler_params(sample_file_stream);
      model.write_csv(base_rng, cont, disc, 
                      sample_file_stream, &std::cout);
      
      //sampler.z().write(debug_file_stream);
      //debug_file_stream << std::endl;
      
      
    }
    
    template <class Sampler, class Model, class RNG>
    void run_markov_chain(Sampler& sampler,
                          int num_iterations,
                          int num_thin,
                          int refresh,
                          bool save,
                          bool warmup,
                          std::ostream& sample_file_stream,
                          std::ostream& debug_file_stream,
                          stan::mcmc::sample& init_s,
                          Model& model,
                          RNG& base_rng) {
      
      for (size_t m = 0; m < num_iterations; ++m) {
      
        print_progress(m, num_iterations, refresh, warmup);
      
        init_s = sampler.transition(init_s);
          
        if ( save && ( (m % num_thin) == 0) ) {
          print_sample<Sampler, Model, RNG>(sample_file_stream, debug_file_stream,
                                            init_s, sampler, model, base_rng);
        }

      }
      
    }

    template <class Sampler, class Model, class RNG>
    void warmup(Sampler& sampler,
                int num_iterations,
                int num_thin,
                int refresh,
                bool save,
                std::ostream& sample_file_stream,
                std::ostream& debug_file_stream,
                stan::mcmc::sample& init_s,
                Model& model,
                RNG& base_rng) {
      
      run_markov_chain<Sampler, Model, RNG>(sampler, num_iterations, num_thin, 
                                            refresh, save, true,
                                            sample_file_stream,
                                            debug_file_stream,
                                            init_s, model, base_rng);
      
    }

    template <class Sampler, class Model, class RNG>
    void sample(Sampler& sampler,
                int num_iterations,
                int num_thin,
                int refresh,
                bool save,
                std::ostream& sample_file_stream,
                std::ostream& debug_file_stream,
                stan::mcmc::sample& init_s,
                Model& model,
                RNG& base_rng) {
      
      run_markov_chain<Sampler, Model, RNG>(sampler, num_iterations, num_thin, 
                                            refresh, save, false,
                                            sample_file_stream,
                                            debug_file_stream,
                                            init_s, model, base_rng);
      
    }
    
    template <class Model>
    int nuts_command(int argc, const char* argv[]) {

      stan::io::cmd_line command(argc,argv);
      
      // Call help
      if (command.has_flag("help")) {
        print_help(argv[0]);
        return 0;
      }
      
      // Format data file
      std::string data_file;
      command.val("data",data_file);
      std::fstream data_stream(data_file.c_str(),
                               std::fstream::in);
      stan::io::dump data_var_context(data_stream);
      data_stream.close();
      
      // Input arguments
      bool point_estimate = command.has_flag("point_estimate");
      bool point_estimate_newton = command.has_flag("point_estimate_newton");
      bool point_estimate_bfgs = command.has_flag("point_estimate_bfgs");

      std::string sample_file = "samples.csv";
      command.val("samples", sample_file);
      
      // Fix so that default somehow does not produce output
      std::string diagnostic_file = "diagnostic.csv";
      command.val("diagnostic", diagnostic_file);
      
      unsigned int num_iterations = 2000U;
      command.val("iter", num_iterations);
      
      unsigned int num_warmup = num_iterations / 2;
      command.val("warmup", num_warmup);
      
      unsigned int num_thin = 1U;
      command.val("thin", num_thin);

      int leapfrog_steps = -1;
      command.val("leapfrog_steps", leapfrog_steps);
      
      double epsilon = -1.0;
      command.val("epsilon", epsilon);
      
      int max_treedepth = 10;
      command.val("max_treedepth", max_treedepth);
      
      double epsilon_pm = 0.0;
      command.val("epsilon_pm",epsilon_pm);
      if (epsilon_pm < 0.0 || epsilon_pm > 1.0) {
        std::stringstream ss;
        ss << "epsilon_pm must be between 0 and 1"
           << "; found epsilon_pm = " << epsilon_pm;
        throw std::invalid_argument(ss.str());
      }
      
      bool equal_step_sizes = command.has_flag("equal_step_sizes");
      
      double delta = 0.5;
      command.val("delta", delta);
      
      double gamma = 0.05;
      command.val("gamma", gamma);
      
      int refresh = num_iterations / 200;
      refresh = refresh <= 0 ? 1 : refresh;
      command.val("refresh", refresh);
      
      bool nondiag_mass = command.has_flag("nondiag_mass");
      
      std::string cov_file = "";
      command.val("cov_matrix", cov_file);
      
      unsigned int random_seed = 0;
      if (command.has_key("seed")) {
        bool well_formed = command.val("seed",random_seed);
        if (!well_formed) {
          std::string seed_val;
          command.val("seed", seed_val);
          std::cerr << "value for seed must be integer"
                    << "; found value = " << seed_val << std::endl;
          return -1;
        }
      } else {
        random_seed = (boost::posix_time::microsec_clock::universal_time() -
                       boost::posix_time::ptime(boost::posix_time::min_date_time))
                      .total_milliseconds();
      }
      
      int chain_id = 1;
      if (command.has_key("chain_id")) {
        bool well_formed = command.val("chain_id", chain_id);
        if (!well_formed || chain_id < 0) {
          std::string chain_id_val;
          command.val("chain_id", chain_id_val);
          std::cerr << "value for chain_id must be positive integer"
                    << "; found chain_id = " << chain_id_val
                    << std::endl;
          return -1;
        }
      }
      
      bool save_warmup = command.has_flag("save_warmup");
      
      bool append_samples = command.has_flag("append_samples");
      std::ios_base::openmode samples_append_mode 
        = append_samples
          ? (std::fstream::out | std::fstream::app)
          : std::fstream::out;

      // Instatitate random number generator and model
      
      // (2**50 = 1T samples, 1000 chains)
      typedef boost::ecuyer1988 rng_t;
      rng_t base_rng(random_seed);
      
      // DISCARD_STRIDE <<= 50;
      static boost::uintmax_t DISCARD_STRIDE = static_cast<boost::uintmax_t>(1) << 50;
      base_rng.discard(DISCARD_STRIDE * (chain_id - 1));
      
      
      Model model(data_var_context, &std::cout);
      
      std::vector<double> cont_params(model.num_params_r());
      std::vector<int> disc_params(model.num_params_i());
      
      int num_init_tries = -1;
      
      std::string init_val;
      
      if (command.has_key("init")) {
        command.val("init", init_val);
        if (init_val == "0") {
          cont_params = std::vector<double>(model.num_params_r(), 0.0);
          disc_params = std::vector<int>(model.num_params_i(), 0);
        } else {
          
          try {
            std::fstream init_stream(init_val.c_str(), std::fstream::in);
            if (init_stream.fail()) {
              std::string msg("ERROR: specified init file does not exist: ");
              msg += init_val;
              throw std::invalid_argument(msg);
            }
            stan::io::dump init_var_context(init_stream);
            init_stream.close();
            model.transform_inits(init_var_context, disc_params, cont_params);
          } catch (const std::exception& e) {
            std::cerr << "Error during user-specified initialization:" 
                      << std::endl
                      << e.what() 
                      << std::endl;
            return -5;
          }
          
        }
      } else {
        init_val = "random initialization";
        
        boost::random::uniform_real_distribution<double> 
          init_range_distribution(-2.0, 2.0);
        
        boost::variate_generator<rng_t&, 
                                boost::random::uniform_real_distribution<double> >
          init_rng(base_rng, init_range_distribution);

        cont_params = std::vector<double>(model.num_params_r());
        disc_params = std::vector<int>(model.num_params_i(), 0);
        
        // Try random initializations until log_prob is finite
        std::vector<double> init_grad;
        static int MAX_INIT_TRIES = 100;
        
        for (num_init_tries = 1; num_init_tries <= MAX_INIT_TRIES; ++num_init_tries) {
          
          for (size_t i = 0; i < cont_params.size(); ++i)
            cont_params[i] = init_rng();
          
          // FIXME: allow config vs. std::cout
          double init_log_prob;
          try {
            init_log_prob = model.grad_log_prob(cont_params, disc_params, init_grad, &std::cout);
          } catch (std::domain_error e) {
            write_error_msg(&std::cout, e);
            init_log_prob = -std::numeric_limits<double>::infinity();
          }
          
          if (!boost::math::isfinite(init_log_prob))
            continue;
          for (size_t i = 0; i < init_grad.size(); ++i)
            if (!boost::math::isfinite(init_grad[i]))
              continue;
          break;
          
          if (num_init_tries == MAX_INIT_TRIES) {
            std::cout << std::endl << std::endl
                      << "Initialization failed after " << MAX_INIT_TRIES 
                      << " attempts. " << std::endl;
            std::cout << " Try specifying initial values,"
                      << " reducing ranges of constrained values,"
                      << " or reparameterizing the model."
                      << std::endl;
            return -1;
          }
          
        }

<<<<<<< HEAD
      bool metropolis = command.has_flag("metropolis");

=======
      }
      
>>>>>>> 69636d89
      if (command.has_flag("test_grad")) {
        std::cout << std::endl << "TEST GRADIENT MODE" << std::endl;
        return model.test_gradients(cont_params, disc_params);
      }
<<<<<<< HEAD

      if (metropolis) {
	std::cout<<"run metropolis"<< std::endl;
	stan::mcmc::metropolis<rng_t> metropolis_rw_sampler(model, params_r, params_i, epsilon_adapt);

        std::fstream sample_stream(sample_file.c_str(), 
                                   samples_append_mode);

	metropolis_rw_sampler.set_error_stream(std::cout);
        metropolis_rw_sampler.set_output_stream(std::cout); // cout intended
        // cut & paste (see below) to enable sample-specific params
        if (!append_samples) {
          sample_stream << "lp__,"; // log probability first
          metropolis_rw_sampler.write_sampler_param_names(sample_stream);
          model.write_csv_header(sample_stream);
        }

        sample_from(metropolis_rw_sampler,epsilon_adapt,refresh,
                    num_iterations,num_warmup,num_thin,save_warmup,
                    sample_stream,params_r,params_i,
                    model,base_rng);

	sample_stream.close();

	return 0;
      }

=======
      
      //////////////////////////////////////////////////
      //           Optimization Algorithms            //
      //////////////////////////////////////////////////
      
>>>>>>> 69636d89
      if (point_estimate_newton) {
        
        std::cout << "STAN OPTIMIZATION COMMAND" << std::endl;
        if (data_file == "")
          std::cout << "data = (specified model requires no data)" << std::endl;
        else 
          std::cout << "data = " << data_file << std::endl;
        
        std::cout << "init = " << init_val << std::endl;
        if (num_init_tries > 0)
          std::cout << "init tries = " << num_init_tries << std::endl;
        
        std::cout << "output = " << sample_file << std::endl;
        std::cout << "save_warmup = " << save_warmup<< std::endl;
        
        std::cout << "seed = " << random_seed 
                  << " (" << (command.has_key("seed") 
                    ? "user specified"
                    : "randomly generated") << ")"
                  << std::endl;
        
        std::fstream sample_stream(sample_file.c_str(), 
                                   samples_append_mode);
        
        write_comment(sample_stream,"Point Estimate Generated by Stan");
        write_comment(sample_stream);
        write_comment_property(sample_stream, "stan_version_major", stan::MAJOR_VERSION);
        write_comment_property(sample_stream, "stan_version_minor", stan::MINOR_VERSION);
        write_comment_property(sample_stream, "stan_version_patch", stan::PATCH_VERSION);
        write_comment_property(sample_stream, "data", data_file);
        write_comment_property(sample_stream, "init", init_val);
        write_comment_property(sample_stream, "save_warmup", save_warmup);
        write_comment_property(sample_stream, "seed", random_seed);
        write_comment(sample_stream);
        
        sample_stream << "lp__,";
        model.write_csv_header(sample_stream);
        
        std::vector<double> gradient;
        double lp;
        try {
          lp = model.grad_log_prob(cont_params, disc_params, gradient);
        } catch (std::domain_error e) {
          write_error_msg(&std::cout, e);
          lp = -std::numeric_limits<double>::infinity();
        }
        
        double lastlp = lp - 1;
        std::cout << "initial log joint probability = " << lp << std::endl;
        int m = 0;
        while ((lp - lastlp) / fabs(lp) > 1e-8) {
          lastlp = lp;
          lp = stan::optimization::newton_step(model, cont_params, disc_params);
          std::cout << "Iteration ";
          std::cout << std::setw(2) << (m + 1) << ". ";
          std::cout << "Log joint probability = " << std::setw(10) << lp;
          std::cout << ". Improved by " << (lp - lastlp) << ".";
          std::cout << std::endl;
          std::cout.flush();
          m++;
          //           for (size_t i = 0; i < params_r.size(); i++)
          //             fprintf(stderr, "%f ", params_r[i]);
          //           fprintf(stderr, "   %f  (last = %f)\n", lp, lastlp);
          if (save_warmup) {
            sample_stream << lp << ',';
            model.write_csv(base_rng, cont_params, disc_params, sample_stream);
          }
        }
        
        sample_stream << lp << ',';
        model.write_csv(base_rng, cont_params, disc_params, sample_stream);
        
        return 0;
        
      }
      
      if (point_estimate) {
        
        std::cout << "STAN OPTIMIZATION COMMAND" << std::endl;
        if (data_file == "")
          std::cout << "data = (specified model requires no data)" << std::endl;
        else 
          std::cout << "data = " << data_file << std::endl;
        
        std::cout << "init = " << init_val << std::endl;
        if (num_init_tries > 0)
          std::cout << "init tries = " << num_init_tries << std::endl;
        
        std::cout << "output = " << sample_file << std::endl;
        std::cout << "save_warmup = " << save_warmup<< std::endl;
        
        std::cout << "seed = " << random_seed 
                  << " (" << (command.has_key("seed") 
                    ? "user specified"
                    : "randomly generated") << ")"
                  << std::endl;
        
        std::fstream sample_stream(sample_file.c_str(), 
                                   samples_append_mode);
        
        write_comment(sample_stream,"Point Estimate Generated by Stan");
        write_comment(sample_stream);
        write_comment_property(sample_stream, "stan_version_major", stan::MAJOR_VERSION);
        write_comment_property(sample_stream, "stan_version_minor", stan::MINOR_VERSION);
        write_comment_property(sample_stream, "stan_version_patch", stan::PATCH_VERSION);
        write_comment_property(sample_stream, "data", data_file);
        write_comment_property(sample_stream, "init", init_val);
        write_comment_property(sample_stream, "save_warmup", save_warmup);
        write_comment_property(sample_stream, "seed", random_seed);
        write_comment(sample_stream);
        
        sample_stream << "lp__,";
        model.write_csv_header(sample_stream);

        stan::optimization::NesterovGradient ng(model, cont_params, disc_params,
                                                epsilon, &std::cout);

        double lp = ng.logp();
        
        double lastlp = lp - 1;
        std::cout << "initial log joint probability = " << lp << std::endl;
        int m = 0;
        for (size_t i = 0; i < num_iterations; i++) {
          lastlp = lp;
          lp = ng.step();
          ng.params_r(cont_params);
          if (do_print(i, refresh)) {
            std::cout << "Iteration ";
            std::cout << std::setw(2) << (m + 1) << ". ";
            std::cout << "Log joint probability = " << std::setw(10) << lp;
            std::cout << ". Improved by " << (lp - lastlp) << ".";
            std::cout << std::endl;
            std::cout.flush();
          }
          m++;
          if (save_warmup) {
            sample_stream << lp << ',';
            model.write_csv(base_rng, cont_params, disc_params, sample_stream);
            sample_stream.flush();
          }
        }
        
        if (!save_warmup) {
          sample_stream << lp << ',';
          model.write_csv(base_rng,cont_params,disc_params,sample_stream);
          sample_stream.flush();
        }

        return 0;
      }
      
      if (point_estimate_bfgs) {
        std::cout << "STAN OPTIMIZATION COMMAND" << std::endl;
        if (data_file == "")
          std::cout << "data = (specified model requires no data)" << std::endl;
        else 
          std::cout << "data = " << data_file << std::endl;
        
        std::cout << "init = " << init_val << std::endl;
        if (num_init_tries > 0)
          std::cout << "init tries = " << num_init_tries << std::endl;
        
        std::cout << "output = " << sample_file << std::endl;
        std::cout << "save_warmup = " << save_warmup<< std::endl;
        
        std::cout << "seed = " << random_seed 
        << " (" << (command.has_key("seed") 
                    ? "user specified"
                    : "randomly generated") << ")"
        << std::endl;
        
        std::fstream sample_stream(sample_file.c_str(), 
                                   samples_append_mode);
        
        write_comment(sample_stream,"Point Estimate Generated by Stan");
        write_comment(sample_stream);
        write_comment_property(sample_stream,"stan_version_major",stan::MAJOR_VERSION);
        write_comment_property(sample_stream,"stan_version_minor",stan::MINOR_VERSION);
        write_comment_property(sample_stream,"stan_version_patch",stan::PATCH_VERSION);
        write_comment_property(sample_stream,"data",data_file);
        write_comment_property(sample_stream,"init",init_val);
        write_comment_property(sample_stream,"save_warmup",save_warmup);
        write_comment_property(sample_stream,"seed",random_seed);
        write_comment(sample_stream);
        
        sample_stream << "lp__,"; // log probability first
        model.write_csv_header(sample_stream);
        
        stan::optimization::BFGSLineSearch ng(model, cont_params, disc_params,
                                              &std::cout);
        double lp = ng.logp();
        
        double lastlp = lp - 1;
        std::cout << "initial log joint probability = " << lp << std::endl;
        int m = 0;
        int ret = 0;
        for (size_t i = 0; i < num_iterations && ret == 0; i++) {
          ret = ng.step();
          lastlp = lp;
          lp = ng.logp();
          ng.params_r(cont_params);
          if (do_print(i, refresh)) {
            std::cout << "Iteration ";
            std::cout << std::setw(3) << (m + 1) << ". ";
            std::cout << "Log joint probability = " << std::setw(10) << lp;
            std::cout << ". Improved by " << (lp - lastlp) << ". ";
            std::cout << "Step size " << ng.step_size() << " (initial " << ng.init_step_size() << ").";
            std::cout << " # grad evals = " << ng.grad_evals();
            std::cout << std::endl;
            std::cout.flush();
          }
          m++;
          if (save_warmup) {
            sample_stream << lp << ',';
            model.write_csv(base_rng,cont_params,disc_params,sample_stream);
            sample_stream.flush();
          }
        }
        
        sample_stream << lp << ',';
        model.write_csv(base_rng,cont_params,disc_params,sample_stream);
        sample_stream.flush();
        
        return 0;
      }
      
      //////////////////////////////////////////////////
      //             Sampling Algorithms              // 
      //////////////////////////////////////////////////
      
      std::cout << "STAN SAMPLING COMMAND" << std::endl;
      if (data_file == "")
        std::cout << "data = (specified model requires no data)" << std::endl;
      else 
        std::cout << "data = " << data_file << std::endl;
      
      std::cout << "init = " << init_val << std::endl;
      if (num_init_tries > 0)
        std::cout << "init tries = " << num_init_tries << std::endl;
      
      std::cout << "samples = " << sample_file << std::endl;
      std::cout << "append_samples = " << append_samples << std::endl;
      std::cout << "save_warmup = " << save_warmup<< std::endl;
      
      std::cout << "seed = " << random_seed 
                << " (" << (command.has_key("seed") 
                  ? "user specified"
                  : "randomly generated") << ")"
                << std::endl;
      std::cout << "chain_id = " << chain_id
                << " (" << (command.has_key("chain_id")
                  ? "user specified"
                  : "default") << ")"
                << std::endl;
      
      std::cout << "iter = " << num_iterations << std::endl;
      std::cout << "warmup = " << num_warmup << std::endl;
      std::cout << "thin = " << num_thin << std::endl;
      
      std::cout << "equal_step_sizes = " << equal_step_sizes << std::endl;
      std::cout << "nondiag_mass = " << nondiag_mass << std::endl;
      std::cout << "leapfrog_steps = " << leapfrog_steps << std::endl;
      std::cout << "max_treedepth = " << max_treedepth << std::endl;;
      std::cout << "epsilon = " << epsilon << std::endl;;
      std::cout << "epsilon_pm = " << epsilon_pm << std::endl;;
      std::cout << "delta = " << delta << std::endl;
      std::cout << "gamma = " << gamma << std::endl;
      
      std::fstream sample_stream(sample_file.c_str(), 
                                 samples_append_mode);
      
      std::fstream diagnostic_stream(diagnostic_file.c_str(), 
                                 std::fstream::out);
      
      write_comment(sample_stream,"Samples Generated by Stan");
      write_comment(sample_stream);
      write_comment_property(sample_stream, "stan_version_major", stan::MAJOR_VERSION);
      write_comment_property(sample_stream, "stan_version_minor", stan::MINOR_VERSION);
      write_comment_property(sample_stream, "stan_version_patch", stan::PATCH_VERSION);
      write_comment_property(sample_stream, "data", data_file);
      write_comment_property(sample_stream, "init", init_val);
      write_comment_property(sample_stream, "append_samples", append_samples);
      write_comment_property(sample_stream, "save_warmup", save_warmup);
      write_comment_property(sample_stream, "seed", random_seed);
      write_comment_property(sample_stream, "chain_id", chain_id);
      write_comment_property(sample_stream, "iter", num_iterations);
      write_comment_property(sample_stream, "warmup", num_warmup);
      write_comment_property(sample_stream, "thin", num_thin);
      write_comment_property(sample_stream, "nondiag_mass", nondiag_mass);
      write_comment_property(sample_stream, "equal_step_sizes", equal_step_sizes);
      write_comment_property(sample_stream, "leapfrog_steps", leapfrog_steps);
      write_comment_property(sample_stream, "max_treedepth", max_treedepth);
      write_comment_property(sample_stream, "epsilon", epsilon);
      write_comment_property(sample_stream, "epsilon_pm", epsilon_pm);
      write_comment_property(sample_stream, "delta", delta);
      write_comment_property(sample_stream, "gamma", gamma);
      write_comment(sample_stream);
      
      double warmDeltaT;
      double sampleDeltaT;
      
      if (nondiag_mass) {

        // Euclidean NUTS with Dense Metric
        stan::mcmc::sample s(cont_params, disc_params, 0, 0);
        
        typedef stan::mcmc::adapt_dense_e_nuts<Model, rng_t> a_Dm_nuts;
        a_Dm_nuts sampler(model, base_rng);
        
        if (!append_samples) {
          sample_stream << "lp__,";
          sampler.write_sampler_param_names(sample_stream);
          model.write_csv_header(sample_stream);
          
          //sampler.z().write_header(diagnostic_stream);
          //sampler.z().write_names(diagnostic_stream);
          //diagnostic_stream << std::endl;
          
        }
        
        // Warm-Up
        sampler.init_stepsize();
        
        sampler.set_max_depth(max_treedepth);
        
        sampler.set_adapt_mu(log(10 * sampler.get_stepsize()));
        sampler.engage_adaptation();
        
        clock_t start = clock();
        
        warmup<a_Dm_nuts, Model, rng_t>(sampler, num_warmup, num_thin, 
                                        refresh, save_warmup, 
                                        sample_stream, diagnostic_stream,
                                        s, model, base_rng); 
        
        clock_t end = clock();
        warmDeltaT = (double)(end - start) / CLOCKS_PER_SEC;
        
        sampler.disengage_adaptation();

        sample_stream << "# (" << sampler.name() << ")" << std::endl;
        sample_stream << "# Adaptation terminated" << std::endl;
        sample_stream << "# Step size = " << sampler.get_stepsize() << std::endl;
        sampler.z().write_metric(sample_stream);
        
        // Sampling
        start = clock();
        
        sample<a_Dm_nuts, Model, rng_t>(sampler, num_iterations - num_warmup, num_thin, 
                                        refresh, true, 
                                        sample_stream, diagnostic_stream, 
                                        s, model, base_rng); 
        
        end = clock();
        sampleDeltaT = (double)(end - start) / CLOCKS_PER_SEC;
        
      }
      else if (leapfrog_steps < 0 && !equal_step_sizes) {
        
        // Euclidean NUTS with Diagonal Metric
        stan::mcmc::sample s(cont_params, disc_params, 0, 0);
        
        typedef stan::mcmc::adapt_diag_e_nuts<Model, rng_t> a_dm_nuts;
        a_dm_nuts sampler(model, base_rng);
                
        if (!append_samples) {
          sample_stream << "lp__,";
          sampler.write_sampler_param_names(sample_stream);
          model.write_csv_header(sample_stream);
          
          //sampler.z().write_header(diagnostic_stream);
          //sampler.z().write_names(diagnostic_stream);
          //diagnostic_stream << std::endl;
          
        }
        
        // Warm-Up
        sampler.init_stepsize();
        
        sampler.set_max_depth(max_treedepth);
        
        sampler.set_adapt_mu(log(10 * sampler.get_stepsize()));
        sampler.engage_adaptation();
        
        clock_t start = clock();
        
        warmup<a_dm_nuts, Model, rng_t>(sampler, num_warmup, num_thin, 
                                        refresh, save_warmup, 
                                        sample_stream, diagnostic_stream,
                                        s, model, base_rng); 
        
        clock_t end = clock();
        warmDeltaT = (double)(end - start) / CLOCKS_PER_SEC;
        
        sampler.disengage_adaptation();
        
        sample_stream << "# (" << sampler.name() << ")" << std::endl;
        sample_stream << "# Adaptation terminated" << std::endl;
        sample_stream << "# Step size = " << sampler.get_stepsize() << std::endl;
        sampler.z().write_metric(sample_stream);
        
        // Sampling
        start = clock();
        
        sample<a_dm_nuts, Model, rng_t>(sampler, num_iterations - num_warmup, num_thin, 
                                        refresh, true, 
                                        sample_stream, diagnostic_stream, 
                                        s, model, base_rng);
        
        end = clock();
        sampleDeltaT = (double)(end - start) / CLOCKS_PER_SEC;

        
      } else if (leapfrog_steps < 0 && equal_step_sizes) {
        
        // Euclidean NUTS with Unit Metric
        stan::mcmc::sample s(cont_params, disc_params, 0, 0);
        
        typedef stan::mcmc::adapt_unit_e_nuts<Model, rng_t> a_um_nuts;
        a_um_nuts sampler(model, base_rng);
        
        if (!append_samples) {
          sample_stream << "lp__,";
          sampler.write_sampler_param_names(sample_stream);
          model.write_csv_header(sample_stream);
          
          //sampler.z().write_header(diagnostic_stream);
          //sampler.z().write_names(diagnostic_stream);
          //diagnostic_stream << std::endl;
          
        }
        
        // Warm-Up
        sampler.init_stepsize();
        
        sampler.set_max_depth(max_treedepth);
        
        sampler.set_adapt_mu(log(10 * sampler.get_stepsize()));
        sampler.engage_adaptation();
        
        clock_t start = clock();
        
        warmup<a_um_nuts, Model, rng_t>(sampler, num_warmup, num_thin, 
                                        refresh, save_warmup, 
                                        sample_stream, diagnostic_stream,
                                        s, model, base_rng); 
        
        clock_t end = clock();
        warmDeltaT = (double)(end - start) / CLOCKS_PER_SEC;
        
        sampler.disengage_adaptation();

        sample_stream << "# (" << sampler.name() << ")" << std::endl;
        sample_stream << "# Adaptation terminated" << std::endl;
        sample_stream << "# Step size = " << sampler.get_stepsize() << std::endl;
        sampler.z().write_metric(sample_stream);
        
        // Sampling
        start = clock();
        
        sample<a_um_nuts, Model, rng_t>(sampler, num_iterations - num_warmup, num_thin, 
                                        refresh, true, 
                                        sample_stream, diagnostic_stream, 
                                        s, model, base_rng); 
        
        end = clock();
        sampleDeltaT = (double)(end - start) / CLOCKS_PER_SEC;
        
      } else {
        
        // Unit Metric HMC with Static Integration Time
        stan::mcmc::sample s(cont_params, disc_params, 0, 0);
        
        typedef stan::mcmc::adapt_unit_e_static_hmc<Model, rng_t> a_um_hmc;
        a_um_hmc sampler(model, base_rng);
        
        if (!append_samples) {
          sample_stream << "lp__,";
          sampler.write_sampler_param_names(sample_stream);
          model.write_csv_header(sample_stream);
          
          //sampler.z().write_header(diagnostic_stream);
          //sampler.z().write_names(diagnostic_stream);
          //diagnostic_stream << std::endl;
          
        }
        
        // Warm-Up
        sampler.init_stepsize();
        
        std::cout << sampler.get_stepsize() << std::endl;
 
        sampler.set_stepsize_and_L(epsilon, leapfrog_steps);
        //sampler.set_stepsize_and_T(epsilon, 3.14159);
        
        sampler.set_adapt_mu(log(10 * sampler.get_stepsize()));
        sampler.engage_adaptation();
        
        clock_t start = clock();
        
        warmup<a_um_hmc, Model, rng_t>(sampler, num_warmup, num_thin, 
                                       refresh, save_warmup, 
                                       sample_stream, diagnostic_stream,
                                       s, model, base_rng); 
        
        clock_t end = clock();
        warmDeltaT = (double)(end - start) / CLOCKS_PER_SEC;
        
        sampler.disengage_adaptation();

        sample_stream << "# (" << sampler.name() << ")" << std::endl;
        sample_stream << "# Adaptation terminated" << std::endl;
        sample_stream << "# Step size = " << sampler.get_stepsize() << std::endl;
        sampler.z().write_metric(sample_stream);
        
        // Sampling
        start = clock();
        
        sample<a_um_hmc, Model, rng_t>(sampler, num_iterations - num_warmup, num_thin, 
                                       refresh, true, 
                                       sample_stream, diagnostic_stream, 
                                       s, model, base_rng); 
        
        end = clock();
        sampleDeltaT = (double)(end - start) / CLOCKS_PER_SEC;

      }
      
      std::cout << std::endl
                << "Elapsed Time: " << warmDeltaT 
                << " seconds (Warm Up)"  << std::endl
                << "              " << sampleDeltaT 
                << " seconds (Sampling)"  << std::endl
                << "              " << warmDeltaT + sampleDeltaT 
                << " seconds (Total)"  << std::endl
                << std::endl << std::endl;
      
      sample_stream.close();
      
      
      return 0;
      
    }

  } // namespace prob


} // namespace stan

#endif<|MERGE_RESOLUTION|>--- conflicted
+++ resolved
@@ -22,11 +22,7 @@
 
 #include <stan/optimization/newton.hpp>
 #include <stan/optimization/nesterov_gradient.hpp>
-<<<<<<< HEAD
-#include <stan/mcmc/metropolis_rw.hpp>
-=======
 #include <stan/optimization/bfgs.hpp>
->>>>>>> 69636d89
 
 namespace stan {
 
@@ -162,8 +158,6 @@
       print_help_option(&std::cout,
                         "cov_matrix", "file",
                         "Preset an estimated covariance matrix");
-
-      print_help_option(&std::cout, "metropolis", "", "Metropolis");
       
       std::cout << std::endl;
     }
@@ -531,52 +525,17 @@
           
         }
 
-<<<<<<< HEAD
-      bool metropolis = command.has_flag("metropolis");
-
-=======
-      }
-      
->>>>>>> 69636d89
+      }
+      
       if (command.has_flag("test_grad")) {
         std::cout << std::endl << "TEST GRADIENT MODE" << std::endl;
         return model.test_gradients(cont_params, disc_params);
       }
-<<<<<<< HEAD
-
-      if (metropolis) {
-	std::cout<<"run metropolis"<< std::endl;
-	stan::mcmc::metropolis<rng_t> metropolis_rw_sampler(model, params_r, params_i, epsilon_adapt);
-
-        std::fstream sample_stream(sample_file.c_str(), 
-                                   samples_append_mode);
-
-	metropolis_rw_sampler.set_error_stream(std::cout);
-        metropolis_rw_sampler.set_output_stream(std::cout); // cout intended
-        // cut & paste (see below) to enable sample-specific params
-        if (!append_samples) {
-          sample_stream << "lp__,"; // log probability first
-          metropolis_rw_sampler.write_sampler_param_names(sample_stream);
-          model.write_csv_header(sample_stream);
-        }
-
-        sample_from(metropolis_rw_sampler,epsilon_adapt,refresh,
-                    num_iterations,num_warmup,num_thin,save_warmup,
-                    sample_stream,params_r,params_i,
-                    model,base_rng);
-
-	sample_stream.close();
-
-	return 0;
-      }
-
-=======
       
       //////////////////////////////////////////////////
       //           Optimization Algorithms            //
       //////////////////////////////////////////////////
       
->>>>>>> 69636d89
       if (point_estimate_newton) {
         
         std::cout << "STAN OPTIMIZATION COMMAND" << std::endl;
