--- conflicted
+++ resolved
@@ -283,11 +283,7 @@
   }
 };
 
-<<<<<<< HEAD
-template <class M, bool JacobianTransform = false>
-=======
 template <class M, bool jacobian = false>
->>>>>>> 2dd432dd
 class ModelAdaptor {
  private:
   M &_model;
@@ -313,11 +309,7 @@
       _x[i] = x[i];
 
     try {
-<<<<<<< HEAD
-      f = -log_prob_propto<JacobianTransform>(_model, _x, _params_i, _msgs);
-=======
       f = -log_prob_propto<jacobian>(_model, _x, _params_i, _msgs);
->>>>>>> 2dd432dd
     } catch (const std::exception &e) {
       if (_msgs)
         (*_msgs) << e.what() << std::endl;
@@ -349,12 +341,7 @@
     _fevals++;
 
     try {
-<<<<<<< HEAD
-      f = -log_prob_grad<true, JacobianTransform>(_model, _x, _params_i, _g,
-                                                  _msgs);
-=======
       f = -log_prob_grad<true, jacobian>(_model, _x, _params_i, _g, _msgs);
->>>>>>> 2dd432dd
     } catch (const std::exception &e) {
       if (_msgs)
         (*_msgs) << e.what() << std::endl;
@@ -389,31 +376,6 @@
   }
 };
 
-<<<<<<< HEAD
-template <typename M, typename QNUpdateType, bool JacobianTransform = false,
-          typename Scalar = double, int DimAtCompile = Eigen::Dynamic>
-class BFGSLineSearch
-    : public BFGSMinimizer<ModelAdaptor<M, JacobianTransform>, QNUpdateType,
-                           Scalar, DimAtCompile> {
- private:
-  using model_t = ModelAdaptor<M, JacobianTransform>;
-  model_t _adaptor;
-
- public:
-  using BFGSBase = BFGSMinimizer<model_t, QNUpdateType, Scalar, DimAtCompile>;
-  using vector_t = typename BFGSBase::VectorT;
-  using idx_t = typename stan::math::index_type<vector_t>::type;
-  template <typename Vec, require_vector_t<Vec> * = nullptr>
-  BFGSLineSearch(M &model, const Vec &params_r,
-                 const std::vector<int> &params_i,
-                 const LSOptions<double> &ls_opt,
-                 const ConvergenceOptions<double> &conv_opt,
-                 const QNUpdateType &updater, std::ostream *msgs = 0)
-      : BFGSBase(_adaptor, params_r, ls_opt, conv_opt, updater),
-        _adaptor(model, params_i, msgs) {
-    initialize(params_r);
-  }
-=======
 /**
  * @tparam jacobian `true` to include Jacobian adjustment (default `false`)
  */
@@ -431,7 +393,6 @@
       BFGSBase;
   typedef typename BFGSBase::VectorT vector_t;
   typedef typename stan::math::index_type<vector_t>::type idx_t;
->>>>>>> 2dd432dd
 
   template <typename Vec, require_vector_t<Vec> * = nullptr>
   BFGSLineSearch(M &model, const Vec &params_r,
