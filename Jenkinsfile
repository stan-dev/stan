--- conflicted
+++ resolved
@@ -342,12 +342,8 @@
                         sh """
                             cd performance-tests-cmdstan/cmdstan
                             echo 'O=0' >> make/local
-<<<<<<< HEAD
                             echo 'CXX=${CXX}' >> make/local
-=======
-                            echo 'CXX=${env.CXX}' >> make/local
                             echo 'PRECOMPILED_HEADERS=false' >> make/local
->>>>>>> 293295db
                             make clean-all
                             make -j${PARALLEL} build
                             cd ..
