--- conflicted
+++ resolved
@@ -97,12 +97,6 @@
     }
     environment {
         GCC = 'g++'
-<<<<<<< HEAD
-        PARALLEL = 8
-        MAC_CXX = 'clang++'
-        LINUX_CXX = 'clang++-6.0'
-        WIN_CXX = 'g++'
-=======
         PARALLEL = 4
         MAC_CXX = 'clang++'
         LINUX_CXX = 'clang++-6.0'
@@ -111,7 +105,6 @@
         GIT_AUTHOR_EMAIL = 'mc.stanislaw@gmail.com'
         GIT_COMMITTER_NAME = 'Stan Jenkins'
         GIT_COMMITTER_EMAIL = 'mc.stanislaw@gmail.com'
->>>>>>> 872f5e2e
     }
     stages {
 
@@ -303,11 +296,7 @@
                     post { always { deleteDir() } }
                 }
                 stage('Mac Unit') {
-<<<<<<< HEAD
-                agent { label 'osx' }
-=======
                 agent { label 'osx && !m1' }
->>>>>>> 872f5e2e
                     when {
                         expression {
                             ( env.BRANCH_NAME == "develop" ||
@@ -381,20 +370,11 @@
                             cd performance-tests-cmdstan/cmdstan
                             echo 'O=0' >> make/local
                             echo 'CXX=${LINUX_CXX}' >> make/local
-<<<<<<< HEAD
-                            echo 'PRECOMPILED_HEADERS=false' >> make/local
-                            make clean-all
-                            make -j${PARALLEL} build
-                            cd ..
-                            ./runPerformanceTests.py -j${PARALLEL} ${integration_tests_flags()}--runs=0 stanc3/test/integration/good
-                            ./runPerformanceTests.py -j${PARALLEL} ${integration_tests_flags()}--runs=0 example-models
-=======
                             make clean-all
                             make -j${PARALLEL} build
                             cd ..
                             python3 ./runPerformanceTests.py -j${PARALLEL} ${integration_tests_flags()}--runs=0 stanc3/test/integration/good
                             python3 ./runPerformanceTests.py -j${PARALLEL} ${integration_tests_flags()}--runs=0 example-models
->>>>>>> 872f5e2e
                         """
                         sh """
                             cd performance-tests-cmdstan/cmdstan/stan
@@ -429,13 +409,8 @@
                             make clean-all
                             make -j${PARALLEL} build
                             cd ..
-<<<<<<< HEAD
-                            ./runPerformanceTests.py -j${PARALLEL} ${integration_tests_flags()}--runs=0 stanc3/test/integration/good
-                            ./runPerformanceTests.py -j${PARALLEL} ${integration_tests_flags()}--runs=0 example-models
-=======
                             python3 ./runPerformanceTests.py -j${PARALLEL} ${integration_tests_flags()}--runs=0 stanc3/test/integration/good
                             python3 ./runPerformanceTests.py -j${PARALLEL} ${integration_tests_flags()}--runs=0 example-models
->>>>>>> 872f5e2e
                         """
                         sh """
                             cd performance-tests-cmdstan/cmdstan/stan
@@ -511,9 +486,11 @@
                 }
             steps {
                 build(job: "Stan/CmdStan/${cmdstan_pr()}",
-<<<<<<< HEAD
-                      parameters: [string(name: 'stan_pr', value: stan_pr()),
-                                   string(name: 'math_pr', value: params.math_pr)])
+                      parameters: [
+                        string(name: 'stan_pr', value: stan_pr()),
+                        string(name: 'math_pr', value: params.math_pr),
+                        string(name: 'stanc3_bin_url', value: stanc3_bin_url())
+                      ])
             }
         }
 
@@ -547,13 +524,6 @@
                     }
                     deleteDir()
                 }
-=======
-                      parameters: [
-                        string(name: 'stan_pr', value: stan_pr()),
-                        string(name: 'math_pr', value: params.math_pr),
-                        string(name: 'stanc3_bin_url', value: stanc3_bin_url())
-                      ])
->>>>>>> 872f5e2e
             }
         }
 
