// TODO
// Ensure proper cleanup
// https://github.com/stan-dev/stan/pull/3093

@Library('StanUtils')
import org.stan.Utils

def utils = new org.stan.Utils()
def skipRemainingStages = false

def setupCXX(failOnError = true, CXX = CXX, String stanc3_bin_url = "nightly") {
    errorStr = failOnError ? "-Werror " : ""
    stanc3_bin_url_str = stanc3_bin_url != "nightly" ? "\nSTANC3_TEST_BIN_URL=${stanc3_bin_url}\n" : ""
    writeFile(file: "make/local", text: "CXX=${CXX} ${errorStr}${stanc3_bin_url_str}")
}

def runTests(String testPath, Boolean separateMakeStep=true) {
    if (separateMakeStep) {
        sh "./runTests.py -j${PARALLEL} ${testPath} --make-only"
    }
    try { sh "./runTests.py -j${PARALLEL} ${testPath}" }
    finally { junit 'test/**/*.xml' }
}

def runTestsWin(String testPath, Boolean separateMakeStep=true) {
    withEnv(['PATH+TBB=./lib/stan_math/lib/tbb']) {
       if (separateMakeStep) {
           bat "runTests.py -j${PARALLEL} ${testPath} --make-only"
       }
       try { bat "runTests.py -j${PARALLEL} ${testPath}" }
       finally { junit 'test/**/*.xml' }
    }
}

def deleteDirWin() {
    bat "attrib -r -s /s /d"
    deleteDir()
}

String stanc3_bin_url() { params.stanc3_bin_url ?: "nightly" }
String cmdstan_pr() { params.cmdstan_pr ?: "downstream_tests" }
String stan_pr() {
    if (env.BRANCH_NAME == 'downstream_tests') {
        ''
    } else if (env.BRANCH_NAME == 'downstream_hotfix') {
        'master'
    } else {
        env.BRANCH_NAME
    }
}
String integration_tests_flags() { 
    if (params.compile_all_model) {
        '--no-ignore-models '
    } else {
        ''
    }
}

def isBranch(String b) { env.BRANCH_NAME == b }
Boolean isPR() { env.CHANGE_URL != null }
String fork() { env.CHANGE_FORK ?: "stan-dev" }
String branchName() { isPR() ? env.CHANGE_BRANCH :env.BRANCH_NAME }

pipeline {
    agent none
    parameters {
        string(defaultValue: '', name: 'math_pr', description: "Leave blank "
                + "unless testing against a specific math repo pull request, "
                + "e.g. PR-640.")
        string(defaultValue: 'downstream_tests', name: 'cmdstan_pr',
          description: 'PR to test CmdStan upstream against e.g. PR-630')
        string(defaultValue: 'nightly', name: 'stanc3_bin_url',
          description: 'Custom stanc3 binary url')
        booleanParam(defaultValue: false, name: 'run_tests_all_os', description: 'Run unit and integration tests on all OS.')
        booleanParam(defaultValue: false, name: 'compile_all_models', description: 'Run integration tests on the full test model suite.')
    }
    options {
        skipDefaultCheckout()
        preserveStashes(buildCount: 7)
        parallelsAlwaysFailFast()
    }
    environment {
        CXX = 'clang++'
        GCC = 'g++'
        PARALLEL = 8
    }
    stages {
        stage('Kill previous builds') {
            when {
                not { branch 'develop' }
                not { branch 'master' }
                not { branch 'downstream_tests' }
            }
            steps {
                script {
                    utils.killOldBuilds()
                }
            }
        }
        stage("Clang-format") {
            agent {
                docker {
                    image 'stanorg/ci:gpu'
                    label 'linux'
                }
            }
            steps {
                retry(3) { checkout scm }
                withCredentials([usernamePassword(credentialsId: 'a630aebc-6861-4e69-b497-fd7f496ec46b',
                    usernameVariable: 'GIT_USERNAME', passwordVariable: 'GIT_PASSWORD')]) {
                    sh """#!/bin/bash
                        set -x
                        git checkout -b ${branchName()}
                        clang-format --version
                        find src -name '*.hpp' -o -name '*.cpp' | xargs -n20 -P${PARALLEL} clang-format -i
                        if [[ `git diff` != "" ]]; then
                            git config --global user.email "mc.stanislaw@gmail.com"
                            git config --global user.name "Stan Jenkins"
                            git add src
                            git commit -m "[Jenkins] auto-formatting by `clang-format --version`"
                            git push https://${GIT_USERNAME}:${GIT_PASSWORD}@github.com/${fork()}/stan.git ${branchName()}
                            echo "Exiting build because clang-format found changes."
                            echo "Those changes are now found on stan-dev/stan under branch ${branchName()}"
                            echo "Please 'git pull' before continuing to develop."
                            exit 1
                        fi
                    """
                }
            }
            post {
                always { deleteDir() }
                failure {
                    script {
                        emailext (
                            subject: "[StanJenkins] Autoformattted: Job '${env.JOB_NAME} [${env.BUILD_NUMBER}]'",
                            body: "Job '${env.JOB_NAME} [${env.BUILD_NUMBER}]' " +
                                "has been autoformatted and the changes committed " +
                                "to your branch, if permissions allowed." +
                                "Please pull these changes before continuing." +
                                "\n\n" +
                                "See https://github.com/stan-dev/stan/wiki/Coding-Style-and-Idioms" +
                                " for setting up the autoformatter locally.\n"+
                            "(Check console output at ${env.BUILD_URL})",
                            recipientProviders: [[$class: 'RequesterRecipientProvider']],
                            to: "${env.CHANGE_AUTHOR_EMAIL}"
                        )
                    }
                }
            }
        }
        stage('Linting & Doc checks') {
            agent {
                docker {
                    image 'stanorg/ci:gpu'
                    label 'linux'
                }
            }
            steps {
                script {
                    retry(3) { checkout scm }
                    sh """
                       make math-revert
                       make clean-all
                       git clean -xffd
                    """
                    utils.checkout_pr("math", "lib/stan_math", params.math_pr)
                    stash 'StanSetup'
                    setupCXX(true, GCC)
                    parallel(
                        CppLint: { sh "make cpplint" },
                        API_docs: { sh 'make doxygen' },
                    )
                }
            }
            post {
                always {

                    recordIssues id: "lint_doc_checks",
                    name: "Linting & Doc checks",
                    enabledForFailure: true,
                    aggregatingResults : true,
                    tools: [
                        cppLint(id: "cpplint", name: "Linting & Doc checks@CPPLINT")
                    ],
                    blameDisabled: false,
                    qualityGates: [[threshold: 1, type: 'TOTAL', unstable: true]],
                    healthy: 10, unhealthy: 100, minimumSeverity: 'HIGH',
                    referenceJobName: env.BRANCH_NAME

                    deleteDir()
                }
            }
        }
        stage('Verify changes') {
            agent {
                docker {
                    image 'stanorg/ci:gpu'
                    label 'linux'
                }
            }
            steps {
                script {

                    retry(3) { checkout scm }
                    sh 'git clean -xffd'

                    // These paths will be passed to git diff
                    // If there are changes to them, CI/CD will continue else skip
                    def paths = ['make', 'src/stan', 'src/test', 'Jenkinsfile', 'makefile', 'runTests.py',
                        'lib/stan_math/stan', 'lib/stan_math/make', 'lib/stan_math/lib', 'lib/stan_math/test',
                        'lib/stan_math/runTests.py', 'lib/stan_math/runChecks.py', 'lib/stan_math/makefile',
                        'lib/stan_math/Jenkinsfile', 'lib/stan_math/.clang-format'
                    ].join(" ")

                    skipRemainingStages = utils.verifyChanges(paths)
                }
            }
            post {
                always {
                    deleteDir()
                }
            }
        }
        stage('Unit tests') {
            when {
                expression {
                    !skipRemainingStages
                }
            }
            parallel {
                stage('Windows Headers & Unit') {
                    agent { label 'windows' }
                    when {
                        expression {
                            ( env.BRANCH_NAME == "develop" ||
                            env.BRANCH_NAME == "master" ||
                            params.run_tests_all_os ) &&
                            !skipRemainingStages
                        }
                    }
                    steps {
                        deleteDirWin()
                            unstash 'StanSetup'
<<<<<<< HEAD
                            withEnv(["RTOOLS40_HOME="]) {
                                bat """
                                    SET \"PATH=C:\\PROGRA~1\\R\\R-4.1.2\\bin;%PATH%\"
                                    SET \"PATH=${env.MINGW}\\bin;%PATH%\"
                                    SET \"PATH=${env.RTOOLS40_HOME}\\mingw64\\bin;%PATH%\"
                                    mingw32-make -f lib/stan_math/make/standalone math-libs
                                    mingw32-make -j${PARALLEL} test-headers
                                """
                            }
=======
                            bat """
                                SET \"PATH=${RTOOLS40_HOME}\\usr\\bin;${LLVM}\\bin;%PATH%\"
                                echo %PATH%
                                make -f lib/stan_math/make/standalone math-libs
                                make -j${PARALLEL} test-headers
                            """
>>>>>>> ce968e91
                            setupCXX(false, env.CXX, stanc3_bin_url())
                            runTestsWin("src/test/unit")
                    }
                    post { always { deleteDirWin() } }
                }
                stage('Linux Unit') {
                    agent {
                        docker {
                            image 'stanorg/ci:gpu'
                            label 'linux'
                            args '--pull always'
                        }
                    }
                    steps {
                        unstash 'StanSetup'
                        setupCXX(true, GCC, stanc3_bin_url())
                        sh "make -j${PARALLEL} test-headers"
                        runTests("src/test/unit")
                    }
                    post { always { deleteDir() } }
                }
                stage('Mac Unit') {
                agent { label 'osx' }
                    when {
                        expression {
                            ( env.BRANCH_NAME == "develop" ||
                            env.BRANCH_NAME == "master" ||
                            params.run_tests_all_os ) &&
                            !skipRemainingStages
                        }
                    }
                    steps {
                        unstash 'StanSetup'
                        setupCXX(false, CXX, stanc3_bin_url())
                        runTests("src/test/unit")
                    }
                    post { always { deleteDir() } }
                }
            }
        }
        stage('Integration') {
            when {
                expression {
                    !skipRemainingStages
                }
            }
            parallel {
                stage('Integration Linux') {
                    agent {
                        docker {
                            image 'stanorg/ci:gpu'
                            label 'linux'
                        }
                    }
                    steps {
                        sh """
                            git clone --recursive https://github.com/stan-dev/performance-tests-cmdstan
                            git clone https://github.com/stan-dev/stanc3/ performance-tests-cmdstan/stanc3
                        """
                        script {
                            if (params.cmdstan_pr != 'downstream_tests') {
                                if(params.cmdstan_pr.contains("PR-")){
                                    pr_number = params.cmdstan_pr.split("-")[1]
                                    sh """
                                        cd performance-tests-cmdstan/cmdstan
                                        git fetch origin pull/${pr_number}/head:pr/${pr_number}
                                        git checkout pr/${pr_number}
                                    """
                                }else{
                                    sh """
                                        cd performance-tests-cmdstan/cmdstan
                                        git checkout develop && git pull && git checkout ${params.cmdstan_pr}
                                    """
                                }
                            }
                            if (params.stanc3_bin_url != 'nightly') {
                                sh """
                                    cd performance-tests-cmdstan/cmdstan
                                    echo 'STANC3_TEST_BIN_URL=${params.stanc3_bin_url}' >> make/local
                                """
                            }
                        }
                        dir('performance-tests-cmdstan/cmdstan/stan'){
                            unstash 'StanSetup'
                            script {
                                if (params.stanc3_bin_url != 'nightly') {
                                    sh """
                                        echo 'STANC3_TEST_BIN_URL=${params.stanc3_bin_url}' >> make/local
                                    """
                                }
                            }
                        }
                        sh """
                            cd performance-tests-cmdstan/cmdstan
                            echo 'O=0' >> make/local
                            echo 'CXX=${CXX}' >> make/local
                            make clean-all
                            make -j${PARALLEL} build
                            cd ..
                            ./runPerformanceTests.py -j${PARALLEL} ${integration_tests_flags()}--runs=0 stanc3/test/integration/good
                            ./runPerformanceTests.py -j${PARALLEL} ${integration_tests_flags()}--runs=0 example-models
                        """
                        sh """
                            cd performance-tests-cmdstan/cmdstan/stan
                            ./runTests.py src/test/integration/compile_standalone_functions_test.cpp
                            ./runTests.py src/test/integration/standalone_functions_test.cpp
                            ./runTests.py src/test/integration/multiple_translation_units_test.cpp
                        """
                    }
                    post { always { deleteDir() } }
                }
                stage('Integration Mac') {
                    agent {
                        docker {
                            image 'stanorg/ci:gpu'
                            label 'osx'
                        }
                    }
                    agent { label 'osx' }
                    when {
                        expression {
                            ( env.BRANCH_NAME == "develop" ||
                            env.BRANCH_NAME == "master" ||
                            params.run_tests_all_os ) &&
                            !skipRemainingStages
                        }
                    }
                    steps {
                        sh """
                            git clone --recursive https://github.com/stan-dev/performance-tests-cmdstan
                        """
                        dir('performance-tests-cmdstan/cmdstan/stan'){
                            unstash 'StanSetup'
                        }
                        sh """
                            cd performance-tests-cmdstan/cmdstan
                            echo 'O=0' >> make/local
                            echo 'CXX=${CXX}' >> make/local
                            make clean-all
                            make -j${PARALLEL} build
                            cd ..
                            ./runPerformanceTests.py -j${PARALLEL} ${integration_tests_flags()}--runs=0 stanc3/test/integration/good
                            ./runPerformanceTests.py -j${PARALLEL} ${integration_tests_flags()}--runs=0 example-models
                        """
                        sh """
                            cd performance-tests-cmdstan/cmdstan/stan
                            ./runTests.py src/test/integration/compile_standalone_functions_test.cpp
                            ./runTests.py src/test/integration/standalone_functions_test.cpp
                            ./runTests.py src/test/integration/multiple_translation_units_test.cpp
                        """
                    }
                    post { always { deleteDir() } }
                }
                stage('Integration Windows') {
                    agent { label 'windows' }
                    when {
                        expression {
                            ( env.BRANCH_NAME == "develop" ||
                            env.BRANCH_NAME == "master" ||
                            params.run_tests_all_os ) &&
                            !skipRemainingStages
                        }
                    }
                    steps {
                        deleteDirWin()
                        bat """
                            git clone --recursive https://github.com/stan-dev/performance-tests-cmdstan
                        """
                        dir('performance-tests-cmdstan/cmdstan/stan'){
                            unstash 'StanSetup'
                        }
                        writeFile(file: "performance-tests-cmdstan/cmdstan/make/local", text: "CXX=${CXX}\nPRECOMPILED_HEADERS=true")
                        withEnv(["PATH+TBB=${WORKSPACE}\\performance-tests-cmdstan\\cmdstan\\stan\\lib\\stan_math\\lib\\tbb", "MINGW_EXECUTABLE=${env.MINGW}\\bin\\mingw32-make.exe"]) {
                            
                            bat """
                                cd performance-tests-cmdstan/cmdstan
                                \"$MINGW_EXECUTABLE\" -j${PARALLEL} build
                                cd ..
                                python ./runPerformanceTests.py -j${PARALLEL} ${integration_tests_flags()}--runs=0 stanc3/test/integration/good
                                python ./runPerformanceTests.py -j${PARALLEL} ${integration_tests_flags()}--runs=0 example-models
                            """
                        }
                        bat """
                            cd performance-tests-cmdstan/cmdstan/stan
                            python ./runTests.py src/test/integration/compile_standalone_functions_test.cpp
                            python ./runTests.py src/test/integration/standalone_functions_test.cpp
                            python ./runTests.py src/test/integration/multiple_translation_units_test.cpp
                        """
                    }
                    post { always { deleteDirWin() } }
                }
            }
        }
        stage('Upstream CmdStan tests') {
            when {
                    expression {
                        ( env.BRANCH_NAME ==~ /PR-\d+/ ||
                        env.BRANCH_NAME == "downstream_tests" ||
                        env.BRANCH_NAME == "downstream_hotfix" ) &&
                        !skipRemainingStages
                    }
                }
            steps {
                build(job: "Stan/CmdStan/${cmdstan_pr()}",
                      parameters: [string(name: 'stan_pr', value: stan_pr()),
                                   string(name: 'math_pr', value: params.math_pr)])
            }
        }
        stage('Performance') {
            when {
                expression {
                    !skipRemainingStages
                }
            }
            agent {
                docker {
                    image 'stanorg/ci:gpu'
                    label 'osx' // oldimac
                }
            }
            steps {
                unstash 'StanSetup'
                setupCXX(true, CXX, stanc3_bin_url())
                sh """
                    ./runTests.py -j${PARALLEL} src/test/performance
                    cd test/performance
                    RScript ../../src/test/performance/plot_performance.R
                """
            }
            post {
                always {
                    retry(2) {
                        junit 'test/**/*.xml'
                        archiveArtifacts 'test/performance/performance.csv,test/performance/performance.png'
                        perfReport compareBuildPrevious: true, errorFailedThreshold: 0, errorUnstableThreshold: 0, failBuildIfNoResultFile: false, modePerformancePerTestCase: true, sourceDataFiles: 'test/performance/**.xml'
                    }
                    deleteDir()
                }
            }
        }
    }
    // Below lines are commented to avoid spamming emails during migration/debug
    post {
        always {
            node("linux") {
                recordIssues id: "pipeline",
                name: "Entire pipeline results",
                enabledForFailure: true,
                aggregatingResults : false,
                tools: [
                    gcc4(id: "pipeline_gcc4", name: "GNU C Compiler"),
                    clang(id: "pipeline_clang", name: "LLVM/Clang")
                ],
                blameDisabled: false,
                qualityGates: [[threshold: 30, type: 'TOTAL', unstable: true]],
                healthy: 10, unhealthy: 100, minimumSeverity: 'HIGH',
                referenceJobName: env.BRANCH_NAME
            }
        }
        success {
            script {
                utils.updateUpstream(env,'cmdstan')
                //utils.mailBuildResults("SUCCESSFUL")
            }
        }
        //unstable { script { utils.mailBuildResults("UNSTABLE", "stan-buildbot@googlegroups.com") } }
        //failure { script { utils.mailBuildResults("FAILURE", "stan-buildbot@googlegroups.com") } }
    }
}<|MERGE_RESOLUTION|>--- conflicted
+++ resolved
@@ -241,24 +241,12 @@
                     steps {
                         deleteDirWin()
                             unstash 'StanSetup'
-<<<<<<< HEAD
-                            withEnv(["RTOOLS40_HOME="]) {
-                                bat """
-                                    SET \"PATH=C:\\PROGRA~1\\R\\R-4.1.2\\bin;%PATH%\"
-                                    SET \"PATH=${env.MINGW}\\bin;%PATH%\"
-                                    SET \"PATH=${env.RTOOLS40_HOME}\\mingw64\\bin;%PATH%\"
-                                    mingw32-make -f lib/stan_math/make/standalone math-libs
-                                    mingw32-make -j${PARALLEL} test-headers
-                                """
-                            }
-=======
                             bat """
                                 SET \"PATH=${RTOOLS40_HOME}\\usr\\bin;${LLVM}\\bin;%PATH%\"
                                 echo %PATH%
                                 make -f lib/stan_math/make/standalone math-libs
                                 make -j${PARALLEL} test-headers
                             """
->>>>>>> ce968e91
                             setupCXX(false, env.CXX, stanc3_bin_url())
                             runTestsWin("src/test/unit")
                     }
